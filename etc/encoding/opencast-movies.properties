--- conflicted
+++ resolved
@@ -192,13 +192,11 @@
 profile.editor.work.output = audiovisual
 profile.editor.work.suffix = -editor.mp4
 profile.editor.work.mimetype = video/mp4
-<<<<<<< HEAD
 profile.editor.work.ffmpeg.command = -i #{in.video.path} \
   -filter:v crop=trunc(iw/2)*2:trunc(ih/2)*2,fps=25 -shortest \
   -c:v libx264 -preset superfast -pix_fmt yuv420p -crf 18 \
   -c:a aac -b:a 196k \
-=======
-profile.editor.work.ffmpeg.command = -i #{in.video.path} -filter:v crop=trunc(iw/2)*2:trunc(ih/2)*2,fps=25 -shortest -c:v libx264 -preset superfast -pix_fmt yuv420p -crf 18 -c:a aac -strict -2 -b:a 196k #{out.dir}/#{out.name}#{out.suffix}
+  #{out.dir}/#{out.name}#{out.suffix}
 
 # Preencode
 #   Used by partial import to make all videos have the same resolution,
@@ -215,5 +213,4 @@
   -shortest -c:v libx264 -pix_fmt yuv420p \
   -c:a aac -b:a 196k \
   -ar 48000 \
->>>>>>> cba3b358
   #{out.dir}/#{out.name}#{out.suffix}