--- conflicted
+++ resolved
@@ -59,19 +59,13 @@
         },
         "previewAttachment": "presentation/segment+preview",
         "mainAudioContent": "presenter",
-        "contentTypes": {
-            "presentation/delivery": "presentation",
-            "presenter/delivery": "presenter",
-            "presentation/preview": "presentation",
-            "presenter/preview": "presenter"
-        },
         "videoPreviewAttachment": [
             "presenter/player+preview",
             "presentation/player+preview"
         ],
         "theme": "custom_theme",
         "hideTimeLineOnLive": false,
-<<<<<<< HEAD
+        "preventVideoDownload": false,
         "videoCanvas": {
             "video360": {
                "flavor": "*/delivery+360",
@@ -81,9 +75,6 @@
                "flavor": "*/delivery"
             }
         }
-=======
-        "preventVideoDownload": false
->>>>>>> 9b1d2c2c
     },
 
     "cookieConsent": [
