<beans xmlns="http://www.springframework.org/schema/beans" xmlns:sec="http://www.springframework.org/schema/security"
  xmlns:xsi="http://www.w3.org/2001/XMLSchema-instance" xmlns:osgi="http://www.springframework.org/schema/osgi"
  xsi:schemaLocation="http://www.springframework.org/schema/beans
       http://www.springframework.org/schema/beans/spring-beans.xsd
       http://www.springframework.org/schema/osgi
       http://www.springframework.org/schema/osgi/spring-osgi.xsd
       http://www.springframework.org/schema/security
       http://www.springframework.org/schema/security/spring-security-3.1.xsd">

  <!-- ######################################## -->
  <!-- # Open and unsecured url patterns      # -->
  <!-- ######################################## -->

  <sec:http pattern="/admin/img/**" security="none" />
  <sec:http pattern="/favicon.ico" security="none" />
  <sec:http pattern="/img/**" security="none" />
  <sec:http pattern="/js/**" security="none" />
  <sec:http pattern="/lib/**" security="none" />
  <sec:http pattern="/admin-ng/fonts/**" security="none" />
  <sec:http pattern="/admin-ng/scripts/**" security="none" />
  <sec:http pattern="/admin-ng/styles/**" security="none" />

  <sec:http create-session="ifRequired" servlet-api-provision="true" realm="Opencast"
    entry-point-ref="matterhornEntryPoint">

    <!-- ################ -->
    <!-- # URL SECURITY # -->
    <!-- ################ -->

    <!-- Allow anonymous access to the login form -->
    <sec:intercept-url pattern="/admin-ng/login.html" access="ROLE_ANONYMOUS" />
    <sec:intercept-url pattern="/sysinfo/bundles/version" method="GET" access="ROLE_ANONYMOUS" />

    <!-- Protect admin UI facade -->
    <sec:intercept-url pattern="/email/templates.json" method="GET" access="ROLE_ADMIN, ROLE_UI_EMAILTEMPLATES_VIEW" />
    <sec:intercept-url pattern="/email/template/*" method="GET" access="ROLE_ADMIN, ROLE_UI_EMAILTEMPLATES_VIEW" />
    <sec:intercept-url pattern="/email/variables.json" method="GET" access="ROLE_ADMIN, ROLE_UI_EMAILTEMPLATES_VIEW" />
    <sec:intercept-url pattern="/workflow/definitions.json" method="GET" access="ROLE_ADMIN, ROLE_UI_EVENTS_CREATE" />
    <sec:intercept-url pattern="/admin-ng/acl/acls.json" method="GET" access="ROLE_ADMIN, ROLE_UI_ACLS_VIEW" />
    <sec:intercept-url pattern="/admin-ng/acl/*" method="GET" access="ROLE_ADMIN, ROLE_UI_ACLS_VIEW" />
    <sec:intercept-url pattern="/acl-manager/acl/*" method="GET" access="ROLE_ADMIN, ROLE_UI_ACLS_VIEW" />
    <sec:intercept-url pattern="/admin-ng/capture-agents/agents.json" method="GET" access="ROLE_ADMIN, ROLE_UI_LOCATIONS_VIEW, ROLE_UI_EVENTS_CREATE" />
    <sec:intercept-url pattern="/admin-ng/capture-agents/*" method="GET" access="ROLE_ADMIN, ROLE_UI_LOCATIONS_DETAILS_CAPABILITIES_VIEW, ROLE_UI_LOCATIONS_DETAILS_CONFIGURATION_VIEW, ROLE_UI_LOCATIONS_DETAILS_GENERAL_VIEW" />
    <sec:intercept-url pattern="/admin-ng/event/*/asset/assets.json" method="GET" access="ROLE_ADMIN, ROLE_UI_EVENTS_DETAILS_ASSETS_VIEW" />
    <sec:intercept-url pattern="/admin-ng/event/*/asset/attachment/*.json" method="GET" access="ROLE_ADMIN, ROLE_UI_EVENTS_DETAILS_ASSETS_VIEW" />
    <sec:intercept-url pattern="/admin-ng/event/*/asset/catalog/*.json" method="GET" access="ROLE_ADMIN, ROLE_UI_EVENTS_DETAILS_ASSETS_VIEW" />
    <sec:intercept-url pattern="/admin-ng/event/*/asset/media/*.json" method="GET" access="ROLE_ADMIN, ROLE_UI_EVENTS_DETAILS_ASSETS_VIEW" />
    <sec:intercept-url pattern="/admin-ng/event/*/asset/publication/*.json" method="GET" access="ROLE_ADMIN, ROLE_UI_EVENTS_DETAILS_ASSETS_VIEW" />
    <sec:intercept-url pattern="/admin-ng/event/catalogAdapters" method="GET" access="ROLE_ADMIN, ROLE_UI_EVENTS_DETAILS_METADATA_VIEW" />
    <sec:intercept-url pattern="/admin-ng/event/events.json" method="GET" access="ROLE_ADMIN, ROLE_UI_EVENTS_VIEW" />
    <sec:intercept-url pattern="/admin-ng/event/new/metadata" method="GET" access="ROLE_ADMIN, ROLE_UI_EVENTS_DETAILS_METADATA_VIEW" />
    <sec:intercept-url pattern="/admin-ng/event/new/processing" method="GET" access="ROLE_ADMIN, ROLE_UI_EVENTS_CREATE, ROLE_UI_TASKS_CREATE" />
    <sec:intercept-url pattern="/admin-ng/event/*/attachments.json" method="GET" access="ROLE_ADMIN, ROLE_UI_EVENTS_DETAILS_ATTACHMENTS_VIEW" />
    <sec:intercept-url pattern="/admin-ng/event/*/comments" method="GET" access="ROLE_ADMIN, ROLE_UI_EVENTS_DETAILS_COMMENTS_VIEW"/>
    <sec:intercept-url pattern="/admin-ng/event/*/comment/*" method="GET" access="ROLE_ADMIN, ROLE_UI_EVENTS_DETAILS_COMMENTS_VIEW"/>
    <sec:intercept-url pattern="/admin-ng/event/*/general.json" method="GET" access="ROLE_ADMIN, ROLE_UI_EVENTS_DETAILS_GENERAL_VIEW" />
    <sec:intercept-url pattern="/admin-ng/event/*/hasActiveTransaction" method="GET" access="ROLE_ADMIN, ROLE_UI_EVENTS_DETAILS_VIEW" />
    <sec:intercept-url pattern="/admin-ng/event/*/hasSnapshots.json" method="GET" access="ROLE_ADMIN, ROLE_UI_EVENTS_DELETE" />
    <sec:intercept-url pattern="/admin-ng/event/*/media.json" method="GET" access="ROLE_ADMIN, ROLE_UI_EVENTS_DETAILS_MEDIA_VIEW"/>
    <sec:intercept-url pattern="/admin-ng/event/*/media/*.json" method="GET" access="ROLE_ADMIN, ROLE_UI_EVENTS_DETAILS_MEDIA_VIEW"/>
    <sec:intercept-url pattern="/admin-ng/event/*/metadata.json" method="GET" access="ROLE_ADMIN, ROLE_UI_EVENTS_DETAILS_METADATA_VIEW" />
    <sec:intercept-url pattern="/admin-ng/event/*/scheduling.json" method="GET" access="ROLE_ADMIN, ROLE_UI_EVENTS_DETAILS_SCHEDULING_VIEW" />
    <sec:intercept-url pattern="/admin-ng/event/*/workflows.json" method="GET" access="ROLE_ADMIN, ROLE_UI_EVENTS_DETAILS_WORKFLOWS_VIEW" />
    <sec:intercept-url pattern="/admin-ng/event/*/workflows/*/operations.json" method="GET" access="ROLE_ADMIN, ROLE_UI_EVENTS_DETAILS_WORKFLOWS_VIEW"/>
    <sec:intercept-url pattern="/admin-ng/event/*/workflows/*/operations/*" method="GET" access="ROLE_ADMIN, ROLE_UI_EVENTS_DETAILS_WORKFLOWS_VIEW"/>
    <sec:intercept-url pattern="/admin-ng/event/*/workflows/*/errors.json" method="GET" access="ROLE_ADMIN, ROLE_UI_EVENTS_DETAILS_WORKFLOWS_VIEW"/>
    <sec:intercept-url pattern="/admin-ng/event/*/workflows/*/errors/*.json" method="GET" access="ROLE_ADMIN, ROLE_UI_EVENTS_DETAILS_WORKFLOWS_VIEW"/>
    <sec:intercept-url pattern="/admin-ng/event/*/workflows/*" method="GET" access="ROLE_ADMIN, ROLE_UI_EVENTS_DETAILS_WORKFLOWS_VIEW"/>
    <sec:intercept-url pattern="/admin-ng/event/*/access.json" method="GET" access="ROLE_ADMIN, ROLE_UI_EVENTS_DETAILS_ACL_VIEW" />
    <sec:intercept-url pattern="/admin-ng/event/*" method="GET" access="ROLE_ADMIN, ROLE_UI_EVENTS_DETAILS_VIEW" />
    <sec:intercept-url pattern="/admin-ng/groups/groups.json" method="GET" access="ROLE_ADMIN, ROLE_UI_GROUPS_VIEW" />
    <sec:intercept-url pattern="/admin-ng/groups/*" method="GET" access="ROLE_ADMIN, ROLE_UI_GROUPS_EDIT" />
    <sec:intercept-url pattern="/admin-ng/job/jobs.json" method="GET" access="ROLE_ADMIN, ROLE_UI_JOBS_VIEW" />
    <sec:intercept-url pattern="/admin-ng/series/series.json" method="GET" access="ROLE_ADMIN, ROLE_UI_SERIES_VIEW" />
    <sec:intercept-url pattern="/admin-ng/series/new/metadata" method="GET" access="ROLE_ADMIN, ROLE_UI_SERIES_DETAILS_METADATA_VIEW" />
    <sec:intercept-url pattern="/admin-ng/series/new/themes" method="GET" access="ROLE_ADMIN, ROLE_UI_SERIES_DETAILS_THEMES_EDIT" />
    <sec:intercept-url pattern="/admin-ng/series/*/access.json" method="GET" access="ROLE_ADMIN, ROLE_UI_SERIES_DETAILS_ACL_VIEW" />
    <sec:intercept-url pattern="/admin-ng/series/*/metadata.json" method="GET" access="ROLE_ADMIN, ROLE_UI_SERIES_DETAILS_METADATA_VIEW" />
    <sec:intercept-url pattern="/admin-ng/series/*/theme.json" method="GET" access="ROLE_ADMIN, ROLE_UI_SERIES_DETAILS_THEMES_VIEW" />
    <sec:intercept-url pattern="/admin-ng/server/servers.json" method="GET" access="ROLE_ADMIN, ROLE_UI_SERVERS_VIEW" />
    <sec:intercept-url pattern="/admin-ng/services/services.json" method="GET" access="ROLE_ADMIN, ROLE_UI_SERVICES_VIEW" />
    <sec:intercept-url pattern="/admin-ng/tasks/processing.json" method="GET" access="ROLE_ADMIN, ROLE_UI_TASKS_CREATE" />
    <sec:intercept-url pattern="/admin-ng/themes/themes.json" method="GET" access="ROLE_ADMIN, ROLE_UI_THEMES_VIEW" />
    <sec:intercept-url pattern="/admin-ng/themes/*/usage.json" method="GET" access="ROLE_ADMIN, ROLE_UI_THEMES_DETAILS_VIEW" />
    <sec:intercept-url pattern="/admin-ng/themes/*.json" method="GET" access="ROLE_ADMIN, ROLE_UI_THEMES_DETAILS_VIEW" />
    <sec:intercept-url pattern="/admin-ng/tools/*/editor.json" method="GET" access="ROLE_ADMIN, ROLE_UI_EVENTS_EDITOR_VIEW" />
    <sec:intercept-url pattern="/admin-ng/tools/*.json" method="GET" access="ROLE_ADMIN, ROLE_UI_EVENTS_EDITOR_VIEW" />
    <sec:intercept-url pattern="/admin-ng/users/users.json" method="GET" access="ROLE_ADMIN, ROLE_UI_USERS_VIEW" />
    <sec:intercept-url pattern="/admin-ng/users/*.json" method="GET" access="ROLE_ADMIN, ROLE_UI_USERS_EDIT" />
    <sec:intercept-url pattern="/admin-ng/user-settings/signature" method="GET" access="ROLE_ADMIN, ROLE_ADMIN_UI" />
    <sec:intercept-url pattern="/admin-ng/resources/events/filters.json" method="GET" access="ROLE_ADMIN, ROLE_UI_EVENTS_VIEW" />
    <sec:intercept-url pattern="/admin-ng/resources/series/filters.json" method="GET" access="ROLE_ADMIN, ROLE_UI_SERIES_VIEW" />
    <sec:intercept-url pattern="/admin-ng/resources/themes/filters.json" method="GET" access="ROLE_ADMIN, ROLE_UI_THEMES_VIEW" />
    <sec:intercept-url pattern="/admin-ng/resources/recordings/filters.json" method="GET" access="ROLE_ADMIN, ROLE_UI_LOCATIONS_VIEW" />
    <sec:intercept-url pattern="/admin-ng/resources/users/filters.json" method="GET" access="ROLE_ADMIN, ROLE_UI_USERS_VIEW" />
    <sec:intercept-url pattern="/admin-ng/resources/groups/filters.json" method="GET" access="ROLE_ADMIN, ROLE_UI_GROUPS_VIEW" />
    <sec:intercept-url pattern="/admin-ng/resources/components.json" method="GET" access="ROLE_ADMIN, ROLE_ADMIN_UI" />
    <sec:intercept-url pattern="/admin-ng/resources/providers.json" method="GET" access="ROLE_ADMIN, ROLE_ADMIN_UI" />
    <sec:intercept-url pattern="/admin-ng/resources/THEMES.json" method="GET" access="ROLE_ADMIN, ROLE_UI_THEMES_VIEW" />
    <sec:intercept-url pattern="/admin-ng/resources/*.json" method="GET" access="ROLE_ADMIN, ROLE_ADMIN_UI" />
    <sec:intercept-url pattern="/assets/assets/**" method="GET" access="ROLE_ADMIN, ROLE_UI_EVENTS_DETAILS_ASSETS_VIEW" />

    <sec:intercept-url pattern="/email/template/*" method="PUT" access="ROLE_ADMIN, ROLE_UI_EMAILTEMPLATES_EDIT" />
    <sec:intercept-url pattern="/admin-ng/acl/*" method="PUT" access="ROLE_ADMIN, ROLE_UI_ACLS_EDIT" />
    <sec:intercept-url pattern="/admin-ng/event/*/metadata" method="PUT" access="ROLE_ADMIN, ROLE_UI_EVENTS_DETAILS_METADATA_EDIT" />
    <sec:intercept-url pattern="/admin-ng/event/*/scheduling" method="PUT" access="ROLE_ADMIN, ROLE_UI_EVENTS_DETAILS_SCHEDULING_EDIT" />
    <sec:intercept-url pattern="/admin-ng/event/*/workflows" method="PUT" access="ROLE_ADMIN, ROLE_UI_EVENTS_DETAILS_WORKFLOWS_EDIT" />
    <sec:intercept-url pattern="/admin-ng/event/*/comment/*/*" method="PUT" access="ROLE_ADMIN, ROLE_UI_EVENTS_DETAILS_COMMENTS_EDIT" />
    <sec:intercept-url pattern="/admin-ng/event/*/comment/*" method="PUT" access="ROLE_ADMIN, ROLE_UI_EVENTS_DETAILS_COMMENTS_EDIT"/>
    <sec:intercept-url pattern="/admin-ng/event/*/optout/*" method="PUT" access="ROLE_ADMIN, ROLE_UI_EVENTS_STATUS_EDIT" />
    <sec:intercept-url pattern="/admin-ng/groups/*" method="PUT" access="ROLE_ADMIN, ROLE_UI_GROUPS_EDIT" />
    <sec:intercept-url pattern="/admin-ng/series/*/metadata" method="PUT" access="ROLE_ADMIN, ROLE_UI_SERIES_DETAILS_METADATA_EDIT" />
    <sec:intercept-url pattern="/admin-ng/series/*/theme" method="PUT" access="ROLE_ADMIN, ROLE_UI_SERIES_DETAILS_THEMES_EDIT" />
    <sec:intercept-url pattern="/admin-ng/themes/*" method="PUT" access="ROLE_ADMIN, ROLE_UI_THEMES_EDIT" />
    <sec:intercept-url pattern="/admin-ng/users/*" method="PUT" access="ROLE_ADMIN, ROLE_UI_USERS_EDIT" />
    <sec:intercept-url pattern="/admin-ng/user-settings/signature/*" method="PUT" access="ROLE_ADMIN, ROLE_ADMIN_UI" />

    <sec:intercept-url pattern="/email/deleteTemplates" method="POST" access="ROLE_ADMIN, ROLE_UI_EMAILTEMPLATES_DELETE" />
    <sec:intercept-url pattern="/email/demotemplate" method="POST" access="ROLE_ADMIN, ROLE_UI_EMAILTEMPLATES_EDIT, ROLE_UI_EMAILTEMPLATES_CREATE" />
    <sec:intercept-url pattern="/email/template" method="POST" access="ROLE_ADMIN, ROLE_UI_EMAILTEMPLATES_CREATE" />
    <sec:intercept-url pattern="/services/maintenance" method="POST" access="ROLE_ADMIN, ROLE_UI_SERVERS_MAINTENANCE_EDIT" />
    <sec:intercept-url pattern="/services/sanitize" method="POST" access="ROLE_ADMIN, ROLE_UI_SERVICES_STATUS_EDIT" />
    <sec:intercept-url pattern="/staticfiles" method="POST" access="ROLE_ADMIN, ROLE_UI_THEMES_CREATE, ROLE_UI_THEMES_EDIT" />
    <sec:intercept-url pattern="/admin-ng/acl" method="POST" access="ROLE_ADMIN, ROLE_UI_ACLS_CREATE" />
    <sec:intercept-url pattern="/admin-ng/event/deleteEvents" method="POST" access="ROLE_ADMIN, ROLE_UI_EVENTS_DELETE" />
    <sec:intercept-url pattern="/admin-ng/event/new" method="POST" access="ROLE_ADMIN, ROLE_UI_EVENTS_CREATE" />
    <sec:intercept-url pattern="/admin-ng/event/new/conflicts" method="POST" access="ROLE_ADMIN, ROLE_UI_EVENTS_CREATE" />
    <sec:intercept-url pattern="/admin-ng/event/optouts" method="POST" access="ROLE_ADMIN, ROLE_UI_EVENTS_STATUS_EDIT" />
    <sec:intercept-url pattern="/admin-ng/event/*/access" method="POST" access="ROLE_ADMIN, ROLE_UI_EVENTS_DETAILS_ACL_EDIT" />
    <sec:intercept-url pattern="/admin-ng/event/*/assets" method="POST" access="ROLE_ADMIN, ROLE_UI_EVENTS_DETAILS_ASSETS_EDIT" />
    <sec:intercept-url pattern="/admin-ng/event/*/comment" method="POST" access="ROLE_ADMIN, ROLE_UI_EVENTS_DETAILS_COMMENTS_CREATE" />
    <sec:intercept-url pattern="/admin-ng/event/*/comment/*/reply" method="POST" access="ROLE_ADMIN, ROLE_UI_EVENTS_DETAILS_COMMENTS_CREATE" />
    <sec:intercept-url pattern="/admin-ng/event/*/comment/*" method="POST" access="ROLE_ADMIN, ROLE_UI_EVENTS_DETAILS_COMMENTS_CREATE" />
    <sec:intercept-url pattern="/admin-ng/groups" method="POST" access="ROLE_ADMIN, ROLE_UI_GROUPS_CREATE" />
    <sec:intercept-url pattern="/admin-ng/index/recreateIndex" method="POST" access="ROLE_ADMIN" />
    <sec:intercept-url pattern="/admin-ng/series/deleteSeries" method="POST" access="ROLE_ADMIN, ROLE_UI_SERIES_DELETE" />
    <sec:intercept-url pattern="/admin-ng/series/new" method="POST" access="ROLE_ADMIN, ROLE_UI_SERIES_CREATE" />
    <sec:intercept-url pattern="/admin-ng/series/optOutSeries/*" method="POST" access="ROLE_ADMIN, ROLE_UI_SERIES_STATUS_EDIT" />
    <sec:intercept-url pattern="/admin-ng/series/*/access" method="POST" access="ROLE_ADMIN, ROLE_UI_SERIES_DETAILS_ACL_EDIT" />
    <sec:intercept-url pattern="/admin-ng/tasks/new" method="POST" access="ROLE_ADMIN, ROLE_UI_TASKS_CREATE" />
    <sec:intercept-url pattern="/admin-ng/themes" method="POST" access="ROLE_ADMIN, ROLE_UI_THEMES_CREATE" />
    <sec:intercept-url pattern="/admin-ng/tools/*/editor.json" method="POST" access="ROLE_ADMIN, ROLE_UI_EVENTS_EDITOR_EDIT" />
    <sec:intercept-url pattern="/admin-ng/users" method="POST" access="ROLE_ADMIN, ROLE_UI_USERS_CREATE" />
    <sec:intercept-url pattern="/admin-ng/user-settings/signature" method="POST" access="ROLE_ADMIN, ROLE_ADMIN_UI" />

    <sec:intercept-url pattern="/email/template/*" method="DELETE" access="ROLE_ADMIN, ROLE_UI_EMAILTEMPLATES_DELETE" />
    <sec:intercept-url pattern="/admin-ng/acl/*" method="DELETE" access="ROLE_ADMIN, ROLE_UI_ACLS_DELETE" />
    <sec:intercept-url pattern="/admin-ng/capture-agents/*" method="DELETE" access="ROLE_ADMIN, ROLE_UI_LOCATIONS_DELETE" />
    <sec:intercept-url pattern="/admin-ng/event/*/comment/*/*" method="DELETE" access="ROLE_ADMIN, ROLE_UI_EVENTS_DETAILS_COMMENTS_DELETE" />
    <sec:intercept-url pattern="/admin-ng/event/*/comment/*" method="DELETE" access="ROLE_ADMIN, ROLE_UI_EVENTS_DETAILS_COMMENTS_DELETE" />
    <sec:intercept-url pattern="/admin-ng/event/*" method="DELETE" access="ROLE_ADMIN, ROLE_UI_EVENTS_DELETE" />
    <sec:intercept-url pattern="/admin-ng/groups/*" method="DELETE" access="ROLE_ADMIN, ROLE_UI_GROUPS_DELETE" />
    <sec:intercept-url pattern="/admin-ng/series/*/theme" method="DELETE" access="ROLE_ADMIN, ROLE_UI_SERIES_DETAILS_THEMES_EDIT" />
    <sec:intercept-url pattern="/admin-ng/series/*" method="DELETE" access="ROLE_ADMIN, ROLE_UI_SERIES_DELETE" />
    <sec:intercept-url pattern="/admin-ng/themes/*" method="DELETE" access="ROLE_ADMIN, ROLE_UI_THEMES_DELETE" />
    <sec:intercept-url pattern="/admin-ng/users/*" method="DELETE" access="ROLE_ADMIN, ROLE_UI_USERS_DELETE" />

    <!-- Securing the URLs for the external API interface -->
    <!-- External API GET Endpoints -->
    <sec:intercept-url pattern="/api" method="GET" access="ROLE_ADMIN, ROLE_API"/>
    <sec:intercept-url pattern="/api/events" method="GET" access="ROLE_ADMIN, ROLE_API_EVENTS_VIEW"/>
    <sec:intercept-url pattern="/api/events/*" method="GET" access="ROLE_ADMIN, ROLE_API_EVENTS_VIEW"/>
    <sec:intercept-url pattern="/api/events/*/acl" method="GET" access="ROLE_ADMIN, ROLE_API_EVENTS_ACL_VIEW"/>
    <sec:intercept-url pattern="/api/events/*/attachments" method="GET" access="ROLE_ADMIN, ROLE_API_EVENTS_ATTACHMENTS_VIEW"/>
    <sec:intercept-url pattern="/api/events/*/attachments/*" method="GET" access="ROLE_ADMIN, ROLE_API_EVENTS_ATTACHMENTS_VIEW"/>
    <sec:intercept-url pattern="/api/events/*/comments" method="GET" access="ROLE_ADMIN, ROLE_API_EVENTS_COMMENTS_VIEW"/>
    <sec:intercept-url pattern="/api/events/*/comments/*" method="GET" access="ROLE_ADMIN, ROLE_API_EVENTS_COMMENTS_VIEW"/>
    <sec:intercept-url pattern="/api/events/*/media" method="GET" access="ROLE_ADMIN, ROLE_API_EVENTS_MEDIA_VIEW"/>
    <sec:intercept-url pattern="/api/events/*/media/*" method="GET" access="ROLE_ADMIN, ROLE_API_EVENTS_MEDIA_VIEW"/>
    <sec:intercept-url pattern="/api/events/*/metadata" method="GET" access="ROLE_ADMIN, ROLE_API_EVENTS_METADATA_VIEW"/>
    <sec:intercept-url pattern="/api/events/*/metadata/*" method="GET" access="ROLE_ADMIN, ROLE_API_EVENTS_METADATA_VIEW"/>
    <sec:intercept-url pattern="/api/events/*/publications" method="GET" access="ROLE_ADMIN, ROLE_API_EVENTS_PUBLICATIONS_VIEW"/>
    <sec:intercept-url pattern="/api/events/*/publications/*" method="GET" access="ROLE_ADMIN, ROLE_API_EVENTS_PUBLICATIONS_VIEW"/>
    <sec:intercept-url pattern="/api/groups" method="GET" access="ROLE_ADMIN, ROLE_API_GROUPS_VIEW"/>
    <sec:intercept-url pattern="/api/groups/*" method="GET" access="ROLE_ADMIN, ROLE_API_GROUPS_VIEW"/>
    <sec:intercept-url pattern="/api/info/*" method="GET" access="ROLE_ADMIN, ROLE_API" />
    <sec:intercept-url pattern="/api/info/me/*" method="GET" access="ROLE_ADMIN, ROLE_API" />
    <sec:intercept-url pattern="/api/series" method="GET" access="ROLE_ADMIN, ROLE_API_SERIES_VIEW"/>
    <sec:intercept-url pattern="/api/series/*" method="GET" access="ROLE_ADMIN, ROLE_API_SERIES_VIEW"/>
    <sec:intercept-url pattern="/api/series/*/acl" method="GET" access="ROLE_ADMIN, ROLE_API_SERIES_ACL_VIEW"/>
    <sec:intercept-url pattern="/api/series/*/metadata" method="GET" access="ROLE_ADMIN, ROLE_API_SERIES_METADATA_VIEW"/>
    <sec:intercept-url pattern="/api/series/*/metadata/*" method="GET" access="ROLE_ADMIN, ROLE_API_SERIES_METADATA_VIEW"/>
    <sec:intercept-url pattern="/api/series/*/properties" method="GET" access="ROLE_ADMIN, ROLE_API_SERIES_PROPERTIES_VIEW"/>
    <sec:intercept-url pattern="/api/version" method="GET" access="ROLE_ADMIN, ROLE_API"/>
    <sec:intercept-url pattern="/api/version/*" method="GET" access="ROLE_ADMIN, ROLE_API"/>
    <!-- External API PUT Endpoints -->
    <sec:intercept-url pattern="/api/events/*" method="PUT" access="ROLE_ADMIN, ROLE_API_EVENTS_EDIT"/>
    <sec:intercept-url pattern="/api/events/*/acl" method="PUT" access="ROLE_ADMIN, ROLE_API_EVENTS_ACL_EDIT"/>
    <sec:intercept-url pattern="/api/events/*/comments/*" method="PUT" access="ROLE_ADMIN, ROLE_API_EVENTS_COMMENTS_EDIT"/>
    <sec:intercept-url pattern="/api/events/*/metadata" method="PUT" access="ROLE_ADMIN, ROLE_API_EVENTS_METADATA_EDIT"/>
    <sec:intercept-url pattern="/api/events/*/metadata/*" method="PUT" access="ROLE_ADMIN, ROLE_API_EVENTS_METADATA_EDIT"/>
    <sec:intercept-url pattern="/api/groups/*" method="PUT" access="ROLE_ADMIN, ROLE_API_GROUPS_EDIT"/>
    <sec:intercept-url pattern="/api/series/*" method="PUT" access="ROLE_ADMIN, ROLE_API_SERIES_EDIT"/>
    <sec:intercept-url pattern="/api/series/*/acl" method="PUT" access="ROLE_ADMIN, ROLE_API_SERIES_ACL_EDIT"/>
    <sec:intercept-url pattern="/api/series/*/metadata" method="PUT" access="ROLE_ADMIN, ROLE_API_SERIES_METADATA_EDIT"/>
    <sec:intercept-url pattern="/api/series/*/metadata/*" method="PUT" access="ROLE_ADMIN, ROLE_API_SERIES_METADATA_EDIT"/>
    <sec:intercept-url pattern="/api/series/*/properties" method="PUT" access="ROLE_ADMIN, ROLE_API_SERIES_PROPERTIES_EDIT"/>
    <!-- External API POST Endpoints -->
    <sec:intercept-url pattern="/api/events" method="POST" access="ROLE_ADMIN, ROLE_API_EVENTS_CREATE"/>
    <sec:intercept-url pattern="/api/events/*" method="POST" access="ROLE_ADMIN, ROLE_API_EVENTS_EDIT"/>
    <sec:intercept-url pattern="/api/events/*/acl/*" method="POST" access="ROLE_ADMIN, ROLE_API_EVENTS_ACL_EDIT"/>
    <sec:intercept-url pattern="/api/events/*/comments" method="POST" access="ROLE_ADMIN, ROLE_API_EVENTS_COMMENTS_EDIT"/>
    <sec:intercept-url pattern="/api/groups" method="POST" access="ROLE_ADMIN, ROLE_API_GROUPS_CREATE"/>
    <sec:intercept-url pattern="/api/groups/*/members/*" method="POST" access="ROLE_ADMIN, ROLE_API_GROUPS_EDIT"/>
    <sec:intercept-url pattern="/api/recreateIndex" method="POST" access="ROLE_ADMIN"/>
    <sec:intercept-url pattern="/api/series" method="POST" access="ROLE_ADMIN, ROLE_API_SERIES_CREATE"/>
    <sec:intercept-url pattern="/api/security/sign" method="POST" access="ROLE_ADMIN, ROLE_API_SECURITY_EDIT"/>
    <!-- External API DELETE Endpoints -->
    <sec:intercept-url pattern="/api/events/*" method="DELETE" access="ROLE_ADMIN, ROLE_API_EVENTS_DELETE"/>
    <sec:intercept-url pattern="/api/events/*/acl/*/*" method="DELETE" access="ROLE_ADMIN, ROLE_API_EVENTS_ACL_DELETE"/>
    <sec:intercept-url pattern="/api/events/*/comments/*" method="DELETE" access="ROLE_ADMIN, ROLE_API_EVENTS_COMMENTS_DELETE"/>
    <sec:intercept-url pattern="/api/events/*/metadata" method="DELETE" access="ROLE_ADMIN, ROLE_API_EVENTS_METADATA_DELETE"/>
    <sec:intercept-url pattern="/api/events/*/metadata/*" method="DELETE" access="ROLE_ADMIN, ROLE_API_EVENTS_METADATA_DELETE"/>
    <sec:intercept-url pattern="/api/groups/*" method="DELETE" access="ROLE_ADMIN, ROLE_API_GROUPS_DELETE"/>
    <sec:intercept-url pattern="/api/groups/*/members/*" method="DELETE" access="ROLE_ADMIN, ROLE_API_GROUPS_EDIT"/>
    <sec:intercept-url pattern="/api/series/*" method="DELETE" access="ROLE_ADMIN, ROLE_API_SERIES_DELETE"/>
    <sec:intercept-url pattern="/api/series/*/metadata" method="DELETE" access="ROLE_ADMIN, ROLE_API_SERIES_METADATA_DELETE"/>
    <sec:intercept-url pattern="/api/series/*/metadata/*" method="DELETE" access="ROLE_ADMIN, ROLE_API_SERIES_METADATA_DELETE"/>

    <sec:intercept-url pattern="/admin-ng/css/**" access="ROLE_ANONYMOUS" />
    <sec:intercept-url pattern="/admin-ng/lib/**" access="ROLE_ANONYMOUS" />
    <sec:intercept-url pattern="/admin-ng/img/**" access="ROLE_ANONYMOUS" />
    <sec:intercept-url pattern="/admin-ng/js/**" access="ROLE_ANONYMOUS" />
    <sec:intercept-url pattern="/admin-ng/modules/**" access="ROLE_ANONYMOUS" />
    <sec:intercept-url pattern="/admin-ng/shared/**" access="ROLE_ANONYMOUS" />
    <sec:intercept-url pattern="/admin-ng/app.js" access="ROLE_ANONYMOUS" />

    <!-- Enable anonymous access to the new admin ui -->
    <sec:intercept-url pattern="/admin-ng/public/**" access="ROLE_ANONYMOUS" />

    <!-- Enable anonymous access to the /info/me.json resource -->
    <sec:intercept-url pattern="/info/me.json" method="GET" access="ROLE_ANONYMOUS" />
    <sec:intercept-url pattern="/i18n/languages.json" method="GET" access="ROLE_ANONYMOUS" />
    <sec:intercept-url pattern="/info/components.json" method="GET" access="ROLE_ANONYMOUS" />

    <!-- Enable anonymous access to the engage player and the GET endpoints it requires -->
    <sec:intercept-url pattern="/engage/ui/**" access="ROLE_ANONYMOUS" />
    <sec:intercept-url pattern="/engage/**" access="ROLE_ANONYMOUS" />
    <sec:intercept-url pattern="/engage-player/**" method="GET" access="ROLE_ANONYMOUS" />
    <sec:intercept-url pattern="/search/**" method="GET" access="ROLE_ANONYMOUS" />
    <sec:intercept-url pattern="/usertracking/**" method="GET" access="ROLE_ANONYMOUS" />
    <sec:intercept-url pattern="/usertracking/**" method="PUT" access="ROLE_ANONYMOUS" />
    <sec:intercept-url pattern="/static/**" method="GET" access="ROLE_ANONYMOUS" />
    <sec:intercept-url pattern="/export/**" method="GET" access="ROLE_ANONYMOUS" />

    <!-- Enable anonymous access to the annotation and the series endpoints -->
    <sec:intercept-url pattern="/series/**" method="GET" access="ROLE_ANONYMOUS" />
    <sec:intercept-url pattern="/annotation/**" method="GET" access="ROLE_ANONYMOUS" />
    <sec:intercept-url pattern="/annotation/**" method="PUT" access="ROLE_ANONYMOUS" />

    <!-- Enable anonymous access to the OAI-PMH repository              -->
    <!-- The OAI-PMH specification demands boths GET and POST requests  -->
    <!-- Please make sure that the path configured here matches         -->
    <!-- the path configured for the repository servlet.                -->
    <sec:intercept-url pattern="/oaipmh/**" method="GET" access="ROLE_ANONYMOUS"/>
    <sec:intercept-url pattern="/oaipmh/**" method="POST" access="ROLE_ANONYMOUS"/>

    <!-- Enable anonymous access to the rss and atom feeds -->
    <sec:intercept-url pattern="/feeds/**" method="GET" access="ROLE_ANONYMOUS" />

    <!-- Secure the system management URLs for admins only -->
    <sec:intercept-url pattern="/services/*" access="ROLE_ADMIN" />
    <sec:intercept-url pattern="/signing/**" access="ROLE_ADMIN" />
    <sec:intercept-url pattern="/system/**" access="ROLE_ADMIN" />
    <sec:intercept-url pattern="/config/**" access="ROLE_ADMIN" />

    <!-- Secure the user management URLs for admins only -->
    <sec:intercept-url pattern="/users/**" access="ROLE_ADMIN" />
    <sec:intercept-url pattern="/admin/users.html" access="ROLE_ADMIN" />

    <!-- Enable 2-legged OAuth access ("signed fetch") to the LTI launch servlet -->
    <sec:intercept-url pattern="/lti" access="ROLE_OAUTH_USER" />

    <!-- Enable access to the LTI tools -->
    <sec:intercept-url pattern="/ltitools/**" access="ROLE_OAUTH_USER" />

    <sec:intercept-url pattern="/transcripts/watson/results*" method="GET" access="ROLE_ANONYMOUS" />
    <sec:intercept-url pattern="/transcripts/watson/results*" method="POST" access="ROLE_ANONYMOUS" />

    <!-- Everything else is for the admin users -->
    <sec:intercept-url pattern="/admin-ng" method="GET" access="ROLE_ADMIN, ROLE_ADMIN_UI, ROLE_COURSE_ADMIN" />
    <sec:intercept-url pattern="/admin-ng/" method="GET" access="ROLE_ADMIN, ROLE_ADMIN_UI, ROLE_COURSE_ADMIN" />
    <sec:intercept-url pattern="/admin-ng/index.html" access="ROLE_ADMIN, ROLE_ADMIN_UI, ROLE_COURSE_ADMIN" />
    <sec:intercept-url pattern="/index.html" access="ROLE_ADMIN, ROLE_ADMIN_UI, ROLE_COURSE_ADMIN" />
    <sec:intercept-url pattern="/**" access="ROLE_ADMIN, ROLE_COURSE_ADMIN" />

    <!-- ############################# -->
    <!-- # LOGIN / LOGOUT MECHANISMS # -->
    <!-- ############################# -->

    <!-- Uncomment to enable x509 client certificates for identifying clients -->
    <!-- sec:x509 subject-principal-regex="CN=(.*?)," user-service-ref="userDetailsService" / -->

    <!-- Enable and configure the failure URL for form-based logins -->
    <sec:form-login authentication-failure-url="/admin-ng/login.html?error" authentication-success-handler-ref="authSuccessHandler" />

    <!-- Authentication filter chain -->
    <sec:custom-filter position="BASIC_AUTH_FILTER" ref="authenticationFilters" />

    <sec:custom-filter ref="asyncTimeoutRedirectFilter" after="EXCEPTION_TRANSLATION_FILTER"/>

    <!-- Opencast is shipping its own implementation of the anonymous filter -->
    <sec:custom-filter ref="anonymousFilter" position="ANONYMOUS_FILTER" />

    <!-- Shibboleth header authentication filter
    <sec:custom-filter ref="shibbolethHeaderFilter" position="PRE_AUTH_FILTER"/>
    -->

    <!-- Enables "remember me" functionality -->
    <sec:remember-me key="opencast" user-service-ref="userDetailsService" />

    <!-- Set the request cache -->
    <sec:request-cache ref="requestCache" />

    <!-- If any URLs are to be exposed to anonymous users, the "sec:anonymous" filter must be present -->
    <sec:anonymous enabled="false" />

    <!-- Enables log out -->
    <sec:logout success-handler-ref="logoutSuccessHandler" />

    <!-- Shibboleth log out
         Please specifiy the URL to return to after logging out
    <sec:logout logout-success-url="/Shibboleth.sso/Logout?return=http://www.opencast.org" />
    -->

  </sec:http>

  <!-- ############################# -->
  <!-- # Authentication Filters    # -->
  <!-- ############################# -->

  <bean id="authenticationFilters" class="org.springframework.web.filter.CompositeFilter">
    <property name="filters">
      <list>
        <!-- Digest auth is used by capture agents and is used to enable transparent clustering of services -->
        <!-- ATTENTION! Do not deactivate the digest filter, otherwise the distributed setup would not work -->
        <ref bean="digestFilter" />

        <!-- Basic authentication  -->
        <!-- <ref bean="basicAuthenticationFilter" /> -->

        <!-- 2-legged OAuth is used by trusted 3rd party applications, including LTI. -->
        <!-- Uncomment the line below to support LTI or other OAuth clients.          -->
        <!-- <ref bean="oauthProtectedResourceFilter" /> -->
      </list>
    </property>
  </bean>

  <!-- ########################################### -->
  <!-- # Custom ajax timeout Filter Definition   # -->
  <!-- ########################################### -->

  <bean id="asyncTimeoutRedirectFilter" class="org.opencastproject.kernel.security.AsyncTimeoutRedirectFilter" />

  <!-- ######################################## -->
  <!-- # Custom Anonymous Filter Definition   # -->
  <!-- ######################################## -->

  <bean id="anonymousFilter" class="org.opencastproject.kernel.security.TrustedAnonymousAuthenticationFilter">
    <property name="userAttribute" ref="anonymousUserAttributes" />
    <property name="key" value="anonymousKey" />
  </bean>

  <bean id="anonymousUserAttributes" class="org.springframework.security.core.userdetails.memory.UserAttribute">
    <property name="authoritiesAsString" value="ROLE_ANONYMOUS"/>
    <property name="password" value="empty"/>
  </bean>

  <!-- ######################################## -->
  <!-- # Authentication Entry and Exit Points # -->
  <!-- ######################################## -->

  <!-- Differentiates between "normal" user requests and those requesting digest auth -->
  <bean id="matterhornEntryPoint" class="org.opencastproject.kernel.security.DelegatingAuthenticationEntryPoint">
    <property name="userEntryPoint" ref="userEntryPoint" />
    <property name="digestAuthenticationEntryPoint" ref="digestEntryPoint" />
  </bean>

  <!-- Redirects unauthenticated requests to the login form -->
  <bean id="userEntryPoint" class="org.springframework.security.web.authentication.LoginUrlAuthenticationEntryPoint">
    <property name="loginFormUrl" value="/admin-ng/login.html" />
  </bean>

  <!-- Returns a 401 request for authentication via digest auth -->
  <bean id="digestEntryPoint" class="org.springframework.security.web.authentication.www.DigestAuthenticationEntryPoint">
    <property name="realmName" value="Opencast" />
    <property name="key" value="opencast" />
    <property name="nonceValiditySeconds" value="300" />
  </bean>

  <!-- Basic authentication
  <bean id="basicEntryPoint" class="org.springframework.security.web.authentication.www.BasicAuthenticationEntryPoint">
    <property name="realmName" value="Opencast"/>
  </bean>
  -->

  <bean id="authSuccessHandler" class="org.opencastproject.kernel.security.AuthenticationSuccessHandler">
    <property name="securityService" ref="securityService" />
    <property name="welcomePages">
      <map>
        <entry key="ROLE_ADMIN" value="/admin-ng/index.html" />
        <entry key="ROLE_ADMIN_UI" value="/admin-ng/index.html" />
        <entry key="*" value="/engage/ui/index.html" /> <!-- Any role not listed explicitly will redirect here -->
      </map>
    </property>
  </bean>

  <bean id="logoutSuccessHandler" class="org.opencastproject.kernel.security.LogoutSuccessHandler">
    <property name="userDirectoryService" ref="userDirectoryService" />
  </bean>

  <!-- ################# -->
  <!-- # Digest Filter # -->
  <!-- ################# -->

  <!-- Handles the details of the digest authentication dance -->
  <bean id="digestFilter" class="org.springframework.security.web.authentication.www.DigestAuthenticationFilter">
    <!--  Use only the in-memory users, as these have passwords that are not hashed -->
    <property name="userDetailsService" ref="userDetailsService" />
    <property name="authenticationEntryPoint" ref="digestEntryPoint" />
    <property name="createAuthenticatedToken" value="true" />
    <property name="userCache">
      <bean class="org.springframework.security.core.userdetails.cache.NullUserCache" />
    </property>
  </bean>

  <!-- ############################### -->
  <!-- # Basic Authentication Filter # -->
  <!-- ############################### -->

  <!-- Handles the details of the basic authentication dance -->
  <!-- Basic authentication
  <bean id="basicAuthenticationFilter" class="org.springframework.security.web.authentication.www.BasicAuthenticationFilter">
    <property name="authenticationManager" ref="authenticationManager"/>
    <property name="authenticationEntryPoint" ref="basicEntryPoint"/>
  </bean>
  -->

  <!-- ####################### -->
  <!-- # OAuth (LTI) Support # -->
  <!-- ####################### -->

  <!-- This is required for LTI. If you are using LTI and have enabled the oauthProtectedResourceFilter  -->
  <!-- in the list of authenticationFilters above, set custom values for CONSUMERKEY and CONSUMERSECRET. -->

  <bean name="oAuthConsumerDetailsService" class="org.opencastproject.kernel.security.OAuthSingleConsumerDetailsService">
    <constructor-arg index="0" ref="userDetailsService" />
    <constructor-arg index="1" value="CONSUMERKEY" />
    <constructor-arg index="2" value="CONSUMERSECRET" />
    <constructor-arg index="3" value="constructorName" />
  </bean>

  <bean name="oauthProtectedResourceFilter" class="org.opencastproject.kernel.security.LtiProcessingFilter">
    <property name="consumerDetailsService" ref="oAuthConsumerDetailsService" />
    <property name="tokenServices">
      <bean class="org.springframework.security.oauth.provider.token.InMemoryProviderTokenServices" />
    </property>
    <property name="nonceServices">
      <bean class="org.springframework.security.oauth.provider.nonce.InMemoryNonceServices" />
    </property>
    <property name="authHandler">
      <bean class="org.opencastproject.kernel.security.LtiLaunchAuthenticationHandler">
        <constructor-arg index="0" ref="userDetailsService" />

        <!-- Uncomment to trust usernames from the LTI consumer identified by CONSUMERKEY.           -->
        <!-- Users from untrusted systems will be prefixed with "lti:" and the consumer domain name. -->

        <!--
        <constructor-arg index="1" ref="securityService" />
        <constructor-arg index="2">
          <list>
            <value>CONSUMERKEY</value>
          </list>
        </constructor-arg>
<<<<<<< HEAD
        -->

      </bean>
    </property>
  </bean>

  <!-- ###################### -->
  <!-- # Shibboleth Support # -->
  <!-- ###################### -->

  <!-- General Shibboleth header extration filter
  <bean id="shibbolethHeaderFilter"
        class="org.opencastproject.security.shibboleth.ShibbolethRequestHeaderAuthenticationFilter">
    <property name="principalRequestHeader" value="<this need to be configured>"/>
    <property name="authenticationManager" ref="authenticationManager" />
    <property name="userDetailsService" ref="userDetailsService" />
    <property name="userDirectoryService" ref="userDirectoryService" />
    <property name="shibbolethLoginHandler" ref="aaiLoginHandler" />
    <property name="exceptionIfHeaderMissing" value="false" />
  </bean>
  -->

  <!-- AAI header extractor and user generator
  <bean id="aaiLoginHandler" class="org.opencastproject.security.aai.ConfigurableLoginHandler">
    <property name="securityService" ref="securityService" />
    <property name="userReferenceProvider" ref="userReferenceProvider" />
  </bean>
  -->

  <!--
  <bean id="preauthAuthProvider"
        class="org.springframework.security.web.authentication.preauth.PreAuthenticatedAuthenticationProvider">
    <property name="preAuthenticatedUserDetailsService">
      <bean id="userDetailsServiceWrapper" class="org.springframework.security.core.userdetails.UserDetailsByNameServiceWrapper">
        <property name="userDetailsService" ref="userDetailsService"/>
=======
        <constructor-arg index="3" value="^(admin|opencast_system_account)$" />
        - - >
>>>>>>> 9d8a8000
      </bean>
    </property>
  </bean>
  -->

  <!-- ################ -->
  <!-- # LDAP Support # -->
  <!-- ################ -->

  <bean id="contextSource"
    class="org.springframework.security.ldap.DefaultSpringSecurityContextSource">
    <!-- URL of the LDAP server -->
    <constructor-arg value="ldap://myldapserver:myport" />
    <!-- "Distinguished name" for the unprivileged user -->
    <!-- This user is merely to perform searches in the LDAP to find the users to login -->
    <property name="userDn" value="uid=user-id,ou=GroupName,dc=my-institution,dc=country" />
    <!-- Password of the user above -->
    <property name="password" value="mypassword" />
  </bean>

  <bean id="ldapAuthProvider"
    class="org.springframework.security.ldap.authentication.LdapAuthenticationProvider">
    <constructor-arg>
      <bean
        class="org.springframework.security.ldap.authentication.BindAuthenticator">
        <constructor-arg ref="contextSource" />
        <property name="userDnPatterns">
          <list>
            <!-- Dn patterns to search for valid users. Multiple "<value>" tags are allowed -->
            <value>uid={0},ou=Group,dc=my-institution,dc=country</value>
          </list>
	</property>
	<!-- If your user IDs are not part of the user Dn's, you can use a search filter to find them -->
	<!-- This property can be used together with the "userDnPatterns" above -->
	<!--
	<property name="userSearch">
	  <bean name="filterUserSearch" class="org.springframework.security.ldap.search.FilterBasedLdapUserSearch">
	    < ! - - Base Dn from where the users will be searched for - - >
	    <constructor-arg index="0" value="ou=GroupName,dc=my-institution,dc=country" />
	    < ! - - Filter to located valid users. Use {0} as a placeholder for the login name - - >
	    <constructor-arg index="1" value="(uid={0})" />
	    <constructor-arg ref="contextSource" />
	  </bean>
        </property>
	-->
      </bean>
    </constructor-arg>
    <!-- Defines how the user attributes are converted to authorities (roles) -->
    <constructor-arg ref="authoritiesPopulator" />
  </bean>

  <!-- #################### -->
  <!-- # OSGI Integration # -->
  <!-- #################### -->

  <!-- Obtain services from the OSGI service registry -->
  <osgi:reference id="userDetailsService" cardinality="1..1"
                  interface="org.springframework.security.core.userdetails.UserDetailsService" />

  <osgi:reference id="securityService" cardinality="1..1"
                  interface="org.opencastproject.security.api.SecurityService" />

  <!-- Uncomment to enable external users e.g. used together shibboleth -->
  <!-- <osgi:reference id="userReferenceProvider" cardinality="1..1"
                  interface="org.opencastproject.userdirectory.api.UserReferenceProvider"  /> -->

  <osgi:reference id="userDirectoryService" cardinality="1..1"
                  interface="org.opencastproject.security.api.UserDirectoryService" />

  <osgi:reference id="authoritiesPopulator" cardinality="1..1"
                  interface="org.springframework.security.ldap.userdetails.LdapAuthoritiesPopulator"
                  filter="(instanceId=theId)"/>


  <!-- ############################# -->
  <!-- # Spring Security Internals # -->
  <!-- ############################# -->

  <!-- The JPA user directory stores md5 hashed, salted passwords, so we must use a username-salted md5 password encoder. -->
  <sec:authentication-manager alias="authenticationManager">
    <!-- Uncomment this if using Shibboleth authentication -->
    <!--sec:authentication-provider ref="preauthAuthProvider" /-->
    <sec:authentication-provider user-service-ref="userDetailsService">
      <sec:password-encoder hash="md5"><sec:salt-source user-property="username" /></sec:password-encoder>
    </sec:authentication-provider>
    <sec:authentication-provider ref="ldapAuthProvider" />
  </sec:authentication-manager>

  <!-- Do not use a request cache -->
  <bean id="requestCache" class="org.springframework.security.web.savedrequest.NullRequestCache" />

  <!-- Uncomment to enable logging interceptors -->
  <!-- bean class="org.springframework.security.access.event.LoggerListener" / -->
  <!-- bean class="org.springframework.security.authentication.event.LoggerListener" / -->

</beans><|MERGE_RESOLUTION|>--- conflicted
+++ resolved
@@ -472,7 +472,7 @@
             <value>CONSUMERKEY</value>
           </list>
         </constructor-arg>
-<<<<<<< HEAD
+        <constructor-arg index="3" value="^(admin|opencast_system_account)$" />
         -->
 
       </bean>
@@ -508,10 +508,6 @@
     <property name="preAuthenticatedUserDetailsService">
       <bean id="userDetailsServiceWrapper" class="org.springframework.security.core.userdetails.UserDetailsByNameServiceWrapper">
         <property name="userDetailsService" ref="userDetailsService"/>
-=======
-        <constructor-arg index="3" value="^(admin|opencast_system_account)$" />
-        - - >
->>>>>>> 9d8a8000
       </bean>
     </property>
   </bean>
