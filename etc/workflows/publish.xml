<?xml version="1.0" encoding="UTF-8" ?>
<definition xmlns="http://workflow.opencastproject.org">

  <id>publish</id>
  <title>Publish</title>
  <tags>
    <tag>archive</tag>
  </tags>
  <displayOrder>1000</displayOrder>
  <description/>
  <configuration_panel>
    <![CDATA[
      <div id="workflow-configuration">

        <fieldset>
          <legend>Video Qualities</legend>
          <ul>
            <li>
              <input id="flagQuality360p" name="flagQuality360p" type="checkbox" class="configField" value="false" />
              <label for="flagQuality360p">360p resolution</label>
            </li>
            <li>
              <input id="flagQuality480p" name="flagQuality480p" type="checkbox" class="configField" value="false" />
              <label for="flagQuality480p">480p resolution</label>
            </li>
            <li>
              <input id="flagQuality720p" name="flagQuality720p" type="checkbox" class="configField" value="true" checked="checked"/>
              <label for="flagQuality720p">720p resolution (HDready)</label>
            </li>
            <li>
              <input id="flagQuality1080p" name="flagQuality1080p" type="checkbox" class="configField" value="false" />
              <label for="flagQuality1080p">1080p resolution (FullHD)</label>
            </li>
            <li>
              <input id="flagQuality2160p" name="flagQuality2160p" type="checkbox" class="configField" value="false" />
              <label for="flagQuality2160p">2160p resolution (UltraHD)</label>
            </li>
          </ul>
        </fieldset>
        <fieldset>
          <legend>Publish to:</legend>
            <ul id="publicationConfigurationPanel" class="workflow-configuration-subpanel">
              <li>
                <input id="publishToSearch" name="publishToSearch" type="checkbox" checked="checked" class="configField" value="true" />
                <label for="publishToSearch">Opencast Index</label>
                <fieldset>
                  <ul id="searchConfigurationPanel" class="workflow-configuration-subpanel">
                    <li>
                      <input id="publishToEngage" name="searchPublishType" type="radio" checked="checked" class="configField" value="true" />
                      <label for="publishToEngage">Opencast Media Module</label>
                    </li>
                    <li>
                      <input id="publishToAws" name="searchPublishType" type="radio" class="configField" value="true"/>
                      <label for="publishToAws">AWS</label>
                    </li>
                  </ul>
                </fieldset>
              </li>
              <li>
                <input id="publishToApi" name="publishToApi" type="checkbox" checked="checked" class="configField" value="true" />
                <label for="publishToApi">External Applications</label>
              </li>
              <li>
                <input id="publishToOaiPmh" name="publishToOaiPmh" type="checkbox" checked="checked" class="configField" value="true" />
                <label for="publishToOaiPmh">OAI-PMH Default Repository</label>
              </li>
              <li>
                <input id="publishToYouTube" name="publishToYouTube" type="checkbox" class="configField" value="true" disabled="disabled" />
                <label for="publishToYouTube">YouTube</label>
              </li>
            </ul>
        </fieldset>
      </div>

      <!-- Show or hide the hold and publication configuration panel -->
      <script type="text/javascript">
        // Remove the line below if you wish to publish to AWS S3
        $('#publishToAws').prop('disabled', true);
        // Remove the line above if you wish to publish to AWS S3

        awsWasDisabled = $('#publishToAws').prop('disabled');
        awsWasChecked = $('#publishToAws').prop('checked');
        engageWasChecked = $('#publishToEngage').prop('checked');

        $('input[name="publishToSearch"]').change(function(){
            if ($(this).is(':checked')) {
              $('#publishToAws').prop('checked', awsWasChecked);
              $('#publishToEngage').prop('checked', engageWasChecked);
              $('#publishToAws').prop('disabled', awsWasDisabled);
              $('#publishToEngage').prop('disabled', false);
            } else if (!$(this).is(':checked')) {
              awsWasChecked = $('#publishToAws').prop('checked');
              engageWasChecked = $('#publishToEngage').prop('checked');

              $('#publishToAws').prop('disabled', true);
              $('#publishToEngage').prop('disabled', true);
              $('#publishToAws').prop('checked', false);
              $('#publishToEngage').prop('checked', false);
            }
        });
      </script>
    ]]>
  </configuration_panel>

  <operations>

    <!-- Apply the default workflow configuration -->

    <!--
    The following operation allows you to import properties from
    a Java properties file, which might have been created by the
    upload-and-schedule workflow.
    However, whatever you import here will override the choices
    your users made in the configuration panel. That's why it is
    commented.
    -->
    <!--
    <operation
<<<<<<< HEAD
=======
      id="import-wf-properties"
      fail-on-error="true"
      exception-handler-workflow="ng-partial-error"
      description="Import workflow settings from Java properties file">
      <configurations>
        <configuration key="source-flavor">processing/defaults</configuration>
        <configuration key="keys">publishToSearch</configuration>
      </configurations>
    </operation>
    -->

    <operation
>>>>>>> c50f2dde
      id="defaults"
      description="Applying default configuration values">
      <configurations>
        <configuration key="flagForCutting">false</configuration>
        <configuration key="flagForReview">false</configuration>
        <configuration key="flagQuality360p">false</configuration>
        <configuration key="flagQuality480p">false</configuration>
        <configuration key="flagQuality720p">true</configuration>
        <configuration key="flagQuality1080p">false</configuration>
        <configuration key="flagQuality2160p">false</configuration>
        <configuration key="publishToEngage">true</configuration>
        <configuration key="publishToApi">true</configuration>
        <configuration key="publishToOaiPmh">true</configuration>
        <configuration key="publishToYouTube">false</configuration>
        <configuration key="publishToAws">false</configuration>
        <configuration key="uploadedSearchPreview">false</configuration>
        <configuration key="thumbnailType">0</configuration>
        <configuration key="thumbnailPosition">1</configuration>
      </configurations>
    </operation>

    <!-- - - - - - - - - - - - - - - - - - - - - - - - - - - - - - - - - - -->
    <!-- Prepare asset                                                     -->
    <!--                                                                   -->
    <!-- Prepare the recording for asset management, including creation of -->
    <!-- previews, audio waveforms and storing of the recording data in    -->
    <!-- the asset area for further processing.                            -->
    <!-- - - - - - - - - - - - - - - - - - - - - - - - - - - - - - - - - - -->

    <!-- Prepare work versions of the source material for further processing -->

    <operation
      id="include"
      description="Prepare the recording for further processing">
      <configurations>
        <configuration key="workflow-id">partial-work</configuration>
      </configurations>
    </operation>

    <!-- - - - - - - - - - - - - - - - - - - - - - - - - - - - - - - - - - -->
    <!-- Publish                                                           -->
    <!--                                                                   -->
    <!-- Encode and publish the recording to the selected publication      -->
    <!-- channels, unless review for cutting has been selected.            -->
    <!-- - - - - - - - - - - - - - - - - - - - - - - - - - - - - - - - - - -->

    <!-- Encode and publish -->

    <operation
      id="include"
      description="Publish the recording">
      <configurations>
        <configuration key="workflow-id">partial-publish</configuration>
      </configurations>
    </operation>

    <!-- - - - - - - - - - - - - - - - - - - - - - - - - - - - - - - - - - -->
    <!-- Archive                                                           -->
    <!--                                                                   -->
    <!-- Download from external ingest nodes, tag, inspect and and prepare -->
    <!-- source recording and metadata catalogs.                           -->
    <!-- - - - - - - - - - - - - - - - - - - - - - - - - - - - - - - - - - -->

    <!-- Archive the recording -->

    <operation
      id="snapshot"
      description="Archive publishing information">
      <configurations>
        <configuration key="source-tags">archive</configuration>
      </configurations>
    </operation>

    <!-- - - - - - - - - - - - - - - - - - - - - - - - - - - - - - - - - - -->
    <!-- Cleanup                                                           -->
    <!--                                                                   -->
    <!-- Remove work artifacts.                                            -->
    <!-- - - - - - - - - - - - - - - - - - - - - - - - - - - - - - - - - - -->

    <!-- Clean the system from work artifacts -->

    <operation
      id="include"
      description="Remove temporary processing artifacts">
      <configurations>
        <configuration key="workflow-id">partial-cleanup</configuration>
      </configurations>
    </operation>

  </operations>

</definition><|MERGE_RESOLUTION|>--- conflicted
+++ resolved
@@ -116,8 +116,6 @@
     -->
     <!--
     <operation
-<<<<<<< HEAD
-=======
       id="import-wf-properties"
       fail-on-error="true"
       exception-handler-workflow="ng-partial-error"
@@ -130,7 +128,6 @@
     -->
 
     <operation
->>>>>>> c50f2dde
       id="defaults"
       description="Applying default configuration values">
       <configurations>
