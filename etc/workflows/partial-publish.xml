<?xml version="1.0" encoding="UTF-8"?>
<definition xmlns="http://workflow.opencastproject.org">

  <id>partial-publish</id>
  <title>Publish the recording</title>
  <tags/>
  <description/>
  <configuration_panel/>
  <configuration_panel_json/>
  <operations>

    <operation
      id="select-tracks"
      exception-handler-workflow="partial-error"
      description="Selecting audio/video streams for processing">
      <configurations>
        <configuration key="source-flavor">*/source</configuration>
        <configuration key="target-flavor">*/work</configuration>
        <configuration key="target-tags">-archive</configuration>
        <configuration key="audio-muxing">duplicate</configuration>
      </configurations>
    </operation>

<<<<<<< HEAD
    <!-- Keep captions in the loop, as they are ignored by select-tracks -->

    <operation
        id="tag"
        description="Tag captions for cutting">
      <configurations>
        <configuration key="source-flavors">captions/source</configuration>
        <configuration key="target-flavor">captions/work</configuration>
        <configuration key="target-tags">-archive</configuration>
        <configuration key="copy">true</configuration>
      </configurations>
    </operation>

=======
>>>>>>> 63d9c36b
    <operation
      id="analyze-tracks"
      exception-handler-workflow="partial-error"
      description="Analyzing tracks in media package and setting control variables">
      <configurations>
        <configuration key="source-flavor">*/work</configuration>
      </configurations>
    </operation>

    <!-- - - - - - - - - - - - - - - - - - - - - - - - - - - - - - - - - - -->
    <!-- Cut the video according the SMIL file                             -->
    <!--                                                                   -->
    <!-- Perform cutting according to the edit decision list.              -->
    <!-- - - - - - - - - - - - - - - - - - - - - - - - - - - - - - - - - - -->

    <operation
      id="clone"
      exception-handler-workflow="partial-error"
      description="Creating working copy of the cutting information">
      <configurations>
        <configuration key="source-flavor">smil/cutting</configuration>
        <configuration key="target-flavor">smil/tmp</configuration>
      </configurations>
    </operation>

    <operation
      id="editor"
      exception-handler-workflow="partial-error"
      description="Cutting the recording according to the edit decision list">
      <configurations>
        <configuration key="source-flavors">*/work</configuration>
        <configuration key="smil-flavors">smil/tmp</configuration>
        <configuration key="target-smil-flavor">smil/tmp</configuration>
        <configuration key="target-flavor-subtype">trimmed</configuration>
        <configuration key="interactive">false</configuration>
      </configurations>
    </operation>

    <!-- - - - - - - - - - - - - - - - - - - - - - - - - - - - - - - - - - -->
    <!-- Extract preview images                                            -->
    <!--                                                                   -->
    <!-- From the edited recording, take preview images for the player,    -->
    <!-- search results etc.                                               -->
    <!-- - - - - - - - - - - - - - - - - - - - - - - - - - - - - - - - - - -->

    <!-- Encode to engage search result thumbnails -->

    <operation
      id="image"
      exception-handler-workflow="partial-error"
      description="Creating search result default thumbnails">
      <configurations>
        <configuration key="source-flavor">*/trimmed</configuration>
        <configuration key="target-flavor">*/search+preview</configuration>
        <configuration key="target-tags">engage-download</configuration>
        <configuration key="encoding-profile">search-cover.http</configuration>
        <configuration key="time">3</configuration>
      </configurations>
    </operation>

    <!-- Encode to engage player preview images -->

    <operation
      id="image"
      if="NOT ${presentation/thumbnail_edited}"
      exception-handler-workflow="partial-error"
      description="Creating player preview image for presentation video">
      <configurations>
        <configuration key="source-flavor">presentation/trimmed</configuration>
        <configuration key="target-flavor">presentation/player+preview</configuration>
        <configuration key="target-tags">engage-download</configuration>
        <configuration key="encoding-profile">player-preview.http</configuration>
        <configuration key="time">3</configuration>
      </configurations>
    </operation>

    <operation
        id="tag"
        if="${presentation/thumbnail_edited}"
        exception-handler-workflow="partial-error"
        description="Prepare thumbnail for publication">
      <configurations>
        <configuration key="source-flavor">presentation/player+preview</configuration>
        <configuration key="target-tags">+engage-download</configuration>
      </configurations>
    </operation>

    <!-- Encode to feed cover images -->

    <operation
      id="image"
      exception-handler-workflow="partial-error"
      description="Creating feed cover image">
      <configurations>
        <configuration key="source-flavor">*/trimmed</configuration>
        <configuration key="target-flavor">*/feed+preview</configuration>
        <configuration key="target-tags">atom,rss</configuration>
        <configuration key="encoding-profile">feed-cover.http</configuration>
        <configuration key="time">3</configuration>
      </configurations>
    </operation>


    <!-- Create a cover image -->

    <operation
        id="image"
        if="NOT ${presenter/thumbnail_edited}"
        exception-handler-workflow="partial-error"
        description="Creating player preview image for presenter video">
      <configurations>
        <configuration key="source-flavor">presenter/trimmed</configuration>
        <configuration key="target-flavor">presenter/player+preview</configuration>
        <configuration key="target-tags">engage-download</configuration>
        <configuration key="encoding-profile">player-preview.http</configuration>
        <configuration key="time">3</configuration>
      </configurations>
    </operation>


    <operation
        id="tag"
        if="${presenter/thumbnail_edited}"
        exception-handler-workflow="partial-error"
        description="Prepare thumbnail for publication">
      <configurations>
        <configuration key="source-flavor">presenter/player+preview</configuration>
        <configuration key="target-tags">+engage-download</configuration>
      </configurations>
    </operation>


    <!-- Generate timeline preview images -->

    <operation
      id="timelinepreviews"
      fail-on-error="false"
      exception-handler-workflow="partial-error"
      description="Creating timeline preview images">
      <configurations>
        <configuration key="source-flavor">*/trimmed</configuration>
        <configuration key="target-flavor">*/timeline+preview</configuration>
        <configuration key="target-tags">engage-download</configuration>
        <configuration key="image-count">100</configuration>
      </configurations>
    </operation>

    <!-- - - - - - - - - - - - - - - - - - - - - - - - - - - - - - - - - - -->
    <!-- Apply theming                                                     -->
    <!--                                                                   -->
    <!-- Add trailer and bumper to the recording prior to publication.     -->
    <!-- - - - - - - - - - - - - - - - - - - - - - - - - - - - - - - - - - -->

    <operation
      id="include"
      description="Including theming operations">
      <configurations>
        <configuration key="workflow-id">partial-theming</configuration>
      </configurations>
    </operation>

    <!-- Mark captions for publication -->

    <operation
        id="tag"
        description="Mark captions for publication">
      <configurations>
        <configuration key="source-flavors">captions/shifted</configuration>
        <configuration key="target-flavor">captions/delivery</configuration>
        <configuration key="target-tags">+engage-download</configuration>
      </configurations>
    </operation>

    <!-- - - - - - - - - - - - - - - - - - - - - - - - - - - - - - - - - - -->
    <!-- Encode for publication to Engage                                  -->
    <!--                                                                   -->
    <!-- Encode audio and video formats to the distribution formats that   -->
    <!-- are required by the Engage publication channel.                   -->
    <!-- - - - - - - - - - - - - - - - - - - - - - - - - - - - - - - - - - -->

    <!-- Encode presenter (camera) and presentation (screen) -->
    <!-- to Engage player format                             -->

    <operation
      id="encode"
      exception-handler-workflow="partial-error"
      description="Encoding videos to mp4 delivery format">
      <configurations>
        <configuration key="source-flavor">*/themed</configuration>
        <configuration key="target-flavor">*/delivery</configuration>
        <configuration key="target-tags">engage-download,engage-streaming</configuration>
        <configuration key="encoding-profile">adaptive-parallel.http</configuration>
      </configurations>
    </operation>

    <!-- - - - - - - - - - - - - - - - - - - - - - - - - - - - - - - - - - -->
    <!-- Segment video streams and extract metadata                        -->
    <!--                                                                   -->
    <!-- Apply the video segmentation algorithm to the presentation tracks -->
    <!-- and extract segment preview images and metadata.                  -->
    <!-- - - - - - - - - - - - - - - - - - - - - - - - - - - - - - - - - - -->

    <!-- Run the videosegmentation -->

    <operation
      id="segment-video"
      fail-on-error="false"
      description="Detecting slide transitions in presentation track">
      <configurations>
        <configuration key="source-flavor">presentation/themed</configuration>
        <configuration key="target-tags">engage-download</configuration>
      </configurations>
    </operation>

    <!-- Generate segment preview images -->

    <operation
      id="segmentpreviews"
      fail-on-error="false"
      description="Creating preview images for presentation segments">
      <configurations>
        <configuration key="source-flavor">presentation/themed</configuration>
        <configuration key="target-flavor">presentation/segment+preview</configuration>
        <configuration key="reference-flavor">presentation/delivery</configuration>
        <configuration key="reference-tags">engage-download</configuration>
        <configuration key="target-tags">engage-download</configuration>
        <configuration key="encoding-profile">player-slides.http</configuration>
      </configurations>
    </operation>

    <!-- Extract text form slide preview images -->

    <operation
      id="extract-text"
      fail-on-error="false"
      description="Extracting text from presentation segments">
      <configurations>
        <configuration key="source-flavor">presentation/themed</configuration>
        <configuration key="target-tags">engage-download</configuration>
      </configurations>
    </operation>

    <!-- - - - - - - - - - - - - - - - - - - - - - - - - - - - - - - - - - -->
    <!-- Publish to publication channels                                   -->
    <!--                                                                   -->
    <!-- Send the encoded material along with the metadata to the          -->
    <!-- publication channels.                                             -->
    <!-- - - - - - - - - - - - - - - - - - - - - - - - - - - - - - - - - - -->

    <!-- Publish to engage player -->

    <operation
      id="publish-engage"
      max-attempts="2"
      exception-handler-workflow="partial-error"
      description="Publishing to Opencast Media Module">
      <configurations>
        <configuration key="download-source-flavors">dublincore/*,security/*</configuration>
        <configuration key="download-source-tags">engage-download,atom,rss</configuration>
        <configuration key="streaming-source-tags">engage-streaming</configuration>
        <configuration key="check-availability">false</configuration>
      </configurations>
    </operation>

    <!-- Here you can place operations to publish to your publication channels -->

  </operations>
</definition><|MERGE_RESOLUTION|>--- conflicted
+++ resolved
@@ -21,22 +21,6 @@
       </configurations>
     </operation>
 
-<<<<<<< HEAD
-    <!-- Keep captions in the loop, as they are ignored by select-tracks -->
-
-    <operation
-        id="tag"
-        description="Tag captions for cutting">
-      <configurations>
-        <configuration key="source-flavors">captions/source</configuration>
-        <configuration key="target-flavor">captions/work</configuration>
-        <configuration key="target-tags">-archive</configuration>
-        <configuration key="copy">true</configuration>
-      </configurations>
-    </operation>
-
-=======
->>>>>>> 63d9c36b
     <operation
       id="analyze-tracks"
       exception-handler-workflow="partial-error"
