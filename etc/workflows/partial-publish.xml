<?xml version="1.0" encoding="UTF-8"?>
<definition xmlns="http://workflow.opencastproject.org">

  <id>partial-publish</id>
  <title>Publish the recording</title>
  <tags/>
  <description/>
  <configuration_panel/>
  <configuration_panel_json/>
  <operations>

<<<<<<< HEAD
    <!-- Fall back to */source if */prepared does not exist -->

    <operation
      id="analyze-tracks"
      fail-on-error="true"
      exception-handler-workflow="partial-error"
      description="Analyze tracks in media package and set control variables">
      <configurations>
        <configuration key="source-flavor">*/prepared</configuration>
      </configurations>
    </operation>

    <operation
      if="NOT (${presentation_prepared_media} OR ${presenter_prepared_media})"
      id="clone"
      fail-on-error="true"
      exception-handler-workflow="partial-error"
      description="Preparing media">
      <configurations>
        <configuration key="source-flavor">*/source</configuration>
        <configuration key="target-flavor">*/prepared</configuration>
      </configurations>
    </operation>

    <!-- Continue processing -->

=======
>>>>>>> 200d440e
    <operation
      id="select-tracks"
      exception-handler-workflow="partial-error"
      description="Selecting audio/video streams for processing">
      <configurations>
        <configuration key="source-flavor">*/source</configuration>
        <configuration key="target-flavor">*/work</configuration>
        <configuration key="target-tags">-archive</configuration>
        <configuration key="audio-muxing">duplicate</configuration>
      </configurations>
    </operation>

    <!-- Keep captions in the loop, as they are ignored by select-tracks -->

    <operation
      id="tag"
      description="Tag captions for cutting">
      <configurations>
        <configuration key="source-flavors">captions/source</configuration>
        <configuration key="target-flavor">captions/work</configuration>
        <configuration key="target-tags">-archive</configuration>
        <configuration key="copy">true</configuration>
      </configurations>
    </operation>

    <operation
      id="analyze-tracks"
      exception-handler-workflow="partial-error"
      description="Analyzing tracks in media package and setting control variables">
      <configurations>
        <configuration key="source-flavor">*/work</configuration>
      </configurations>
    </operation>

    <!-- - - - - - - - - - - - - - - - - - - - - - - - - - - - - - - - - - -->
    <!-- Cut the video according the SMIL file                             -->
    <!--                                                                   -->
    <!-- Perform cutting according to the edit decision list.              -->
    <!-- - - - - - - - - - - - - - - - - - - - - - - - - - - - - - - - - - -->

    <operation
      id="clone"
      exception-handler-workflow="partial-error"
      description="Creating working copy of the cutting information">
      <configurations>
        <configuration key="source-flavor">smil/cutting</configuration>
        <configuration key="target-flavor">smil/tmp</configuration>
      </configurations>
    </operation>

    <operation
      id="editor"
      exception-handler-workflow="partial-error"
      description="Cutting the recording according to the edit decision list">
      <configurations>
        <configuration key="source-flavors">*/work</configuration>
        <configuration key="smil-flavors">smil/tmp</configuration>
        <configuration key="target-smil-flavor">smil/tmp</configuration>
        <configuration key="target-flavor-subtype">trimmed</configuration>
        <configuration key="interactive">false</configuration>
      </configurations>
    </operation>

    <!-- Mark captions for publication -->

    <operation
      id="tag"
      description="Mark captions for publication">
      <configurations>
        <configuration key="source-flavors">captions/trimmed</configuration>
        <configuration key="target-flavor">captions/delivery</configuration>
        <configuration key="target-tags">+engage-download</configuration>
      </configurations>
    </operation>

    <!-- - - - - - - - - - - - - - - - - - - - - - - - - - - - - - - - - - -->
    <!-- Extract preview images                                            -->
    <!--                                                                   -->
    <!-- From the edited recording, take preview images for the player,    -->
    <!-- search results etc.                                               -->
    <!-- - - - - - - - - - - - - - - - - - - - - - - - - - - - - - - - - - -->

    <!-- Encode to engage search result thumbnails -->

    <operation
      id="image"
      exception-handler-workflow="partial-error"
      description="Creating search result default thumbnails">
      <configurations>
        <configuration key="source-flavor">*/trimmed</configuration>
        <configuration key="target-flavor">*/search+preview</configuration>
        <configuration key="target-tags">engage-download</configuration>
        <configuration key="encoding-profile">search-cover.http</configuration>
        <configuration key="time">3</configuration>
      </configurations>
    </operation>

    <!-- Encode to engage player preview images -->

    <operation
      id="image"
      if="NOT ${presentation/thumbnail_edited}"
      exception-handler-workflow="partial-error"
      description="Creating player preview image for presentation video">
      <configurations>
        <configuration key="source-flavor">presentation/trimmed</configuration>
        <configuration key="target-flavor">presentation/player+preview</configuration>
        <configuration key="target-tags">engage-download</configuration>
        <configuration key="encoding-profile">player-preview.http</configuration>
        <configuration key="time">3</configuration>
      </configurations>
    </operation>

    <operation
      id="cover-image"
      if="NOT (${presenter_work_video} OR $ ${presentation_work_video} OR ${presentation/thumbnail_edited}) AND (${presenter_work_audio} OR ${presentation_work_audio})"
      description="Create a cover image for audio-only files">
      <configurations>
        <configuration key="stylesheet">file://${karaf.etc}/branding/coverimage.xsl</configuration>
        <configuration key="width">1920</configuration>
        <configuration key="height">1080</configuration>
        <configuration key="posterimage-flavor">presenter/coverbackground</configuration>
        <configuration key="target-flavor">presenter/player+preview</configuration>
        <configuration key="target-tags">archive, engage-download</configuration>
      </configurations>
    </operation>

    <operation
        id="tag"
        if="${presentation/thumbnail_edited}"
        exception-handler-workflow="partial-error"
        description="Prepare thumbnail for publication">
      <configurations>
        <configuration key="source-flavor">presentation/player+preview</configuration>
        <configuration key="target-tags">+engage-download</configuration>
      </configurations>
    </operation>

    <!-- Encode to feed cover images -->

    <operation
      id="image"
      exception-handler-workflow="partial-error"
      description="Creating feed cover image">
      <configurations>
        <configuration key="source-flavor">*/trimmed</configuration>
        <configuration key="target-flavor">*/feed+preview</configuration>
        <configuration key="target-tags">atom,rss</configuration>
        <configuration key="encoding-profile">feed-cover.http</configuration>
        <configuration key="time">3</configuration>
      </configurations>
    </operation>


    <!-- Create a cover image -->

    <operation
        id="image"
        if="NOT ${presenter/thumbnail_edited}"
        exception-handler-workflow="partial-error"
        description="Creating player preview image for presenter video">
      <configurations>
        <configuration key="source-flavor">presenter/trimmed</configuration>
        <configuration key="target-flavor">presenter/player+preview</configuration>
        <configuration key="target-tags">engage-download</configuration>
        <configuration key="encoding-profile">player-preview.http</configuration>
        <configuration key="time">3</configuration>
      </configurations>
    </operation>


    <operation
        id="tag"
        if="${presenter/thumbnail_edited}"
        exception-handler-workflow="partial-error"
        description="Prepare thumbnail for publication">
      <configurations>
        <configuration key="source-flavor">presenter/player+preview</configuration>
        <configuration key="target-tags">+engage-download</configuration>
      </configurations>
    </operation>


    <!-- Generate timeline preview images -->

    <operation
      id="timelinepreviews"
      if="(${presenter_work_video} OR $ ${presentation_work_video})"
      fail-on-error="false"
      exception-handler-workflow="partial-error"
      description="Creating timeline preview images">
      <configurations>
        <configuration key="source-flavor">*/trimmed</configuration>
        <configuration key="target-flavor">*/timeline+preview</configuration>
        <configuration key="target-tags">engage-download</configuration>
        <configuration key="image-count">100</configuration>
      </configurations>
    </operation>

    <!-- - - - - - - - - - - - - - - - - - - - - - - - - - - - - - - - - - -->
    <!-- Apply theming                                                     -->
    <!--                                                                   -->
    <!-- Add trailer and bumper to the recording prior to publication.     -->
    <!-- - - - - - - - - - - - - - - - - - - - - - - - - - - - - - - - - - -->

    <operation
      id="include"
      if="(${presenter_work_video} OR $ ${presentation_work_video})"
      description="Including theming operations">
      <configurations>
        <configuration key="workflow-id">partial-theming</configuration>
      </configurations>
    </operation>

    <!-- - - - - - - - - - - - - - - - - - - - - - - - - - - - - - - - - - -->
    <!-- Encode for publication to Engage                                  -->
    <!--                                                                   -->
    <!-- Encode audio and video formats to the distribution formats that   -->
    <!-- are required by the Engage publication channel.                   -->
    <!-- - - - - - - - - - - - - - - - - - - - - - - - - - - - - - - - - - -->

    <!-- Encode presenter (camera) and presentation (screen) -->
    <!-- to Engage player format                             -->

    <operation
      id="encode"
      if="(${presenter_work_video} OR $ ${presentation_work_video})"
      exception-handler-workflow="partial-error"
      description="Encoding videos to mp4 delivery format">
      <configurations>
        <configuration key="source-flavor">*/themed</configuration>
        <configuration key="target-flavor">*/delivery</configuration>
        <configuration key="target-tags">engage-download,engage-streaming</configuration>
        <configuration key="encoding-profile">adaptive-parallel.http</configuration>
      </configurations>
    </operation>

    <operation
      id="encode"
      if="NOT (${presenter_work_video} OR $ ${presentation_work_video}) AND (${presenter_work_audio} OR ${presentation_work_audio})"
      exception-handler-workflow="partial-error"
      description="Encoding audio-only files to mp3 delivery format">
      <configurations>
        <configuration key="source-flavor">*/trimmed</configuration>
        <configuration key="target-flavor">*/delivery</configuration>
        <configuration key="target-tags">engage-download,engage-streaming</configuration>
        <configuration key="encoding-profile">audio-to-mp3.http</configuration>
      </configurations>
    </operation>

    <!-- - - - - - - - - - - - - - - - - - - - - - - - - - - - - - - - - - -->
    <!-- Segment video streams and extract metadata                        -->
    <!--                                                                   -->
    <!-- Apply the video segmentation algorithm to the presentation tracks -->
    <!-- and extract segment preview images and metadata.                  -->
    <!-- - - - - - - - - - - - - - - - - - - - - - - - - - - - - - - - - - -->

    <!-- Run the videosegmentation -->

    <operation
      id="segment-video"
      fail-on-error="false"
      description="Detecting slide transitions in presentation track">
      <configurations>
        <configuration key="source-flavor">presentation/themed</configuration>
        <configuration key="target-tags">engage-download</configuration>
      </configurations>
    </operation>

    <!-- Generate segment preview images -->

    <operation
      id="segmentpreviews"
      fail-on-error="false"
      description="Creating preview images for presentation segments">
      <configurations>
        <configuration key="source-flavor">presentation/themed</configuration>
        <configuration key="target-flavor">presentation/segment+preview</configuration>
        <configuration key="reference-flavor">presentation/delivery</configuration>
        <configuration key="reference-tags">engage-download</configuration>
        <configuration key="target-tags">engage-download</configuration>
        <configuration key="encoding-profile">player-slides.http</configuration>
      </configurations>
    </operation>

    <!-- Extract text form slide preview images -->

    <operation
      id="extract-text"
      fail-on-error="false"
      description="Extracting text from presentation segments">
      <configurations>
        <configuration key="source-flavor">presentation/themed</configuration>
        <configuration key="target-tags">engage-download</configuration>
      </configurations>
    </operation>

    <!-- - - - - - - - - - - - - - - - - - - - - - - - - - - - - - - - - - -->
    <!-- Publish to publication channels                                   -->
    <!--                                                                   -->
    <!-- Send the encoded material along with the metadata to the          -->
    <!-- publication channels.                                             -->
    <!-- - - - - - - - - - - - - - - - - - - - - - - - - - - - - - - - - - -->

    <!-- Publish to engage player -->

    <operation
      id="publish-engage"
      max-attempts="2"
      exception-handler-workflow="partial-error"
      description="Publishing to Opencast Media Module">
      <configurations>
        <configuration key="download-source-flavors">dublincore/*,security/*</configuration>
        <configuration key="download-source-tags">engage-download,atom,rss</configuration>
        <configuration key="streaming-source-tags">engage-streaming</configuration>
        <configuration key="check-availability">false</configuration>
      </configurations>
    </operation>

    <!-- Here you can place operations to publish to your publication channels -->

  </operations>
</definition><|MERGE_RESOLUTION|>--- conflicted
+++ resolved
@@ -9,35 +9,6 @@
   <configuration_panel_json/>
   <operations>
 
-<<<<<<< HEAD
-    <!-- Fall back to */source if */prepared does not exist -->
-
-    <operation
-      id="analyze-tracks"
-      fail-on-error="true"
-      exception-handler-workflow="partial-error"
-      description="Analyze tracks in media package and set control variables">
-      <configurations>
-        <configuration key="source-flavor">*/prepared</configuration>
-      </configurations>
-    </operation>
-
-    <operation
-      if="NOT (${presentation_prepared_media} OR ${presenter_prepared_media})"
-      id="clone"
-      fail-on-error="true"
-      exception-handler-workflow="partial-error"
-      description="Preparing media">
-      <configurations>
-        <configuration key="source-flavor">*/source</configuration>
-        <configuration key="target-flavor">*/prepared</configuration>
-      </configurations>
-    </operation>
-
-    <!-- Continue processing -->
-
-=======
->>>>>>> 200d440e
     <operation
       id="select-tracks"
       exception-handler-workflow="partial-error"
