<?xml version="1.0" encoding="UTF-8"?>
<definition xmlns="http://workflow.opencastproject.org">

  <id>fast</id>
  <title>Fast Testing Workflow</title>
  <tags>
    <tag>upload</tag>
    <tag>schedule</tag>
  </tags>
  <displayOrder>100</displayOrder>
  <description>
    A minimal workflow that transcodes the media into distribution formats, then
    sends the resulting distribution files, along with their associated metadata,
    to the distribution channels.
  </description>
  <configuration_panel>
    <![CDATA[
      <div id="workflow-configuration">
        <input id="straightToPublishing" name="straightToPublishing" type="checkbox" class="configField" value="true" checked=checked />
        <label for="straightToPublishing">Straight to publishing</label>
      </div>
    ]]>
  </configuration_panel>
  <state-mappings>
    <state-mapping state="running">EVENTS.EVENTS.STATE_MAPPING.PUBLISHING</state-mapping>
    <state-mapping state="failing">EVENTS.EVENTS.STATE_MAPPING.PUBLISHING</state-mapping>
  </state-mappings>
  <operations>

    <operation
      id="defaults"
      description="Applying default configuration values">
      <configurations>
        <configuration key="straightToPublishing">true</configuration>
      </configurations>
    </operation>

    <!-- Apply ACL from series to the mediapackage -->

    <operation
      id="series"
      fail-on-error="true"
      exception-handler-workflow="partial-error"
      description="Applying access control entries from series">
      <configurations>
        <configuration key="apply-acl">true</configuration>
      </configurations>
    </operation>

    <!-- Inspect the media -->

    <operation
      id="inspect"
      fail-on-error="true"
      exception-handler-workflow="partial-error"
      description="Inspecting audio and video streams">
      <configurations>
        <configuration key="overwrite">false</configuration>
        <configuration key="accept-no-media">false</configuration>
      </configurations>
    </operation>

    <!-- encode video -->

    <operation
      id="encode"
      fail-on-error="true"
      exception-handler-workflow="partial-error"
      description="Encoding video">
      <configurations>
        <configuration key="source-flavor">*/source</configuration>
        <configuration key="target-flavor">*/preview</configuration>
        <configuration key="target-tags">engage-download,engage-streaming,rss,atom</configuration>
        <configuration key="encoding-profile">fast.http</configuration>
      </configurations>
    </operation>

    <!-- encode to engage search result thumbnails -->
    <!-- skip this when manually uploaded */search+preview -->
    <operation
      id="image"
      if="${straightToPublishing}"
      fail-on-error="true"
      exception-handler-workflow="partial-error"
      description="Creating Engage search result thumbnails">
      <configurations>
        <configuration key="source-flavor">*/preview</configuration>
        <configuration key="target-flavor">*/search+preview</configuration>
        <configuration key="target-tags">engage-download</configuration>
        <configuration key="encoding-profile">search-cover.http</configuration>
        <configuration key="time">1</configuration>
      </configurations>
    </operation>

    <!-- encode to engage player preview images -->

    <operation
      id="image"
      if="${straightToPublishing}"
      fail-on-error="true"
      exception-handler-workflow="partial-error"
      description="Creating Engage player preview image">
      <configurations>
        <configuration key="source-flavor">*/preview</configuration>
        <configuration key="target-flavor">*/player+preview</configuration>
        <configuration key="target-tags">engage-download</configuration>
        <configuration key="encoding-profile">player-preview.http</configuration>
        <configuration key="time">1</configuration>
      </configurations>
    </operation>

    <!-- run the video segmentation -->

    <operation
      id="segment-video"
      if="${straightToPublishing}"
      fail-on-error="false"
      exception-handler-workflow="partial-error"
      description="Detecting slide transitions in presentation track">
      <configurations>
        <configuration key="source-flavor">presentation/preview</configuration>
        <configuration key="target-tags">engage-download</configuration>
      </configurations>
    </operation>

    <!-- Generate segment preview images -->

    <operation
      id="segmentpreviews"
      if="${straightToPublishing}"
      fail-on-error="false"
      exception-handler-workflow="partial-error"
      description="Creating presentation segments preview image">
      <configurations>
        <configuration key="source-flavor">presentation/preview</configuration>
        <configuration key="target-flavor">presentation/segment+preview</configuration>
        <configuration key="reference-flavor">presentation/preview</configuration>
        <configuration key="reference-tags">engage-download</configuration>
        <configuration key="target-tags">engage-download</configuration>
        <configuration key="encoding-profile">player-slides.http</configuration>
      </configurations>
    </operation>

    <!-- Generate timeline preview images -->

    <operation
      id="timelinepreviews"
      if="${straightToPublishing}"
      fail-on-error="false"
      exception-handler-workflow="partial-error"
      description="Creating timeline preview images">
      <configurations>
        <configuration key="source-flavor">*/preview</configuration>
        <configuration key="target-flavor">*/timeline+preview</configuration>
        <configuration key="target-tags">engage-download</configuration>
        <configuration key="image-count">100</configuration>
      </configurations>
    </operation>

    <!-- Extract text form slide preview images -->

    <operation
      id="extract-text"
      if="${straightToPublishing}"
      fail-on-error="false"
      exception-handler-workflow="partial-error"
      description="Extracting text from presentation segments">
      <configurations>
        <configuration key="source-flavor">presentation/preview</configuration>
        <configuration key="target-tags">engage-download</configuration>
      </configurations>
    </operation>

    <!-- Publish preview internal -->

    <operation
      id="publish-configure"
      exception-handler-workflow="partial-error"
      description="Publish to preview publication channel">
      <configurations>
        <configuration key="download-source-flavors">*/preview</configuration>
        <configuration key="channel-id">internal</configuration>
<<<<<<< HEAD
        <configuration key="url-pattern">
          ${org_org_opencastproject_admin_ui_url!'http://localhost:8080'}/admin-ng/index.html#/events/events/${event_id}/tools/editor
        </configuration>
        <configuration key="check-availability">true</configuration>
=======
        <configuration key="url-pattern">http://localhost:8080/admin-ng/index.html#/events/events/${event_id}/tools/playback</configuration>
        <configuration key="check-availability">false</configuration>
>>>>>>> 1e5d9aa6
      </configurations>
    </operation>

    <!-- Publish to engage player -->

    <operation
      id="publish-engage"
      if="${straightToPublishing}"
      max-attempts="2"
      fail-on-error="true"
      exception-handler-workflow="partial-error"
      description="Publishing to Engage">
      <configurations>
        <configuration key="download-source-flavors">dublincore/*,security/*</configuration>
        <configuration key="download-source-tags">engage-download</configuration>
        <configuration key="streaming-source-tags">engage-streaming</configuration>
        <configuration key="check-availability">false</configuration>
      </configurations>
    </operation>

    <!-- Archive the current state of the media package -->

    <operation
      id="snapshot"
      fail-on-error="true"
      exception-handler-workflow="partial-error"
      description="Archiving">
      <configurations>
        <configuration key="source-flavors">*/source,dublincore/*,security/*</configuration>
      </configurations>
    </operation>

    <!-- Clean up the working file repository -->

    <operation
      id="cleanup"
      fail-on-error="false"
      description="Cleaning up">
      <configurations>
        <!-- On systems with shared workspace or working file repository -->
        <!-- you want to set this option to false. -->
        <configuration key="delete-external">true</configuration>
        <!-- FixMe Don't clean up ACLs until workflow service no longer looks for them in the WFR. -->
        <configuration key="preserve-flavors">security/*</configuration>
      </configurations>
    </operation>

  </operations>
</definition><|MERGE_RESOLUTION|>--- conflicted
+++ resolved
@@ -180,15 +180,10 @@
       <configurations>
         <configuration key="download-source-flavors">*/preview</configuration>
         <configuration key="channel-id">internal</configuration>
-<<<<<<< HEAD
         <configuration key="url-pattern">
           ${org_org_opencastproject_admin_ui_url!'http://localhost:8080'}/admin-ng/index.html#/events/events/${event_id}/tools/editor
         </configuration>
-        <configuration key="check-availability">true</configuration>
-=======
-        <configuration key="url-pattern">http://localhost:8080/admin-ng/index.html#/events/events/${event_id}/tools/playback</configuration>
         <configuration key="check-availability">false</configuration>
->>>>>>> 1e5d9aa6
       </configurations>
     </operation>
 
