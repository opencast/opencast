# Opencast 13: Release Notes

<<<<<<< HEAD
=======
Opencast 12.12
--------------

The final maintenance release of Opencast 12.
The release fixes a few minor bugs.

For more details, please take a look at [the changelog](changelog.md).

Opencast 12.11
--------------
>>>>>>> b213f793

Opencast 13.7
-------------

The seventh maintenance release of Opencast 13.

- Various fixes including fixes for live events, Paella player 7, user references and workspace cleanup.

See [changelog](changelog.md) for a comprehensive list of changes.


Opencast 13.6
-------------

The sixth maintenance release of Opencast 13.

- Extend configuration options of Amberscript integration ([#4868](https://github.com/opencast/opencast/pull/4868))
- Mitigate not loading ACLs on first start ([#4923](https://github.com/opencast/opencast/pull/4923))
- Remove empty options in ACL template select ([#4961](https://github.com/opencast/opencast/pull/4961))
- Editor Release 2023-04-20 ([#4879](https://github.com/opencast/opencast/pull/4879))
- Fix missing JARs in released distributions ([#4925](https://github.com/opencast/opencast/pull/4925))

See [changelog](changelog.md) for a comprehensive list of changes.


Opencast 13.5
-------------

The fifth maintenance release of Opencast 13.

- Whisper language detection and tagging ([#4770](https://github.com/opencast/opencast/pull/4770))
  Important Note:
    - If you use whisper, update to the latest version !
- Paella 7: Allow to disable the cookie consent banner ([#4782](https://github.com/opencast/opencast/pull/4782))
- Add paging to asset manager index rebuild ([#4783](https://github.com/opencast/opencast/pull/4783))
- Fixed pagination when reindexing asset manager ([#4843](https://github.com/opencast/opencast/pull/4843))

See [changelog](changelog.md) for a comprehensive list of changes.


Opencast 13.4
-------------

The fourth maintenance release of Opencast 13.

- Fix default values for the Admin UI ACL editor. Previously the roles set for new events might not correspond to the
  rest of Opencast's defaults. ([#4799](https://github.com/opencast/opencast/pull/4799))

See [changelog](changelog.md) for a comprehensive list of changes.


Opencast 13.3
-------------

The third maintenance release of Opencast 13.

- Add paging to asset manager index rebuild ([#4783](https://github.com/opencast/opencast/pull/4783))
- Fix reindex of multi-tanant systems ([#4740](https://github.com/opencast/opencast/pull/4740))
- Fix exception when retrieving comments where the author is missing ([#4739](https://github.com/opencast/opencast/pull/4739))
- Paella 7 matomo plugin ([#4722](https://github.com/opencast/opencast/pull/4722))
- Dependabot-batcher update ([#4707](https://github.com/opencast/opencast/pull/4707))
- Fix typo and adds recomendations to whisper doc ([#4683](https://github.com/opencast/opencast/pull/4683))

See [changelog](changelog.md) for a comprehensive list of changes.


Opencast 13.2
-------------

The second maintenance release of Opencast 13.

- Fix calendar.json endpoint ([#4619](https://github.com/opencast/opencast/pull/4619))
- Add missing expected response code ([#4628](https://github.com/opencast/opencast/pull/4628))
- Add webvtt-to-cutmarks to list of workflow operations ([#4654](https://github.com/opencast/opencast/pull/4654))
- Fix multiple bugs in the adopters registration resulting in incorrect counts ([#4616](https://github.com/opencast/opencast/pull/4616))

See [changelog](changelog.md) for a comprehensive list of changes.


Opencast 13.1
-------------

The first maintenance release of Opencast 13.

- Bug fix: publish engage woh with merge SKIP the operation if media package not in search index
([#4478](https://github.com/opencast/opencast/pull/4478))
- Add silent detection based on subtitles (webvtt-to-cutmarks woh) ([#4482](https://github.com/opencast/opencast/pull/4482))
- Fix: series deleted from search index cannot be re-added ([#4502](https://github.com/opencast/opencast/pull/4502))
- Adds Whisper STT to SpeechToText WoH ([#4513](https://github.com/opencast/opencast/pull/4513))
- Change default hotkeys for create dialogs in admin UI ([#4516](https://github.com/opencast/opencast/pull/4516))
- Reduce number of snapshots taken in the new editor backend ([#4519](https://github.com/opencast/opencast/pull/4519))
- Avoid using jobs in SeriesUpdatedEventHandler ([#4536](https://github.com/opencast/opencast/pull/4536))

See [changelog](changelog.md) for a comprehensive list of changes.


Opencast 13.0
-------------

### Features

- New Plugin Management. Some parts of Opencast have become plugins and are now disabled by default but can be easily
  enabled again by flipping a single configuration option. ([#3218](https://github.com/opencast/opencast/pull/3218))
  For a list of plugins, take a look at
    - `etc/org.opencastproject.plugin.impl.PluginManagerImpl.cfg` or the
    - documentation: [The Plugin Management Documentation](modules/plugin-management.md)
- Comments in the event index. Adds comment reason, text and resolvedStatus to the events index. This allows for
  filtering events by certain comments in the Admin UI by using the searchbar. For example, if you are using the notes
  column in the events table, you could search for all events that have a note that contains "silent". This requires
  an index rebuild. ([#4029](https://github.com/opencast/opencast/pull/4029))
- Support for f4v file type ([#4280](https://github.com/opencast/opencast/pull/4280))
- Whisper as new Speech-To-Text engine. The new engine comes with additional configuration options and with a config
  file to choose what model to use and the CLI command. ([#4513](https://github.com/opencast/opencast/pull/4513))
- Specialist worker notes added. Adds the ability to define a list of worker nodes that gets preferred when dispatching
  compilation jobs (Job Type: org.opencastproject.composer). This could for example be useful in a setup with one or
  more GPU accelerated nodes. ([#3741](https://github.com/opencast/opencast/pull/3741))
  This feature is disabled by default and only activated when a list of specialized worker nodes is set.
  The comma-separated list of worker nodes is defined in the configuration file:
    - `etc/org.opencastproject.serviceregistry.impl.ServiceRegistryJpaImpl.cfg`
  To ensure backwards compatibility not defining a list of specialized worker nodes is safe and leaves the behavior of
  the system unchanged.
- The new `assert` workflow operation allows asserting that certain expressions are `true` or `false`. This replaces
  the similar `failing` operation. ([#4358](https://github.com/opencast/opencast/pull/4358))

### Improvements

- Much faster fading effect for cuts from the video editor. ([#4013](https://github.com/opencast/opencast/pull/4013))
- Default resolution of live schedule impl changed to standard 16:9 ([#4098](https://github.com/opencast/opencast/pull/4098))
- JobDispatcher extracted from inside the ServiceRegistry into its own class. This makes the JobDispatcher a
  configurable OSGi service, such that dispatching can be enabled or disabled during runtime. Also changes the
  default job dispatch behaviour to not dispatch jobs, and alters the node profiles to enable it by default on
  the expected nodes. This should not change current job dispatcher behaviour, aside from being able to enable
  or disable job dispatch on the fly. ([#3607](https://github.com/opencast/opencast/pull/3607))
- Multi-tenant clusters can now define a common metadata catalog per tenant. ([#4181](https://github.com/opencast/opencast/pull/4181))
- PostgreSQL is no longer considered experimental and fully supported. ([#4359](https://github.com/opencast/opencast/pull/4359))
- The `send-email` workflow operation now has the following improvements:
    - Templates can now include values from all extended metadata catalogs. Previously, the flavor of the extended
      catalog had to start with `dublincore/`. ([#4376](https://github.com/opencast/opencast/pull/4376))
    - Templates can now include values from organization properties.
      This can be useful for multi-tenant systems. ([#4380](https://github.com/opencast/opencast/pull/4380))
    - `send-email` can now send multipart emails using text and HTML. ([#4408](https://github.com/opencast/opencast/pull/4408))
- User details can now be mapped from LDAP attributes. ([#4440](https://github.com/opencast/opencast/pull/4440))


### Behavior changes

- Navigation shortcuts to switch tabs in modals for new events and new series in admin-ui. The combinations are:
  `alt + enter` for next or - if applicable - the create button, and `alt + backspace` for the previous button
  (alt == option on macOS). **Note**: Shortcuts will not be detected while `<input>` or `<select>` elements are focused.
  In most cases, you will need to press the enter-key first. US translations for the hotkey cheatSheet are included and
  can be seen by pressing the `?` key while the modals are open. ([#3998](https://github.com/opencast/opencast/pull/3998))
- Extended metadata of events and series are put into the Elasticsearch index. This can be used to filter by extended
  metadata fields via the full text search. The series extended metadata is indexed by the Series Service and the event
  extended metadata by the Asset Manager. ([#3274](https://github.com/opencast/opencast/pull/3274))
- Theodul Player is disabled by default and will be removed in OC 14 ([#4315](https://github.com/opencast/opencast/pull/4315))
- The LDAP implementation has been simplified, which may require adapting the `etc/security/mh_default_org.xml`
  configuration file. ([#4383](https://github.com/opencast/opencast/pull/4383))
- Captions are now published in the default workflows. ([#4415](https://github.com/opencast/opencast/pull/4415))

### API changes

- New endpoint to the External API Events endpoints. It allows uploading a track to an event by sending the updated
  media package to the archive. It also allows removing all other tracks of the specified flavor. It does not start
  a workflow. ([#3670](https://github.com/opencast/opencast/pull/3670))
- The ingest API now allows setting tags when ingesting attachments or catalogs via URL.
  ([#4156](https://github.com/opencast/opencast/pull/4156))
- The ingest API now allows downloading from HTTP sources protected by HTTP basic auth. Previously only digest auth was
  supported. ([#4180](https://github.com/opencast/opencast/pull/4180))


Release Schedule
----------------

| Date                        | Phase                       |
|-----------------------------|-----------------------------|
| November 16, 2022           | Cutting the release branch  |
| November 21, 2022           | Translation week            |
| November 28, 2022           | Public QA phase             |
| December 14, 2022           | Release of Opencast 13.0    |

Release Managers
----------------

- Nadine Weidner (ELAN e.V.)
- Matthias Neugebauer (University of Münster / educast.nrw)<|MERGE_RESOLUTION|>--- conflicted
+++ resolved
@@ -1,18 +1,4 @@
 # Opencast 13: Release Notes
-
-<<<<<<< HEAD
-=======
-Opencast 12.12
---------------
-
-The final maintenance release of Opencast 12.
-The release fixes a few minor bugs.
-
-For more details, please take a look at [the changelog](changelog.md).
-
-Opencast 12.11
---------------
->>>>>>> b213f793
 
 Opencast 13.7
 -------------
