# Opencast 12: Release Notes
<<<<<<< HEAD


Features
--------

Improvements
------------

Behavior changes
-----------------

- Internally, workflows were stored as huge xml objects in the job table in the databaase. With Opencast 12,
workflows now get their own tables in the database. This makes it easier and quicker to query for workflows when
not using the Solr Index.


API changes
-----------

- [[#3376](https://github.com/opencast/opencast/pull/3376)] - Remove tasks.json Endpoint from Admin-UI JobEndpoint
- [[#3376](https://github.com/opencast/opencast/pull/3376)] - Add check for active workflows on a mediapackage to
WorkflowRestService
- [[#3376](https://github.com/opencast/opencast/pull/3376)] - Add GET all workflows of a mediapackage to
WorkflowRestService
=======
>>>>>>> 4a488160

<div class=warn>
Opencast 12 is not yet released!
</div>

Release Schedule
----------------

<<<<<<< HEAD
Release managers
----------------
=======
| Date                        | Phase                       |
|-----------------------------|-----------------------------|
| May 18, 2022                | Cutting the release branch  |
| May 23, 2022                | Translation week            |
| May 30, 2022                | Public QA phase             |
| June 15, 2022               | Release of Opencast 12.0    |


Release Managers
----------------

- Felix Pahlow (Martin-Luther-University of Halle-Wittenberg)
- Lars Kiesow (ELAN e.V.)
>>>>>>> 4a488160
<|MERGE_RESOLUTION|>--- conflicted
+++ resolved
@@ -1,31 +1,4 @@
 # Opencast 12: Release Notes
-<<<<<<< HEAD
-
-
-Features
---------
-
-Improvements
-------------
-
-Behavior changes
------------------
-
-- Internally, workflows were stored as huge xml objects in the job table in the databaase. With Opencast 12,
-workflows now get their own tables in the database. This makes it easier and quicker to query for workflows when
-not using the Solr Index.
-
-
-API changes
------------
-
-- [[#3376](https://github.com/opencast/opencast/pull/3376)] - Remove tasks.json Endpoint from Admin-UI JobEndpoint
-- [[#3376](https://github.com/opencast/opencast/pull/3376)] - Add check for active workflows on a mediapackage to
-WorkflowRestService
-- [[#3376](https://github.com/opencast/opencast/pull/3376)] - Add GET all workflows of a mediapackage to
-WorkflowRestService
-=======
->>>>>>> 4a488160
 
 <div class=warn>
 Opencast 12 is not yet released!
@@ -34,10 +7,6 @@
 Release Schedule
 ----------------
 
-<<<<<<< HEAD
-Release managers
-----------------
-=======
 | Date                        | Phase                       |
 |-----------------------------|-----------------------------|
 | May 18, 2022                | Cutting the release branch  |
@@ -50,5 +19,4 @@
 ----------------
 
 - Felix Pahlow (Martin-Luther-University of Halle-Wittenberg)
-- Lars Kiesow (ELAN e.V.)
->>>>>>> 4a488160
+- Lars Kiesow (ELAN e.V.)