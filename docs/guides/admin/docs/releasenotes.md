<<<<<<< HEAD
# Opencast 17: Release Notes
=======
# Opencast 16: Release Notes

## Opencast 16.4

This release fixes [a critical bug which may  cause ingests to fail](https://github.com/opencast/opencast/pull/6104).
Please skip the 16.3 release and update to 16.4 directly.

## Opencast 16.3

This is again a bugfix release of Opencast 16. For example the broken docker compose command is fixed. A new version of
Opencast's admin interface is included as well. [[#6100](https://github.com/opencast/opencast/pull/6100)]


## Opencast 16.2

This is a biugfix release of Opencast 16. Among several other problems, this fixes an important bug causing problems for
non admin users when (re)publishing events. We recommend updating to this as soon as possible.

Additionally, this includes a new version of Opencast's admin interface, which in turn [fixes a number of
bugs](https://github.com/opencast/opencast-admin-interface/releases/tag/2024-07-30) including one which could cause data
corruption.

## Opencast 16.1

This is an important bugfix release fixing a problem preventing the presentation node from properly starting up and
therefor breaking cluster installations. Additional, it fixes a problem with Tobira harvesting new events. Don't try to
use 16.0 use this release!

It also comes with a lot more bug fixes. Especially the new admin interface got a lot of work.

## Opencast 16.0

### Features, Improvements and Behavior changes

- Replaced Solr Search with OpenSearch/Elasticsearch. [[#5597](https://github.com/opencast/opencast/pull/5597)]
- Removed Paella 6 with OC 16. [[#5605](https://github.com/opencast/opencast/pull/5605)]
- Added Playlists. Playlists are a list of videos, similar to the same concept in YouTube. This provides an n:m mapping,
  meaning that every playlist can contain multiple videos, and each video can be included in multiple playlists. (As
  opposed to the 1:n mapping of Opencast series, where each video is part of at most one series.)
  [[#5478](https://github.com/opencast/opencast/pull/5478)]
- Added Playlists to Tobira Harvest API. [[#5734](https://github.com/opencast/opencast/pull/5734)]
- Whisper is the new default STT engine [[#5473](https://github.com/opencast/opencast/pull/5473)]
- Implemented the ability to define multiple custom roles and custom roles that need to be added
  [[#5312](https://github.com/opencast/opencast/pull/5312)]
- The default encoding profiles changed to be less restrictive about GOP size, giving the codec more opportunity to
  compress better.[[#5545](https://github.com/opencast/opencast/pull/5545)]
- Added the possibility to enable 360°videos with paella player 7.
  [[#5592](https://github.com/opencast/opencast/pull/5592)]
- Turned old admin interface into a plugin. This patch disables the old admin interface by default. Users can still
  activate this if they really want/need the old interface. [[#5811](https://github.com/opencast/opencast/pull/5811)]

For more details, please take a look at the [full changelog](changelog.md).

## Update

If you want to update Opencast from a previous version, please carefully read through the [upgrade guide](upgrade.md).
For this upgrade, you should be particular aware of the following facts:

- Solr has been removed from Opencast which means that the presentation node now needs to have access to OpenSearch or
  Elasticsearch.
- The search REST API for publications has slightly changed. This may impact integrations.
- Thew new admin interface is the default and the old one is disabled by default and only available via plugin.
- The feed generator has been removed from Opencast.
- Paella Player 6 has been removed from Opencast.
>>>>>>> acf639c5

## Release Schedule

| Date             | Phase                    |
|------------------|--------------------------|
| November 6, 2024 | Release Branch Cut       |
| December 4, 2024 | Release of Opencast 17.0 |


## Release Managers

- Katrin Ihler (elan e.V.)
- Veronika Schröer (University of Konstanz)<|MERGE_RESOLUTION|>--- conflicted
+++ resolved
@@ -1,71 +1,5 @@
-<<<<<<< HEAD
 # Opencast 17: Release Notes
-=======
-# Opencast 16: Release Notes
 
-## Opencast 16.4
-
-This release fixes [a critical bug which may  cause ingests to fail](https://github.com/opencast/opencast/pull/6104).
-Please skip the 16.3 release and update to 16.4 directly.
-
-## Opencast 16.3
-
-This is again a bugfix release of Opencast 16. For example the broken docker compose command is fixed. A new version of
-Opencast's admin interface is included as well. [[#6100](https://github.com/opencast/opencast/pull/6100)]
-
-
-## Opencast 16.2
-
-This is a biugfix release of Opencast 16. Among several other problems, this fixes an important bug causing problems for
-non admin users when (re)publishing events. We recommend updating to this as soon as possible.
-
-Additionally, this includes a new version of Opencast's admin interface, which in turn [fixes a number of
-bugs](https://github.com/opencast/opencast-admin-interface/releases/tag/2024-07-30) including one which could cause data
-corruption.
-
-## Opencast 16.1
-
-This is an important bugfix release fixing a problem preventing the presentation node from properly starting up and
-therefor breaking cluster installations. Additional, it fixes a problem with Tobira harvesting new events. Don't try to
-use 16.0 use this release!
-
-It also comes with a lot more bug fixes. Especially the new admin interface got a lot of work.
-
-## Opencast 16.0
-
-### Features, Improvements and Behavior changes
-
-- Replaced Solr Search with OpenSearch/Elasticsearch. [[#5597](https://github.com/opencast/opencast/pull/5597)]
-- Removed Paella 6 with OC 16. [[#5605](https://github.com/opencast/opencast/pull/5605)]
-- Added Playlists. Playlists are a list of videos, similar to the same concept in YouTube. This provides an n:m mapping,
-  meaning that every playlist can contain multiple videos, and each video can be included in multiple playlists. (As
-  opposed to the 1:n mapping of Opencast series, where each video is part of at most one series.)
-  [[#5478](https://github.com/opencast/opencast/pull/5478)]
-- Added Playlists to Tobira Harvest API. [[#5734](https://github.com/opencast/opencast/pull/5734)]
-- Whisper is the new default STT engine [[#5473](https://github.com/opencast/opencast/pull/5473)]
-- Implemented the ability to define multiple custom roles and custom roles that need to be added
-  [[#5312](https://github.com/opencast/opencast/pull/5312)]
-- The default encoding profiles changed to be less restrictive about GOP size, giving the codec more opportunity to
-  compress better.[[#5545](https://github.com/opencast/opencast/pull/5545)]
-- Added the possibility to enable 360°videos with paella player 7.
-  [[#5592](https://github.com/opencast/opencast/pull/5592)]
-- Turned old admin interface into a plugin. This patch disables the old admin interface by default. Users can still
-  activate this if they really want/need the old interface. [[#5811](https://github.com/opencast/opencast/pull/5811)]
-
-For more details, please take a look at the [full changelog](changelog.md).
-
-## Update
-
-If you want to update Opencast from a previous version, please carefully read through the [upgrade guide](upgrade.md).
-For this upgrade, you should be particular aware of the following facts:
-
-- Solr has been removed from Opencast which means that the presentation node now needs to have access to OpenSearch or
-  Elasticsearch.
-- The search REST API for publications has slightly changed. This may impact integrations.
-- Thew new admin interface is the default and the old one is disabled by default and only available via plugin.
-- The feed generator has been removed from Opencast.
-- Paella Player 6 has been removed from Opencast.
->>>>>>> acf639c5
 
 ## Release Schedule
 
