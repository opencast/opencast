# Opencast 16: Release Notes

## Opencast 16.0

Initial Release Notes Document for Opencast 16


## Release Schedule

| Date              | Phase                    |
|-------------------|--------------------------|
<<<<<<< HEAD
| Mai 06, 2024      | Release Branch Cut       |
=======
| May 06, 2024      | Release Branch Cut       |
>>>>>>> c2553999
| June 12, 2024     | Release of Opencast 16.0 |


## Release Managers

- Lars Kiesow (Osnabrück University)
- Michael Schwenk (University of Bremen)<|MERGE_RESOLUTION|>--- conflicted
+++ resolved
@@ -9,11 +9,7 @@
 
 | Date              | Phase                    |
 |-------------------|--------------------------|
-<<<<<<< HEAD
-| Mai 06, 2024      | Release Branch Cut       |
-=======
 | May 06, 2024      | Release Branch Cut       |
->>>>>>> c2553999
 | June 12, 2024     | Release of Opencast 16.0 |
 
 
