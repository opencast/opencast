--- conflicted
+++ resolved
@@ -26,16 +26,9 @@
         sudo apt install -yq graphviz
 
     - name: install dependencies
+      working-directory: docs/guides/
       run: |
-<<<<<<< HEAD
-        pip install -q mkdocs mkdocs-windmill requests
-        pip install -q markdown_inline_graphviz_extension
-        pip install -q markdown_inline_graphviz_extension-png
-        pip install -q mkdocs-mermaid2-plugin
-=======
         pip install -q -r requirements.txt
-        pip install -q markdown-inline-graphviz-extension-png
->>>>>>> 4c925bd2
 
     - name: build admin docs
       working-directory: docs/guides/admin/
