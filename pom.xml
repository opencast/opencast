<project xmlns="http://maven.apache.org/POM/4.0.0" xmlns:xsi="http://www.w3.org/2001/XML-instance"
  xsi:Location="http://maven.apache.org/POM/4.0.0 http://maven.apache.org/maven-v4_0_0.xsd">

  <modelVersion>4.0.0</modelVersion>

  <groupId>org.opencastproject</groupId>
  <artifactId>base</artifactId>
  <version>2.1-SNAPSHOT</version>
  <packaging>pom</packaging>

  <name>matterhorn</name>
  <description>The Opencast Project's Matterhorn software is a media capture, processing, and distribution system</description>
  <url>http://opencastproject.org</url>
  <inceptionYear>2009</inceptionYear>

  <prerequisites>
    <maven>3.0.4</maven>
  </prerequisites>

  <properties>
    <checkstyle.skip>false</checkstyle.skip>
    <jmeter.home>${project.build.directory}/jakarta-jmeter-${jmeter.version}</jmeter.home>
    <matterhorn.basedir>${basedir}</matterhorn.basedir>
    <project.build.sourceEncoding>UTF-8</project.build.sourceEncoding>
    <project.reporting.outputEncoding>UTF-8</project.reporting.outputEncoding>

    <jmeter.version>2.4</jmeter.version>
    <osgi.compendium.version>4.2.0</osgi.compendium.version>
    <osgi.core.version>4.2.0</osgi.core.version>
    <osgi.enterprise.version>4.2.0</osgi.enterprise.version>
    <karaf.version>3.0.3</karaf.version>
  </properties>

  <profiles>

    <!-- Mix and match profiles used to build common deployments -->

    <profile>
      <id>admin</id>
      <activation>
        <activeByDefault>true</activeByDefault>
        <property>
          <name>all</name>
        </property>
      </activation>
      <modules>
        <module>modules/matterhorn-archive-api</module>
        <module>modules/matterhorn-admin-ui-ng</module>
        <module>modules/matterhorn-admin-ui</module>
        <module>modules/matterhorn-archive-workflowoperation</module>
        <module>modules/matterhorn-archive-base</module>
        <module>modules/matterhorn-archive-schema</module>
        <module>modules/matterhorn-archive-storage-fs</module>
        <module>modules/matterhorn-authorization-manager</module>
        <module>modules/matterhorn-authorization-xacml</module>
        <module>modules/matterhorn-caption-api</module>
        <module>modules/matterhorn-capture-admin-service-api</module>
        <module>modules/matterhorn-capture-admin-service-impl</module>
        <module>modules/matterhorn-capture-workflowoperation</module>
        <module>modules/matterhorn-comments</module>
        <module>modules/matterhorn-comments-workflowoperation</module>
        <module>modules/matterhorn-common</module>
        <module>modules/matterhorn-composer-service-api</module>
        <module>modules/matterhorn-composer-workflowoperation</module>
        <module>modules/matterhorn-conductor</module>
        <module>modules/matterhorn-db</module>
        <module>modules/matterhorn-deprecated-workflowoperation</module>
        <module>modules/matterhorn-distribution-service-api</module>
        <module>modules/matterhorn-distribution-workflowoperation</module>
        <module>modules/matterhorn-dublincore</module>
        <module>modules/matterhorn-fileupload</module>
        <module>modules/matterhorn-holdstate-workflowoperation</module>
        <module>modules/matterhorn-incident-workflowoperation</module>
        <module>modules/matterhorn-index-service</module>
        <module>modules/matterhorn-ingest-service-api</module>
        <module>modules/matterhorn-ingest-service-impl</module>
        <module>modules/matterhorn-ingest-workflowoperation</module>
        <module>modules/matterhorn-inspection-service-api</module>
        <module>modules/matterhorn-inspection-workflowoperation</module>
        <module>modules/matterhorn-kernel</module>
        <module>modules/matterhorn-lti</module>
        <module>modules/matterhorn-mediapackage-manipulator</module>
        <module>modules/matterhorn-mediapackage-ui</module>
        <module>modules/matterhorn-message-broker-api</module>
        <module>modules/matterhorn-message-broker-impl</module>
        <module>modules/matterhorn-messages</module>
        <module>modules/matterhorn-metadata-api</module>
        <module>modules/matterhorn-metadata</module>
        <module>modules/matterhorn-mpeg7</module>
        <module>modules/matterhorn-notification-workflowoperation</module>
        <module>modules/matterhorn-participation-api</module>
        <module>modules/matterhorn-presets</module>
        <module>modules/matterhorn-publication-service-api</module>
        <module>modules/matterhorn-runtime-info</module>
        <module>modules/matterhorn-runtime-info-ui-ng</module>
        <module>modules/matterhorn-scheduler-api</module>
        <module>modules/matterhorn-scheduler-impl</module>
        <module>modules/matterhorn-scheduler-workflowoperation</module>
        <module>modules/matterhorn-schema</module>
        <module>modules/matterhorn-search-api</module>
        <module>modules/matterhorn-search-service-api</module>
        <module>modules/matterhorn-search-workflowoperation</module>
        <module>modules/matterhorn-search</module>
        <module>modules/matterhorn-series-service-api</module>
        <module>modules/matterhorn-series-service-impl</module>
        <module>modules/matterhorn-silencedetection-api</module>
        <module>modules/matterhorn-smil-api</module>
        <module>modules/matterhorn-smil-impl</module>
        <module>modules/matterhorn-solr</module>
        <module>modules/matterhorn-sox-api</module>
        <module>modules/matterhorn-sox-workflowoperation</module>
        <module>modules/matterhorn-static-file-service-api</module>
        <module>modules/matterhorn-static-file-service-impl</module>
        <module>modules/matterhorn-static</module>
        <module>modules/matterhorn-textanalyzer-api</module>
        <module>modules/matterhorn-textanalyzer-workflowoperation</module>
        <module>modules/matterhorn-themes-workflowoperation</module>
        <module>modules/matterhorn-themes</module>
        <module>modules/matterhorn-userdirectory</module>
        <module>modules/matterhorn-videoeditor-api</module>
        <module>modules/matterhorn-videoeditor-workflowoperation</module>
        <module>modules/matterhorn-videosegmenter-api</module>
        <module>modules/matterhorn-videosegmenter-workflowoperation</module>
        <module>modules/matterhorn-webconsole</module>
        <module>modules/matterhorn-workflow-service-api</module>
        <module>modules/matterhorn-workflow-service-impl</module>
        <module>modules/matterhorn-workflow-workflowoperation</module>
        <module>modules/matterhorn-working-file-repository-service-api</module>
        <module>modules/matterhorn-workspace-api</module>
      </modules>
    </profile>

    <profile>
      <id>ingest</id>
      <activation>
        <activeByDefault>false</activeByDefault>
        <property>
          <name>all</name>
        </property>
      </activation>
      <modules>
        <module>modules/matterhorn-common</module>
        <module>modules/matterhorn-db</module>
        <module>modules/matterhorn-dublincore</module>
        <module>modules/matterhorn-ingest-service-api</module>
        <module>modules/matterhorn-ingest-service-impl</module>
        <module>modules/matterhorn-kernel</module>
        <module>modules/matterhorn-message-broker-api</module>
        <module>modules/matterhorn-message-broker-impl</module>
        <module>modules/matterhorn-metadata-api</module>
        <module>modules/matterhorn-mpeg7</module>
        <module>modules/matterhorn-runtime-info</module>
        <module>modules/matterhorn-scheduler-api</module>
        <module>modules/matterhorn-scheduler-impl</module>
        <module>modules/matterhorn-series-service-api</module>
        <module>modules/matterhorn-series-service-impl</module>
        <module>modules/matterhorn-serviceregistry</module>
        <module>modules/matterhorn-static-file-service-api</module>
        <module>modules/matterhorn-static-file-service-impl</module>
        <module>modules/matterhorn-userdirectory</module>
        <module>modules/matterhorn-workflow-service-api</module>
        <module>modules/matterhorn-working-file-repository-service-api</module>
        <module>modules/matterhorn-workspace-api</module>
      </modules>
    </profile>

    <profile>
      <id>ingest-standalone</id>
      <activation>
        <activeByDefault>false</activeByDefault>
        <property>
          <name>all</name>
        </property>
      </activation>
      <modules>
        <module>modules/matterhorn-authorization-xacml</module>
        <module>modules/matterhorn-common</module>
        <module>modules/matterhorn-db</module>
        <module>modules/matterhorn-dublincore</module>
        <module>modules/matterhorn-ingest-service-api</module>
        <module>modules/matterhorn-ingest-service-impl</module>
        <module>modules/matterhorn-kernel</module>
        <module>modules/matterhorn-message-broker-api</module>
        <module>modules/matterhorn-message-broker-impl</module>
        <module>modules/matterhorn-metadata-api</module>
        <module>modules/matterhorn-mpeg7</module>
        <module>modules/matterhorn-runtime-info</module>
        <module>modules/matterhorn-runtime-info-ui</module>
        <module>modules/matterhorn-scheduler-api</module>
        <module>modules/matterhorn-scheduler-remote</module>
        <module>modules/matterhorn-series-service-api</module>
        <module>modules/matterhorn-series-service-remote</module>
        <module>modules/matterhorn-serviceregistry</module>
        <module>modules/matterhorn-static-file-service-api</module>
        <module>modules/matterhorn-static-file-service-impl</module>
        <module>modules/matterhorn-userdirectory</module>
        <module>modules/matterhorn-webconsole</module>
        <module>modules/matterhorn-workflow-service-api</module>
        <module>modules/matterhorn-workflow-service-remote</module>
        <module>modules/matterhorn-working-file-repository-service-api</module>
        <module>modules/matterhorn-working-file-repository-service-impl</module>
        <module>modules/matterhorn-workspace-api</module>
        <module>modules/matterhorn-workspace-impl</module>
      </modules>
    </profile>

    <profile>
      <id>dist-standalone</id>
      <activation>
        <activeByDefault>false</activeByDefault>
        <property>
          <name>all</name>
        </property>
      </activation>
      <modules>
        <module>modules/matterhorn-authorization-xacml</module>
        <module>modules/matterhorn-common</module>
        <module>modules/matterhorn-db</module>
        <module>modules/matterhorn-distribution-service-acl</module>
        <module>modules/matterhorn-distribution-service-api</module>
        <module>modules/matterhorn-distribution-service-download</module>
        <module>modules/matterhorn-distribution-service-streaming</module>
        <module>modules/matterhorn-dublincore</module>
        <module>modules/matterhorn-kernel</module>
        <module>modules/matterhorn-message-broker-api</module>
        <module>modules/matterhorn-message-broker-impl</module>
        <module>modules/matterhorn-metadata-api</module>
        <module>modules/matterhorn-mpeg7</module>
        <module>modules/matterhorn-publication-service-api</module>
        <module>modules/matterhorn-publication-service-youtube-v3</module>
        <module>modules/matterhorn-runtime-info</module>
        <module>modules/matterhorn-runtime-info-ui</module>
        <module>modules/matterhorn-series-service-api</module>
        <module>modules/matterhorn-series-service-remote</module>
        <module>modules/matterhorn-static-file-service-api</module>
        <module>modules/matterhorn-static-file-service-impl</module>
        <module>modules/matterhorn-static</module>
        <module>modules/matterhorn-userdirectory</module>
        <module>modules/matterhorn-webconsole</module>
        <module>modules/matterhorn-workflow-service-api</module>
        <module>modules/matterhorn-workspace-api</module>
      </modules>
    </profile>

    <profile>
      <id>dist</id>
      <activation>
        <activeByDefault>true</activeByDefault>
        <property>
          <name>all</name>
        </property>
      </activation>
      <modules>
        <module>modules/matterhorn-authorization-xacml</module>
        <module>modules/matterhorn-common</module>
        <module>modules/matterhorn-db</module>
        <module>modules/matterhorn-distribution-service-acl</module>
        <module>modules/matterhorn-distribution-service-api</module>
        <module>modules/matterhorn-distribution-service-download</module>
        <module>modules/matterhorn-distribution-service-streaming</module>
        <module>modules/matterhorn-dublincore</module>
        <module>modules/matterhorn-kernel</module>
        <module>modules/matterhorn-message-broker-api</module>
        <module>modules/matterhorn-message-broker-impl</module>
        <module>modules/matterhorn-metadata-api</module>
        <module>modules/matterhorn-mpeg7</module>
        <module>modules/matterhorn-publication-service-api</module>
        <module>modules/matterhorn-publication-service-youtube-v3</module>
        <module>modules/matterhorn-runtime-info</module>
        <module>modules/matterhorn-series-service-api</module>
        <module>modules/matterhorn-series-service-impl</module>
        <module>modules/matterhorn-static-file-service-api</module>
        <module>modules/matterhorn-static-file-service-impl</module>
        <module>modules/matterhorn-static</module>
        <module>modules/matterhorn-userdirectory</module>
        <module>modules/matterhorn-webconsole</module>
        <module>modules/matterhorn-workflow-service-api</module>
        <module>modules/matterhorn-workspace-api</module>
      </modules>
    </profile>

    <profile>
      <id>dist-stub</id>
      <activation>
        <activeByDefault>false</activeByDefault>
        <property>
          <name>all</name>
        </property>
      </activation>
      <modules>
        <module>modules/matterhorn-authorization-xacml</module>
        <module>modules/matterhorn-common</module>
        <module>modules/matterhorn-db</module>
        <module>modules/matterhorn-distribution-service-acl-remote</module>
        <module>modules/matterhorn-distribution-service-api</module>
        <module>modules/matterhorn-distribution-service-download-remote</module>
        <module>modules/matterhorn-distribution-service-streaming-remote</module>
        <module>modules/matterhorn-dublincore</module>
        <module>modules/matterhorn-kernel</module>
        <module>modules/matterhorn-message-broker-api</module>
        <module>modules/matterhorn-message-broker-impl</module>
        <module>modules/matterhorn-metadata-api</module>
        <module>modules/matterhorn-mpeg7</module>
        <module>modules/matterhorn-publication-service-api</module>
        <module>modules/matterhorn-publication-service-youtube-remote</module>
        <module>modules/matterhorn-runtime-info</module>
        <module>modules/matterhorn-series-service-api</module>
        <module>modules/matterhorn-static-file-service-api</module>
        <module>modules/matterhorn-static-file-service-impl</module>
        <module>modules/matterhorn-webconsole</module>
        <module>modules/matterhorn-workspace-api</module>
      </modules>
    </profile>

    <profile>
      <id>engage</id>
      <activation>
        <activeByDefault>true</activeByDefault>
        <property>
          <name>all</name>
        </property>
      </activation>
      <modules>
        <module>modules/matterhorn-annotation-api</module>
        <module>modules/matterhorn-annotation-impl</module>
        <module>modules/matterhorn-authorization-xacml</module>
        <module>modules/matterhorn-common</module>
        <module>modules/matterhorn-db</module>
        <module>modules/matterhorn-dublincore</module>
        <module>modules/matterhorn-engage-theodul-api</module>
        <module>modules/matterhorn-engage-theodul-core</module>
        <module>modules/matterhorn-engage-theodul-plugin-controls</module>
        <module>modules/matterhorn-engage-theodul-plugin-custom-mhConnection</module>
        <module>modules/matterhorn-engage-theodul-plugin-custom-notifications</module>
        <module>modules/matterhorn-engage-theodul-plugin-custom-usertracking</module>
        <module>modules/matterhorn-engage-theodul-plugin-description</module>
        <module>modules/matterhorn-engage-theodul-plugin-tab-description</module>
        <module>modules/matterhorn-engage-theodul-plugin-tab-shortcuts</module>
        <module>modules/matterhorn-engage-theodul-plugin-tab-slidetext</module>
        <module>modules/matterhorn-engage-theodul-plugin-timeline-statistics</module>
        <module>modules/matterhorn-engage-theodul-plugin-video-videojs</module>
        <module>modules/matterhorn-engage-ui</module>
        <module>modules/matterhorn-kernel</module>
        <module>modules/matterhorn-lti</module>
        <module>modules/matterhorn-message-broker-api</module>
        <module>modules/matterhorn-message-broker-impl</module>
        <module>modules/matterhorn-metadata-api</module>
        <module>modules/matterhorn-mpeg7</module>
        <module>modules/matterhorn-runtime-info</module>
        <module>modules/matterhorn-search-service-api</module>
        <module>modules/matterhorn-search-service-feeds</module>
        <module>modules/matterhorn-search-service-impl</module>
        <module>modules/matterhorn-series-service-api</module>
        <module>modules/matterhorn-series-service-impl</module>
        <module>modules/matterhorn-solr</module>
        <module>modules/matterhorn-static-file-service-api</module>
        <module>modules/matterhorn-static-file-service-impl</module>
        <module>modules/matterhorn-userdirectory</module>
        <module>modules/matterhorn-usertracking-api</module>
        <module>modules/matterhorn-usertracking-impl</module>
        <module>modules/matterhorn-webconsole</module>
        <module>modules/matterhorn-workspace-api</module>
      </modules>
    </profile>

    <profile>
      <id>engage-standalone</id>
      <activation>
        <activeByDefault>false</activeByDefault>
        <property>
          <name>all</name>
        </property>
      </activation>
      <modules>
        <module>modules/matterhorn-annotation-api</module>
        <module>modules/matterhorn-annotation-impl</module>
        <module>modules/matterhorn-archive-api</module>
        <module>modules/matterhorn-authorization-xacml</module>
        <module>modules/matterhorn-common</module>
        <module>modules/matterhorn-composer-service-api</module>
        <module>modules/matterhorn-db</module>
        <module>modules/matterhorn-dublincore</module>
        <module>modules/matterhorn-engage-theodul-api</module>
        <module>modules/matterhorn-engage-theodul-core</module>
        <module>modules/matterhorn-engage-theodul-plugin-controls</module>
        <module>modules/matterhorn-engage-theodul-plugin-custom-mhConnection</module>
        <module>modules/matterhorn-engage-theodul-plugin-custom-notifications</module>
        <module>modules/matterhorn-engage-theodul-plugin-custom-usertracking</module>
        <module>modules/matterhorn-engage-theodul-plugin-description</module>
        <module>modules/matterhorn-engage-theodul-plugin-tab-description</module>
        <module>modules/matterhorn-engage-theodul-plugin-tab-shortcuts</module>
        <module>modules/matterhorn-engage-theodul-plugin-tab-slidetext</module>
        <module>modules/matterhorn-engage-theodul-plugin-timeline-statistics</module>
        <module>modules/matterhorn-engage-theodul-plugin-video-videojs</module>
        <module>modules/matterhorn-engage-ui</module>
<<<<<<< HEAD
=======
        <module>modules/matterhorn-inspection-service-api</module>
        <module>modules/matterhorn-json</module>
>>>>>>> 728e538f
        <module>modules/matterhorn-kernel</module>
        <module>modules/matterhorn-lti</module>
        <module>modules/matterhorn-message-broker-api</module>
        <module>modules/matterhorn-message-broker-impl</module>
        <module>modules/matterhorn-metadata-api</module>
        <module>modules/matterhorn-mpeg7</module>
        <module>modules/matterhorn-runtime-info-ui</module>
        <module>modules/matterhorn-runtime-info</module>
        <module>modules/matterhorn-scheduler-api</module>
        <module>modules/matterhorn-search-service-api</module>
        <module>modules/matterhorn-search-service-feeds</module>
        <module>modules/matterhorn-search-service-impl</module>
        <module>modules/matterhorn-series-service-api</module>
        <module>modules/matterhorn-series-service-remote</module>
        <module>modules/matterhorn-solr</module>
        <module>modules/matterhorn-static-file-service-api</module>
        <module>modules/matterhorn-static-file-service-impl</module>
        <module>modules/matterhorn-userdirectory</module>
        <module>modules/matterhorn-usertracking-api</module>
        <module>modules/matterhorn-usertracking-impl</module>
        <module>modules/matterhorn-webconsole</module>
        <module>modules/matterhorn-workspace-api</module>
      </modules>
    </profile>

    <profile>
      <id>engage-stub</id>
      <activation>
        <activeByDefault>false</activeByDefault>
        <property>
          <name>all</name>
        </property>
      </activation>
      <modules>
        <module>modules/matterhorn-authorization-xacml</module>
        <module>modules/matterhorn-common</module>
        <module>modules/matterhorn-db</module>
        <module>modules/matterhorn-distribution-service-api</module>
        <module>modules/matterhorn-distribution-service-download-remote</module>
        <module>modules/matterhorn-distribution-service-streaming-remote</module>
        <module>modules/matterhorn-dublincore</module>
        <module>modules/matterhorn-kernel</module>
        <module>modules/matterhorn-lti</module>
        <module>modules/matterhorn-message-broker-api</module>
        <module>modules/matterhorn-message-broker-impl</module>
        <module>modules/matterhorn-metadata-api</module>
        <module>modules/matterhorn-mpeg7</module>
        <module>modules/matterhorn-publication-service-api</module>
        <module>modules/matterhorn-publication-service-youtube-remote</module>
        <module>modules/matterhorn-search-service-api</module>
        <module>modules/matterhorn-search-service-remote</module>
        <module>modules/matterhorn-series-service-api</module>
        <module>modules/matterhorn-static-file-service-api</module>
        <module>modules/matterhorn-static-file-service-impl</module>
        <module>modules/matterhorn-webconsole</module>
        <module>modules/matterhorn-workspace-api</module>
      </modules>
    </profile>

    <profile>
      <id>worker</id>
      <activation>
        <activeByDefault>true</activeByDefault>
        <property>
          <name>all</name>
        </property>
      </activation>
      <modules>
        <module>modules/matterhorn-authorization-xacml</module>
        <module>modules/matterhorn-caption-api</module>
        <module>modules/matterhorn-caption-impl</module>
        <module>modules/matterhorn-common</module>
        <module>modules/matterhorn-composer-ffmpeg</module>
        <module>modules/matterhorn-composer-service-api</module>
        <module>modules/matterhorn-db</module>
        <module>modules/matterhorn-dictionary-api</module>
        <module>modules/matterhorn-dictionary-regexp</module>
        <module>modules/matterhorn-dublincore</module>
        <module>modules/matterhorn-inspection-service-api</module>
        <module>modules/matterhorn-inspection-service-ffmpeg</module>
        <module>modules/matterhorn-kernel</module>
        <module>modules/matterhorn-message-broker-api</module>
        <module>modules/matterhorn-message-broker-impl</module>
        <module>modules/matterhorn-metadata-api</module>
        <module>modules/matterhorn-mpeg7</module>
        <module>modules/matterhorn-runtime-info</module>
        <module>modules/matterhorn-series-service-api</module>
        <module>modules/matterhorn-series-service-impl</module>
        <module>modules/matterhorn-silencedetection-api</module>
        <module>modules/matterhorn-silencedetection-impl</module>
        <module>modules/matterhorn-smil-api</module>
        <module>modules/matterhorn-smil-impl</module>
        <module>modules/matterhorn-sox-api</module>
        <module>modules/matterhorn-sox-impl</module>
        <module>modules/matterhorn-static-file-service-api</module>
        <module>modules/matterhorn-static-file-service-impl</module>
        <module>modules/matterhorn-textanalyzer-api</module>
        <module>modules/matterhorn-textanalyzer-impl</module>
        <module>modules/matterhorn-textextractor-tesseract</module>
        <module>modules/matterhorn-userdirectory</module>
        <module>modules/matterhorn-videoeditor-api</module>
        <module>modules/matterhorn-videoeditor-ffmpeg-impl</module>
        <module>modules/matterhorn-videosegmenter-api</module>
        <module>modules/matterhorn-videosegmenter-ffmpeg</module>
        <module>modules/matterhorn-webconsole</module>
        <module>modules/matterhorn-workspace-api</module>
        <module>modules/matterhorn-solr</module>
      </modules>
    </profile>

    <profile>
      <id>worker-standalone</id>
      <activation>
        <activeByDefault>false</activeByDefault>
        <property>
          <name>all</name>
        </property>
      </activation>
      <modules>
        <module>modules/matterhorn-archive-api</module>
        <module>modules/matterhorn-authorization-xacml</module>
        <module>modules/matterhorn-caption-api</module>
        <module>modules/matterhorn-caption-impl</module>
        <module>modules/matterhorn-common</module>
        <module>modules/matterhorn-composer-ffmpeg</module>
        <module>modules/matterhorn-composer-service-api</module>
        <module>modules/matterhorn-db</module>
        <module>modules/matterhorn-dictionary-api</module>
        <module>modules/matterhorn-dictionary-regexp</module>
        <module>modules/matterhorn-dublincore</module>
        <module>modules/matterhorn-inspection-service-api</module>
        <module>modules/matterhorn-inspection-service-ffmpeg</module>
        <module>modules/matterhorn-kernel</module>
        <module>modules/matterhorn-message-broker-api</module>
        <module>modules/matterhorn-message-broker-impl</module>
        <module>modules/matterhorn-metadata-api</module>
        <module>modules/matterhorn-mpeg7</module>
        <module>modules/matterhorn-runtime-info</module>
        <module>modules/matterhorn-runtime-info-ui</module>
        <module>modules/matterhorn-scheduler-api</module>
        <module>modules/matterhorn-series-service-api</module>
        <module>modules/matterhorn-series-service-remote</module>
        <module>modules/matterhorn-silencedetection-api</module>
        <module>modules/matterhorn-silencedetection-impl</module>
        <module>modules/matterhorn-smil-api</module>
        <module>modules/matterhorn-smil-impl</module>
        <module>modules/matterhorn-sox-api</module>
        <module>modules/matterhorn-sox-impl</module>
        <module>modules/matterhorn-static-file-service-api</module>
        <module>modules/matterhorn-static-file-service-impl</module>
        <module>modules/matterhorn-textanalyzer-api</module>
        <module>modules/matterhorn-textanalyzer-impl</module>
        <module>modules/matterhorn-textextractor-tesseract</module>
        <module>modules/matterhorn-userdirectory</module>
        <module>modules/matterhorn-videoeditor-api</module>
        <module>modules/matterhorn-videoeditor-ffmpeg-impl</module>
        <module>modules/matterhorn-videosegmenter-api</module>
        <module>modules/matterhorn-videosegmenter-ffmpeg</module>
        <module>modules/matterhorn-webconsole</module>
        <module>modules/matterhorn-workspace-api</module>
      </modules>
    </profile>

    <profile>
      <id>worker-stub</id>
      <activation>
        <activeByDefault>false</activeByDefault>
        <property>
          <name>all</name>
        </property>
      </activation>
      <modules>
        <module>modules/matterhorn-authorization-xacml</module>
        <module>modules/matterhorn-caption-api</module>
        <module>modules/matterhorn-caption-remote</module>
        <module>modules/matterhorn-common</module>
        <module>modules/matterhorn-composer-service-api</module>
        <module>modules/matterhorn-composer-service-remote</module>
        <module>modules/matterhorn-inspection-service-api</module>
        <module>modules/matterhorn-inspection-service-remote</module>
        <module>modules/matterhorn-kernel</module>
        <module>modules/matterhorn-message-broker-api</module>
        <module>modules/matterhorn-message-broker-impl</module>
        <module>modules/matterhorn-metadata-api</module>
        <module>modules/matterhorn-mpeg7</module>
        <module>modules/matterhorn-series-service-api</module>
        <module>modules/matterhorn-silencedetection-api</module>
        <module>modules/matterhorn-silencedetection-remote</module>
        <module>modules/matterhorn-smil-api</module>
        <module>modules/matterhorn-smil-impl</module>
        <module>modules/matterhorn-sox-api</module>
        <module>modules/matterhorn-sox-remote</module>
        <module>modules/matterhorn-static-file-service-api</module>
        <module>modules/matterhorn-static-file-service-impl</module>
        <module>modules/matterhorn-textanalyzer-api</module>
        <module>modules/matterhorn-textanalyzer-remote</module>
        <module>modules/matterhorn-videoeditor-api</module>
        <module>modules/matterhorn-videoeditor-remote</module>
        <module>modules/matterhorn-videosegmenter-api</module>
        <module>modules/matterhorn-videosegmenter-remote</module>
        <module>modules/matterhorn-webconsole</module>
        <module>modules/matterhorn-workspace-api</module>
      </modules>
    </profile>

    <profile>
      <id>workspace</id>
      <activation>
        <activeByDefault>true</activeByDefault>
        <property>
          <name>all</name>
        </property>
      </activation>
      <modules>
        <module>modules/matterhorn-common</module>
        <module>modules/matterhorn-working-file-repository-service-api</module>
        <module>modules/matterhorn-working-file-repository-service-impl</module>
        <module>modules/matterhorn-workspace-api</module>
        <module>modules/matterhorn-workspace-impl</module>
      </modules>
    </profile>

    <profile>
      <id>workspace-stub</id>
      <activation>
        <activeByDefault>false</activeByDefault>
        <property>
          <name>all</name>
        </property>
      </activation>
      <modules>
        <module>modules/matterhorn-common</module>
        <module>modules/matterhorn-working-file-repository-service-api</module>
        <module>modules/matterhorn-working-file-repository-service-remote</module>
        <module>modules/matterhorn-workspace-api</module>
        <module>modules/matterhorn-workspace-impl</module>
      </modules>
    </profile>

    <profile>
      <id>serviceregistry</id>
      <activation>
        <activeByDefault>true</activeByDefault>
        <property>
          <name>all</name>
        </property>
      </activation>
      <modules>
        <module>modules/matterhorn-common</module>
        <module>modules/matterhorn-db</module>
        <module>modules/matterhorn-kernel</module>
        <module>modules/matterhorn-workflow-service-api</module>
        <module>modules/matterhorn-serviceregistry</module>
      </modules>
    </profile>

    <profile>
      <id>serviceregistry-stub</id>
      <activation>
        <activeByDefault>false</activeByDefault>
        <property>
          <name>all</name>
        </property>
      </activation>
      <modules>
        <module>modules/matterhorn-common</module>
        <module>modules/matterhorn-kernel</module>
        <module>modules/matterhorn-serviceregistry-remote</module>
      </modules>
    </profile>

    <profile>
      <id>oaipmh</id>
      <activation>
        <activeByDefault>false</activeByDefault>
        <property>
          <name>all</name>
        </property>
      </activation>
      <modules>
        <module>modules/matterhorn-common</module>
        <module>modules/matterhorn-search-service-api</module>
        <module>modules/matterhorn-search-service-impl</module>
        <module>modules/matterhorn-series-service-api</module>
        <module>modules/matterhorn-series-service-impl</module>
        <module>modules/matterhorn-solr</module>
        <module>modules/matterhorn-dublincore</module>
        <module>modules/matterhorn-metadata-api</module>
        <module>modules/matterhorn-workspace-api</module>
        <module>modules/matterhorn-mpeg7</module>
        <module>modules/matterhorn-oaipmh</module>
      </modules>
    </profile>

    <profile>
      <id>directory-db</id>
      <activation>
        <activeByDefault>true</activeByDefault>
        <property>
          <name>all</name>
        </property>
      </activation>
      <modules>
        <module>modules/matterhorn-common</module>
        <module>modules/matterhorn-dataloader</module>
        <module>modules/matterhorn-db</module>
        <module>modules/matterhorn-dublincore</module>
        <module>modules/matterhorn-metadata-api</module>
        <module>modules/matterhorn-series-service-api</module>
        <module>modules/matterhorn-userdirectory</module>
        <module>modules/matterhorn-workspace-api</module>
      </modules>
    </profile>

    <profile>
      <id>directory-ldap</id>
      <activation>
        <activeByDefault>false</activeByDefault>
        <property>
          <name>all</name>
        </property>
      </activation>
      <modules>
        <module>modules/matterhorn-common</module>
        <module>modules/matterhorn-security-ldap</module>
        <module>modules/matterhorn-userdirectory-ldap</module>
      </modules>
    </profile>

    <profile>
      <id>directory-cas</id>
      <activation>
        <activeByDefault>false</activeByDefault>
        <property>
          <name>all</name>
        </property>
      </activation>
      <modules>
        <module>modules/matterhorn-security-cas</module>
      </modules>
    </profile>

    <profile>
      <id>directory-openid</id>
      <activation>
        <activeByDefault>false</activeByDefault>
        <property>
          <name>all</name>
        </property>
      </activation>
      <modules>
        <module>modules/matterhorn-security-openid</module>
      </modules>
    </profile>

    <profile>
      <id>directory-shibboleth</id>
      <activation>
        <activeByDefault>false</activeByDefault>
        <property>
          <name>all</name>
        </property>
      </activation>
      <modules>
        <module>modules/matterhorn-security-shibboleth</module>
      </modules>
    </profile>

    <profile>
      <id>server-management</id>
      <activation>
        <activeByDefault>false</activeByDefault>
        <property>
          <name>all</name>
        </property>
      </activation>
      <modules>
        <module>modules/matterhorn-manager-api</module>
        <module>modules/matterhorn-manager-impl</module>
      </modules>
    </profile>

    <profile>
      <id>extra</id>
      <activation>
        <activeByDefault>false</activeByDefault>
        <property>
          <name>all</name>
        </property>
      </activation>
      <modules>
        <module>modules/matterhorn-dictionary-hunspell</module>
        <module>modules/matterhorn-dictionary-none</module>
        <module>modules/matterhorn-speech-recognition-service-api</module>
        <module>modules/matterhorn-speech-recognition-workflowoperation</module>
      </modules>
    </profile>

    <profile>
      <id>migration</id>
      <activation>
        <activeByDefault>false</activeByDefault>
        <property>
          <name>all</name>
        </property>
      </activation>
      <modules>
        <module>modules/matterhorn-migration</module>
      </modules>
    </profile>

    <profile>
      <id>test</id>
      <activation>
        <activeByDefault>false</activeByDefault>
        <property>
          <name>tests</name>
        </property>
      </activation>
      <modules>
        <module>modules/matterhorn-test-harness</module>
      </modules>

      <build>
        <plugins>
          <plugin>
            <groupId>org.apache.maven.plugins</groupId>
            <artifactId>maven-antrun-plugin</artifactId>
            <executions>
              <execution>
                <id>integration-tests</id>
                <phase>validate</phase>
                <goals>
                  <goal>run</goal>
                </goals>
                <configuration>
                  <target if="harness">
                    <java classname="org.opencastproject.remotetest.Main" fork="true" failOnError="true">
                      <classpath>
                        <pathelement path="modules/matterhorn-test-harness/target/matterhorn-test-harness-${project.version}-jar-with-dependencies.jar"/>
                      </classpath>
                      <arg value="--with${harness}" />
                    </java>
                  </target>
                </configuration>
              </execution>
            </executions>
          </plugin>
        </plugins>
      </build>
    </profile>

    <profile>
      <id>test-performance</id>
      <activation>
        <activeByDefault>false</activeByDefault>
        <!-- They don't work at all
        <property>
          <name>tests</name>
        </property>
        -->
      </activation>
      <build>
        <plugins>
          <plugin>
            <groupId>org.apache.maven.plugins</groupId>
            <artifactId>maven-dependency-plugin</artifactId>
            <executions>
              <execution>
                <id>unpack-jmeter</id>
                <phase>validate</phase>
                <goals>
                  <goal>unpack</goal>
                </goals>
                <configuration>
                  <artifactItems>
                    <artifactItem>
                      <groupId>org.apache.jmeter</groupId>
                      <artifactId>jmeter</artifactId>
                      <version>${jmeter.version}</version>
                      <type>zip</type>
                    </artifactItem>
                  </artifactItems>
                  <outputDirectory>${project.build.directory}</outputDirectory>
                </configuration>
              </execution>
            </executions>
          </plugin>
          <plugin>
            <groupId>org.codehaus.mojo</groupId>
            <artifactId>chronos-maven-plugin</artifactId>
            <configuration>
              <input>${matterhorn.basedir}/docs/jmeter/general.jmx</input>
            </configuration>
          </plugin>
        </plugins>
      </build>
    </profile>

    <profile>
      <id>test-load</id>
      <activation>
        <activeByDefault>false</activeByDefault>
        <property>
          <name>tests</name>
        </property>
      </activation>
      <modules>
        <module>modules/matterhorn-common</module>
        <module>modules/matterhorn-kernel</module>
        <module>modules/matterhorn-load-test</module>
        <module>modules/matterhorn-runtime-info</module>
        <module>modules/matterhorn-runtime-info-ui</module>
        <module>modules/matterhorn-static</module>
        <module>modules/matterhorn-webconsole</module>
      </modules>
    </profile>

    <profile>
      <id>sign</id>
      <activation>
        <activeByDefault>false</activeByDefault>
        <property>
          <name>sign</name>
        </property>
      </activation>
      <build>
        <plugins>
          <plugin>
            <groupId>org.apache.maven.plugins</groupId>
            <artifactId>maven-gpg-plugin</artifactId>
            <version>1.4</version>
            <executions>
              <execution>
                <id>sign-artifacts</id>
                <phase>verify</phase>
                <configuration>
                  <useAgent>true</useAgent>
                </configuration>
                <goals>
                  <goal>sign</goal>
                </goals>
              </execution>
            </executions>
          </plugin>
        </plugins>
      </build>
    </profile>
  </profiles>

  <build>
    <defaultGoal>install</defaultGoal>
    <testResources>
      <!-- Add a log4j configuration file to the test resources -->
      <testResource>
        <directory>${matterhorn.basedir}/docs/log4j</directory>
        <includes>
          <include>log4j.properties</include>
        </includes>
      </testResource>
      <!-- Re-add the test resources as defined by the project -->
      <testResource>
        <directory>${project.basedir}/src/test/resources</directory>
      </testResource>
    </testResources>
    <!-- This defines what plugins run on a global basis.  Plugins defined here run for all child poms without needing to reference them from the child pom.  Note that configuration data goes in the pluginManagement stanza below -->
    <plugins>
      <!-- Require Java 7 or higher for building -->
      <plugin>
        <groupId>org.apache.maven.plugins</groupId>
        <artifactId>maven-compiler-plugin</artifactId>
        <configuration>
          <source>1.7</source>
          <target>1.7</target>
          <encoding>UTF-8</encoding>
          <compilerArgument>${compilerArgument}</compilerArgument>
        </configuration>
      </plugin>
      <!-- Attach sources for all builds -->
      <!-- <plugin> <groupId>org.apache.maven.plugins</groupId> <artifactId>maven-source-plugin</artifactId> <executions>
        <execution> <id>attach-sources</id> <phase>verify</phase> <goals> <goal>jar-no-fork</goal> <goal>test-jar-no-fork</goal>
        </goals> </execution> </executions> </plugin> -->
      <!-- Run tests and display test output in the console -->
      <plugin>
        <groupId>org.apache.maven.plugins</groupId>
        <artifactId>maven-surefire-plugin</artifactId>
        <configuration>
          <useFile>false</useFile>
          <argLine>-Dfile.encoding=UTF-8</argLine> <!-- see https://jira.codehaus.org/browse/SUREFIRE-951 -->
          <systemPropertyVariables>
            <M2_REPO>${settings.localRepository}</M2_REPO>
            <java.awt.headless>true</java.awt.headless>
            <eclipselink.logging.level>CONFIG</eclipselink.logging.level>
            <java.util.logging.config.file>${basedir}/conf/services/java.util.logging.properties</java.util.logging.config.file>
            <logj4.configuration>${basedir}/docs/log4j/log4j.properties</logj4.configuration>
          </systemPropertyVariables>
        </configuration>
      </plugin>
      <!-- Ensure that the source code matches the Matterhorn style rules -->
      <plugin>
        <groupId>org.apache.maven.plugins</groupId>
        <artifactId>maven-checkstyle-plugin</artifactId>
        <version>2.13</version>
        <configuration>
          <skip>${checkstyle.skip}</skip>
          <configLocation>${matterhorn.basedir}/docs/checkstyle/matterhorn-checkstyle.xml</configLocation>
          <headerLocation>${matterhorn.basedir}/docs/checkstyle/matterhorn-header.txt</headerLocation>
          <includeTestSourceDirectory>true</includeTestSourceDirectory>
          <consoleOutput>true</consoleOutput>
          <logViolationsToConsole>true</logViolationsToConsole>
          <excludes>**/package-info.java</excludes>
          <failOnViolation>true</failOnViolation>
          <failsOnError>true</failsOnError>
        </configuration>
        <executions>
          <execution>
            <phase>validate</phase>
            <goals>
              <goal>check</goal>
            </goals>
          </execution>
        </executions>
      </plugin>
      <plugin>
        <groupId>com.atlassian.maven.plugins</groupId>
        <artifactId>maven-clover2-plugin</artifactId>
        <version>4.0.4</version>
      </plugin>
      <plugin>
        <groupId>org.apache.maven.plugins</groupId>
        <artifactId>maven-pmd-plugin</artifactId>
      </plugin>
      <plugin>
         <groupId>com.github.eirslett</groupId>
         <artifactId>frontend-maven-plugin</artifactId>
         <version>0.0.23</version>
      </plugin>
    </plugins>
    <!-- This defines the global plugin configurations.  Plugins with configuration shared across multiple child poms
         should be configured here, and then referenced in the child. -->
    <pluginManagement>
      <plugins>
        <!-- Fix eclipse (indigo) maven integration -->
        <!-- See http://wiki.eclipse.org/M2E_plugin_execution_not_covered for more information -->
        <plugin>
          <groupId>org.eclipse.m2e</groupId>
          <artifactId>lifecycle-mapping</artifactId>
          <version>1.0.0</version>
          <configuration>
            <lifecycleMappingMetadata>
              <pluginExecutions>
                <pluginExecution>
                  <pluginExecutionFilter>
                    <groupId>org.apache.maven.plugins</groupId>
                    <artifactId>maven-checkstyle-plugin</artifactId>
                    <versionRange>[1.0.0,)</versionRange>
                    <goals>
                      <goal>check</goal>
                    </goals>
                  </pluginExecutionFilter>
                  <action>
                    <execute />
                  </action>
                </pluginExecution>
                <pluginExecution>
                  <pluginExecutionFilter>
                    <groupId>com.github.eirslett</groupId>
                    <artifactId>frontend-maven-plugin</artifactId>
                    <versionRange>[0.0.23,)</versionRange>
                    <goals>
                      <goal>install-node-and-npm</goal>
                      <goal>npm</goal>
                      <goal>grunt</goal>
                    </goals>
                  </pluginExecutionFilter>
                  <action>
                    <ignore />
                  </action>
                </pluginExecution>
                <pluginExecution>
                  <pluginExecutionFilter>
                    <groupId>org.apache.maven.plugins</groupId>
                    <artifactId>maven-pmd-plugin</artifactId>
                    <versionRange>[3.0.0,)</versionRange>
                    <goals>
                      <goal>pmd</goal>
                      <goal>cpd</goal>
                    </goals>
                  </pluginExecutionFilter>
                  <action>
                    <execute />
                  </action>
                </pluginExecution>
              </pluginExecutions>
            </lifecycleMappingMetadata>
          </configuration>
        </plugin>
        <plugin>
          <groupId>org.apache.felix</groupId>
          <artifactId>maven-scr-plugin</artifactId>
          <version>1.6.0</version>
          <executions>
            <execution>
              <id>generate-scr-scrdescriptor</id>
              <goals>
                <goal>scr</goal>
              </goals>
            </execution>
          </executions>
        </plugin>
        <plugin>
          <groupId>org.apache.maven.plugins</groupId>
          <artifactId>maven-compiler-plugin</artifactId>
          <version>3.2</version>
          <configuration>
            <source>1.7</source>
            <target>1.7</target>
            <compilerArgument>${compilerArgument}</compilerArgument>
          </configuration>
        </plugin>
        <plugin>
          <groupId>org.apache.maven.plugins</groupId>
          <artifactId>maven-source-plugin</artifactId>
          <version>2.4</version>
        </plugin>
        <plugin>
          <groupId>org.apache.maven.plugins</groupId>
          <artifactId>maven-javadoc-plugin</artifactId>
          <!-- NOTE: this should match the settings for the reporting plugin below -->
          <version>2.10.1</version>
          <configuration>
            <!-- <aggregate>true</aggregate> -->
            <!-- <detectLinks>true</detectLinks> -->
            <!-- http://jira.codehaus.org/browse/MJAVADOC-273 -->
            <detectJavaApiLink>true</detectJavaApiLink>
            <javadocVersion>1.7</javadocVersion>
            <maxmemory>512m</maxmemory>
            <quiet>true</quiet>
          </configuration>
          <executions>
            <execution>
              <goals>
                <goal>javadoc</goal>
              </goals>
              <phase>site</phase>
            </execution>
          </executions>
        </plugin>
        <plugin>
          <groupId>org.apache.felix</groupId>
          <artifactId>maven-bundle-plugin</artifactId>
          <version>2.0.1</version>
          <inherited>true</inherited>
          <configuration>
            <instructions>
              <Bundle-Category>opencastproject</Bundle-Category>
              <Bundle-DocURL>http://opencastproject.org/</Bundle-DocURL>
              <Bundle-Vendor>The Opencast Project</Bundle-Vendor>
              <Bundle-SymbolicName>${project.artifactId}</Bundle-SymbolicName>
            </instructions>
          </configuration>
        </plugin>
        <plugin>
          <groupId>org.apache.maven.plugins</groupId>
          <artifactId>maven-surefire-plugin</artifactId>
          <version>2.18</version>
        </plugin>
        <plugin>
          <groupId>org.apache.maven.plugins</groupId>
          <artifactId>maven-checkstyle-plugin</artifactId>
          <version>2.13</version>
        </plugin>
        <plugin>
          <groupId>org.apache.maven.plugins</groupId>
          <artifactId>maven-antrun-plugin</artifactId>
          <version>1.7</version>
        </plugin>
        <plugin>
          <groupId>org.apache.maven.plugins</groupId>
          <artifactId>maven-dependency-plugin</artifactId>
          <version>2.9</version>
        </plugin>
        <plugin>
          <groupId>org.apache.maven.plugins</groupId>
          <artifactId>maven-site-plugin</artifactId>
          <version>3.4</version>
        </plugin>
        <plugin>
          <groupId>org.apache.maven.plugins</groupId>
          <artifactId>maven-eclipse-plugin</artifactId>
          <version>2.9</version>
        </plugin>
        <plugin>
          <groupId>org.apache.maven.plugins</groupId>
          <artifactId>maven-plugin-plugin</artifactId>
          <version>2.3</version>
        </plugin>
        <plugin>
          <groupId>org.apache.maven.plugins</groupId>
          <artifactId>maven-assembly-plugin</artifactId>
          <version>2.5.2</version>
        </plugin>
        <plugin>
          <groupId>org.apache.maven.plugins</groupId>
          <artifactId>maven-resources-plugin</artifactId>
          <version>2.7</version>
        </plugin>
        <plugin>
          <groupId>org.codehaus.mojo</groupId>
          <artifactId>chronos-maven-plugin</artifactId>
          <version>1.0-SNAPSHOT</version>
          <executions>
            <execution>
              <id>performance-test</id>
              <goals>
                <goal>jmeter</goal>
              </goals>
            </execution>
          </executions>
        </plugin>
        <plugin>
          <groupId>org.codehaus.mojo</groupId>
          <artifactId>build-helper-maven-plugin</artifactId>
          <version>1.7</version>
          <configuration>
            <sources>
              <source>${basedir}/src/main/resources/</source>
            </sources>
          </configuration>
          <executions>
            <execution>
              <goals>
                <goal>add-source</goal>
              </goals>
            </execution>
          </executions>
        </plugin>
        <plugin>
          <groupId>org.apache.maven.plugins</groupId>
          <artifactId>maven-pmd-plugin</artifactId>
          <version>3.3</version>
          <configuration>
            <!--<includeTests>true</includeTests>-->
            <typeResolution>true</typeResolution>
            <targetJdk>1.7</targetJdk>
          </configuration>
          <executions>
            <execution>
              <phase>validate</phase>
              <goals>
                <goal>pmd</goal>
                <goal>cpd</goal>
              </goals>
            </execution>
          </executions>
        </plugin>
        <plugin>
          <groupId>com.github.klieber</groupId>
          <artifactId>phantomjs-maven-plugin</artifactId>
          <version>0.5</version>
          <executions>
            <execution>
              <goals>
                <goal>install</goal>
              </goals>
            </execution>
          </executions>
          <configuration>
            <version>1.9.8</version>
          </configuration>
        </plugin>
        <plugin>
          <groupId>com.github.searls</groupId>
          <artifactId>jasmine-maven-plugin</artifactId>
          <version>2.0-beta-01</version>
          <executions>
            <execution>
              <goals>
                <goal>test</goal>
              </goals>
            </execution>
          </executions>
        </plugin>
      </plugins>
    </pluginManagement>
  </build>

  <dependencyManagement>
    <dependencies>
      <dependency>
        <groupId>javax.servlet</groupId>
        <artifactId>servlet-api</artifactId>
        <version>2.5</version>
        <scope>provided</scope>
      </dependency>

      <dependency>
        <groupId>org.apache.activemq</groupId>
        <artifactId>activemq-client</artifactId>
        <version>5.10.0</version>
      </dependency>

      <dependency>
        <groupId>org.apache.geronimo.specs</groupId>
        <artifactId>geronimo-jms_1.1_spec</artifactId>
        <version>1.1.1</version>
      </dependency>

      <dependency>
        <groupId>org.apache.mina</groupId>
        <artifactId>mina-core</artifactId>
        <version>2.0.9</version>
      </dependency>

      <dependency>
        <groupId>org.apache.mina</groupId>
        <artifactId>mina-integration-beans</artifactId>
        <version>2.0.9</version>
      </dependency>

      <dependency>
        <groupId>org.apache.mina</groupId>
        <artifactId>mina-integration-jmx</artifactId>
        <version>2.0.9</version>
      </dependency>

      <dependency>
        <groupId>org.apache.mina</groupId>
        <artifactId>mina-integration-ognl</artifactId>
        <version>2.0.9</version>
      </dependency>

      <dependency>
        <groupId>org.apache.tika</groupId>
        <artifactId>tika-bundle</artifactId>
        <version>1.1</version>
      </dependency>

      <dependency>
        <groupId>org.apache.tika</groupId>
        <artifactId>tika-core</artifactId>
        <version>1.1</version>
      </dependency>

      <dependency>
        <groupId>org.apache.tika</groupId>
        <artifactId>tika-parsers</artifactId>
        <version>1.1</version>
      </dependency>

      <dependency>
        <groupId>org.apache.solr</groupId>
        <artifactId>solr-core</artifactId>
        <exclusions>
          <exclusion>
            <groupId>woodstox</groupId>
            <artifactId>wstx-asl</artifactId>
          </exclusion>
        </exclusions>
        <version>1.4.1</version>
      </dependency>

      <dependency>
        <groupId>org.apache.solr</groupId>
        <artifactId>solr-solrj</artifactId>
        <version>1.4.1</version>
      </dependency>

      <dependency>
        <groupId>com.google.guava</groupId>
        <artifactId>guava</artifactId>
        <version>17.0</version>
      </dependency>

      <dependency>
        <groupId>net.fortuna.ical4j</groupId>
        <artifactId>ical4j</artifactId>
        <version>1.0-rc2-patched</version>
      </dependency>

        <dependency>
          <groupId>org.apache.servicemix.bundles</groupId>
          <artifactId>org.apache.servicemix.bundles.quartz</artifactId>
          <version>1.8.5_1</version>
        </dependency>

      <!-- OSGi -->
      <dependency>
        <groupId>org.osgi</groupId>
        <artifactId>org.osgi.core</artifactId>
        <version>${osgi.core.version}</version>
        <scope>provided</scope>
      </dependency>

      <dependency>
        <groupId>org.osgi</groupId>
        <artifactId>org.osgi.compendium</artifactId>
        <version>${osgi.compendium.version}</version>
        <scope>provided</scope>
      </dependency>

      <dependency>
        <groupId>org.apache.felix</groupId>
        <artifactId>org.apache.felix.fileinstall</artifactId>
        <version>3.1.10</version>
      </dependency>

      <dependency>
        <groupId>org.apache.felix</groupId>
        <artifactId>org.apache.felix.metatype</artifactId>
        <version>1.0.4</version>
        <scope>provided</scope>
      </dependency>

      <!-- JSRs -->
      <dependency>
        <groupId>javax.xml.bind</groupId>
        <artifactId>jaxb-api</artifactId>
        <version>2.2.2</version>
      </dependency>

      <dependency>
        <groupId>javax.activation</groupId>
        <artifactId>activation</artifactId>
        <version>1.1.1</version>
      </dependency>

      <dependency>
        <groupId>javax.mail</groupId>
        <artifactId>mail</artifactId>
        <version>1.4.7</version>
      </dependency>

      <dependency>
        <groupId>javax.ws.rs</groupId>
        <artifactId>jsr311-api</artifactId>
        <version>1.1.A</version>
      </dependency>

      <!-- JPA -->
      <dependency>
        <groupId>org.eclipse.persistence</groupId>
        <artifactId>org.eclipse.persistence.core</artifactId>
        <version>2.0.2</version>
      </dependency>

      <dependency>
        <groupId>org.eclipse.persistence</groupId>
        <artifactId>org.eclipse.persistence.jpa</artifactId>
        <version>2.0.2</version>
      </dependency>

      <dependency>
        <groupId>org.eclipse.persistence</groupId>
        <artifactId>org.eclipse.persistence.asm</artifactId>
        <version>2.0.2</version>
      </dependency>

      <dependency>
        <groupId>org.eclipse.persistence</groupId>
        <artifactId>org.eclipse.persistence.antlr</artifactId>
        <version>2.0.2</version>
      </dependency>

      <dependency>
        <groupId>org.eclipse.persistence</groupId>
        <artifactId>javax.persistence</artifactId>
        <version>2.0.3</version>
      </dependency>

      <!-- CXF -->
      <dependency>
        <groupId>org.apache.cxf</groupId>
        <artifactId>cxf-bundle-jaxrs</artifactId>
        <version>2.2.9</version>
      </dependency>

      <!-- Spring -->
      <dependency>
        <groupId>org.springframework</groupId>
        <artifactId>org.springframework.aop</artifactId>
        <version>3.1.0.RELEASE</version>
      </dependency>

      <dependency>
        <groupId>org.springframework</groupId>
        <artifactId>org.springframework.asm</artifactId>
        <version>3.1.0.RELEASE</version>
      </dependency>

      <dependency>
        <groupId>org.springframework</groupId>
        <artifactId>org.springframework.core</artifactId>
        <version>3.1.0.RELEASE</version>
      </dependency>

      <dependency>
        <groupId>org.springframework</groupId>
        <artifactId>org.springframework.beans</artifactId>
        <version>3.1.0.RELEASE</version>
      </dependency>

      <dependency>
        <groupId>org.springframework</groupId>
        <artifactId>org.springframework.jdbc</artifactId>
        <version>3.1.0.RELEASE</version>
      </dependency>

      <dependency>
        <groupId>org.springframework</groupId>
        <artifactId>org.springframework.expression</artifactId>
        <version>3.1.0.RELEASE</version>
      </dependency>

      <dependency>
        <groupId>org.springframework</groupId>
        <artifactId>org.springframework.transaction</artifactId>
        <version>3.1.0.RELEASE</version>
      </dependency>

      <dependency>
        <groupId>org.springframework</groupId>
        <artifactId>org.springframework.context</artifactId>
        <version>3.1.0.RELEASE</version>
      </dependency>

      <dependency>
        <groupId>org.springframework</groupId>
        <artifactId>org.springframework.context.support</artifactId>
        <version>3.1.0.RELEASE</version>
      </dependency>

      <dependency>
        <groupId>org.springframework</groupId>
        <artifactId>org.springframework.web</artifactId>
        <version>3.1.0.RELEASE</version>
      </dependency>

      <dependency>
        <groupId>org.springframework.osgi</groupId>
        <artifactId>org.springframework.osgi.io</artifactId>
        <version>1.2.1</version>
      </dependency>

      <dependency>
        <groupId>org.springframework.osgi</groupId>
        <artifactId>org.springframework.osgi.core</artifactId>
        <version>1.2.1</version>
      </dependency>

      <dependency>
        <groupId>org.springframework.osgi</groupId>
        <artifactId>org.springframework.osgi.extender</artifactId>
        <version>1.2.1</version>
      </dependency>

      <dependency>
        <groupId>org.springframework.security</groupId>
        <artifactId>org.springframework.security.core</artifactId>
        <version>3.1.0.RELEASE</version>
      </dependency>

      <dependency>
        <groupId>org.springframework.security</groupId>
        <artifactId>org.springframework.security.config</artifactId>
        <version>3.1.0.RELEASE</version>
      </dependency>

      <dependency>
        <groupId>org.springframework.security</groupId>
        <artifactId>org.springframework.security.web</artifactId>
        <version>3.1.0.RELEASE</version>
      </dependency>

      <dependency>
        <groupId>org.springframework.security</groupId>
        <artifactId>org.springframework.security.openid</artifactId>
        <version>3.1.0.RELEASE</version>
      </dependency>

      <dependency>
        <groupId>org.springframework.security.oauth</groupId>
        <artifactId>spring-security-oauth</artifactId>
        <version>1.0.0.M1</version>
      </dependency>

      <dependency>
        <groupId>org.springframework.security</groupId>
        <artifactId>spring-security-cas</artifactId>
        <version>3.1.0.RELEASE</version>
      </dependency>

      <dependency>
        <groupId>org.jasig.cas</groupId>
        <artifactId>com.springsource.org.jasig.cas.client</artifactId>
        <version>3.1.12</version>
      </dependency>

      <dependency>
        <groupId>org.opensaml</groupId>
        <artifactId>com.springsource.org.opensaml</artifactId>
        <version>1.1.0</version>
      </dependency>

      <dependency>
        <groupId>org.openid4java</groupId>
        <artifactId>com.springsource.org.openid4java</artifactId>
        <version>0.9.5</version>
      </dependency>

      <dependency>
        <groupId>net.sourceforge.nekohtml</groupId>
        <artifactId>com.springsource.org.cyberneko.html</artifactId>
        <version>1.9.13</version>
      </dependency>

      <dependency>
        <groupId>org.apache.servicemix.bundles</groupId>
        <artifactId>org.apache.servicemix.bundles.commons-httpclient</artifactId>
        <version>3.1_7</version>
      </dependency>

      <dependency>
        <groupId>org.apache.servicemix.bundles</groupId>
        <artifactId>org.apache.servicemix.bundles.xerces</artifactId>
        <version>2.9.1_3</version>
      </dependency>

      <dependency>
        <groupId>org.apache.servicemix.bundles</groupId>
        <artifactId>org.apache.servicemix.bundles.jsr305</artifactId>
        <version>2.0.1_1</version>
      </dependency>

      <dependency>
        <groupId>org.apache.httpcomponents</groupId>
        <artifactId>httpcore-osgi</artifactId>
        <version>4.3.3</version>
      </dependency>

      <dependency>
        <groupId>org.apache.httpcomponents</groupId>
        <artifactId>httpclient-osgi</artifactId>
        <version>4.3.6</version>
      </dependency>

      <dependency>
        <groupId>org.easymock</groupId>
        <artifactId>easymock</artifactId>
        <scope>test</scope>
        <version>3.3</version>
      </dependency>

      <dependency>
        <groupId>org.jdom</groupId>
        <artifactId>com.springsource.org.jdom</artifactId>
        <version>1.0.0</version>
      </dependency>

      <dependency>
        <groupId>org.apache.lucene</groupId>
        <artifactId>com.springsource.org.apache.lucene</artifactId>
        <version>2.4.1</version>
      </dependency>

      <!-- logging -->
      <dependency>
        <groupId>org.slf4j</groupId>
        <artifactId>slf4j-api</artifactId>
        <version>1.6.4</version>
      </dependency>

      <dependency>
        <groupId>org.slf4j</groupId>
        <artifactId>slf4j-log4j12</artifactId>
        <version>1.6.4</version>
      </dependency>

      <dependency>
        <groupId>log4j</groupId>
        <artifactId>log4j</artifactId>
        <version>1.2.16</version>
        <scope>test</scope>
      </dependency>

      <!-- apache commons syncing -->

      <dependency>
        <groupId>org.apache.commons</groupId>
        <artifactId>commons-compress</artifactId>
        <version>1.9</version>
      </dependency>

      <dependency>
        <groupId>commons-codec</groupId>
        <artifactId>commons-codec</artifactId>
        <version>1.6</version>
      </dependency>

      <dependency>
        <groupId>commons-collections</groupId>
        <artifactId>commons-collections</artifactId>
        <version>3.2.1</version>
      </dependency>

      <dependency>
        <groupId>commons-fileupload</groupId>
        <artifactId>commons-fileupload</artifactId>
        <version>1.2.1</version>
      </dependency>

      <dependency>
        <groupId>commons-io</groupId>
        <artifactId>commons-io</artifactId>
        <version>2.1</version>
      </dependency>

      <dependency>
        <groupId>commons-lang</groupId>
        <artifactId>commons-lang</artifactId>
        <version>2.6</version>
      </dependency>

      <dependency>
        <groupId>commons-pool</groupId>
        <artifactId>commons-pool</artifactId>
        <version>1.5.3</version>
      </dependency>

      <dependency>
        <groupId>org.apache.commons</groupId>
        <artifactId>commons-csv</artifactId>
        <version>1.0</version>
      </dependency>

      <dependency>
        <groupId>org.apache.commons</groupId>
        <artifactId>com.springsource.org.apache.commons.beanutils</artifactId>
        <version>1.7.0</version>
      </dependency>

      <dependency>
        <groupId>joda-time</groupId>
        <artifactId>joda-time</artifactId>
        <version>2.6</version>
      </dependency>

      <dependency>
        <groupId>org.apache.felix</groupId>
        <artifactId>org.apache.felix.http.bundle</artifactId>
        <classifier>opencast</classifier>
        <version>2.2.0</version>
      </dependency>

      <dependency>
        <groupId>com.google.code.findbugs</groupId>
        <artifactId>jsr305</artifactId>
        <version>3.0.0</version>
      </dependency>

      <!-- testing -->
      <dependency>
        <groupId>junit</groupId>
        <artifactId>junit</artifactId>
        <version>4.11</version>
        <scope>test</scope>
      </dependency>

      <dependency>
        <groupId>com.h2database</groupId>
        <artifactId>h2</artifactId>
        <version>1.3.149</version>
      </dependency>

      <dependency>
        <groupId>c3p0</groupId>
        <artifactId>c3p0</artifactId>
        <version>0.9.1.2</version>
      </dependency>

      <dependency>
        <groupId>com.entwinemedia.common</groupId>
        <artifactId>functional</artifactId>
        <version>1.1.1</version>
      </dependency>

    </dependencies>
  </dependencyManagement>

  <!-- All non-build related project data below here -->

  <organization>
    <name>Opencast Project</name>
    <url>http://www.opencastproject.org/</url>
  </organization>

  <developers>
    <developer>
      <id>jholtzman</id>
      <name>Josh Holtzman</name>
      <email>jholtzman@berkeley.edu</email>
      <organization>UC Berkeley</organization>
      <organizationUrl>http://berkeley.edu</organizationUrl>
      <roles>
        <role>developer</role>
      </roles>
      <timezone>-8</timezone>
    </developer>
    <developer>
      <id>ruben.perez</id>
      <name>Ruben Perez Vazquez</name>
      <email>ruben.perez@uni-koeln.de</email>
      <organization>University of Cologne</organization>
      <organizationUrl>http://www.uni-koeln.de</organizationUrl>
      <roles>
        <role>developer</role>
      </roles>
      <timezone>+1</timezone>
    </developer>
    <developer>
      <id>edu.alonso</id>
      <name>Eduardo Alonso Gil</name>
      <email>ealonso@uvigo.es</email>
      <organization>University of Vigo</organization>
      <organizationUrl>http://www.uvigo.es</organizationUrl>
      <roles>
        <role>developer</role>
      </roles>
      <timezone>+1</timezone>
    </developer>
    <developer>
      <id>k.amundson</id>
      <name>Kristofor Amundson</name>
      <email>kta719@mail.usask.ca</email>
      <organization>University of Saskatchewan</organization>
      <organizationUrl>http://www.usask.ca/</organizationUrl>
      <roles>
        <role>developer</role>
      </roles>
      <timezone>-6</timezone>
    </developer>
    <developer>
      <id>cab938</id>
      <name>Christopher Brooks</name>
      <email>cab938@mail.usask.ca</email>
      <organization>University of Saskatchewan</organization>
      <organizationUrl>http://www.usask.ca/</organizationUrl>
      <roles>
        <role>developer</role>
      </roles>
      <timezone>-6</timezone>
    </developer>
    <developer>
      <id>ahochman</id>
      <name>Adam Hochman</name>
      <email>adam@media.berkeley.edu</email>
      <organization>UC Berkeley</organization>
      <organizationUrl>http://berkeley.edu</organizationUrl>
      <roles>
        <role>project manager/community facilitator</role>
      </roles>
      <timezone>-8</timezone>
    </developer>
    <developer>
      <id>bwulff</id>
      <name>Benjamin Wulff</name>
      <email>bwulff@uos.de</email>
      <organization>University of Osnabrueck</organization>
      <organizationUrl>http://www.uos.de/</organizationUrl>
      <roles>
        <role>developer</role>
      </roles>
      <timezone>+1</timezone>
    </developer>
    <developer>
      <id>azeckoski</id>
      <name>Aaron Zeckoski</name>
      <email>azeckoski@vt.edu</email>
      <url>http://tinyurl.com/azprofile</url>
      <roles>
        <role>developer</role>
      </roles>
      <timezone>0</timezone>
    </developer>
    <developer>
      <id>rrolf</id>
      <name>Ruediger Rolf</name>
      <email>rrolf@uni-osnabrueck.de</email>
      <organization>University of Osnabrueck</organization>
      <organizationUrl>http://www.uni-osnabrueck.de/</organizationUrl>
      <roles>
        <role>developer</role>
      </roles>
      <timezone>+1</timezone>
    </developer>
    <developer>
      <id>mketterl</id>
      <name>Markus Ketterl</name>
      <email>mketterl@uni-osnabrueck.de</email>
      <organization>University of Osnabrueck</organization>
      <organizationUrl>http://www.uni-osnabrueck.de/</organizationUrl>
      <roles>
        <role>developer</role>
      </roles>
      <timezone>+1</timezone>
    </developer>
    <developer>
      <id>bostjan</id>
      <name>Bostjan Pajntar</name>
      <email>bostjan.pajntar@ijs.si</email>
      <organization>Jozef Stefan Institute</organization>
      <organizationUrl>http://www.ijs.si</organizationUrl>
      <roles>
        <role>developer</role>
      </roles>
      <timezone>+1</timezone>
    </developer>
    <developer>
      <id>greg_logan</id>
      <name>Greg Logan</name>
      <email>gregorydlogan@gmail.com</email>
      <organization>Independent Consultant</organization>
      <roles>
        <role>developer</role>
      </roles>
      <timezone>-6</timezone>
    </developer>
    <developer>
      <id>nejc</id>
      <name>Nejc Skofic</name>
      <email>nejc.skofic@ijs.si</email>
      <organization>Jozef Stefan Institute</organization>
      <organizationUrl>http://www.ijs.si</organizationUrl>
      <roles>
        <role>developer</role>
      </roles>
      <timezone>+1</timezone>
    </developer>
    <developer>
      <id>matjaz</id>
      <name>Matjaz Rihtar</name>
      <email>matjaz.rihtar@ijs.si</email>
      <organization>Jozef Stefan Institute</organization>
      <organizationUrl>http://www.ijs.si</organizationUrl>
      <roles>
        <role>developer</role>
      </roles>
      <timezone>+1</timezone>
    </developer>
    <developer>
      <id>twunden</id>
      <name>Tobias Wunden</name>
      <email>tobias@entwinemedia.com</email>
      <organization>Entwine</organization>
      <organizationUrl>http://entwinemedia.com</organizationUrl>
      <roles>
        <role>developer</role>
      </roles>
      <timezone>+1</timezone>
    </developer>
    <developer>
      <id>msutton</id>
      <name>Micah Sutton</name>
      <email>msutton3@unl.edu</email>
      <organization>University of Nebraska-Lincoln</organization>
      <organizationUrl>http://www.unl.edu</organizationUrl>
      <roles>
        <role>developer</role>
      </roles>
      <timezone>-6</timezone>
    </developer>
    <developer>
      <id>jamiehodge</id>
      <name>Jamie Hodge</name>
      <email>jamieh@hum.ku.dk</email>
      <organization>Copenhagen University</organization>
      <organizationUrl>http://ku.dk</organizationUrl>
      <roles>
        <role>developer</role>
      </roles>
      <timezone>+1</timezone>
    </developer>
    <developer>
      <id>jemden</id>
      <name>Johannes Emden</name>
      <email>johannes.emden@uni-osnabrueck.de</email>
      <organization>University of Osnabrueck</organization>
      <organizationUrl>http://www.uni-osnabrueck.de/</organizationUrl>
      <roles>
        <role>developer</role>
      </roles>
      <timezone>+1</timezone>
    </developer>
    <developer>
      <id>aklassen</id>
      <name>Andre Klassen</name>
      <email>andre.klassen@uni-osnabrueck.de</email>
      <organization>University of Osnabrueck</organization>
      <organizationUrl>http://www.uni-osnabrueck.de/</organizationUrl>
      <roles>
        <role>developer</role>
      </roles>
      <timezone>+1</timezone>
    </developer>
    <developer>
      <id>stefan</id>
      <name>Stefan Altevogt</name>
      <email>saltevog@uni-osnabrueck.de</email>
      <organization>University of Applied Sciences Osnabrueck</organization>
      <organizationUrl>http://www.fh-osnabrueck.de/</organizationUrl>
      <roles>
        <role>developer</role>
      </roles>
      <timezone>+1</timezone>
    </developer>
    <developer>
      <id>akm220</id>
      <name>Adam McKenzie</name>
      <email>akm220@mail.usask.ca</email>
      <organization>University of Saskatchewan</organization>
      <organizationUrl>http://www.usask.ca</organizationUrl>
      <roles>
        <role>developer</role>
      </roles>
      <timezone>-6</timezone>
    </developer>
    <developer>
      <id>denmeyer</id>
      <name>Denis Meyer</name>
      <email>denmeyer@uni-osnabrueck.de</email>
      <organization>University of Osnabrueck</organization>
      <organizationUrl>http://www.uni-osnabrueck.de/</organizationUrl>
      <roles>
        <role>developer</role>
      </roles>
      <timezone>+1</timezone>
    </developer>
    <developer>
      <id>mmoorman</id>
      <name>Markus Moormann</name>
      <email>mmoorman@uni-osnabrueck.de</email>
      <organization>University of Osnabrueck</organization>
      <organizationUrl>http://www.uni-osnabrueck.de/</organizationUrl>
      <roles>
        <role>developer</role>
      </roles>
      <timezone>+1</timezone>
    </developer>
    <developer>
      <id>kenneth</id>
      <name>Kenneth Lui</name>
      <email>hkkenneth@gmail.com</email>
      <url>http://www.ugrad.cs.ubc.ca/~j7l6/</url>
      <roles>
        <role>developer</role>
      </roles>
      <timezone>-8</timezone>
    </developer>
    <developer>
      <id>cedriessen</id>
      <name>Christoph Driessen</name>
      <email>christoph@entwinemedia.com</email>
      <organization>Entwine</organization>
      <organizationUrl>http://entwinemedia.com</organizationUrl>
      <roles>
        <role>developer</role>
      </roles>
      <timezone>+1</timezone>
    </developer>
    <developer>
      <id>sozores</id>
      <name>Susana Ozores</name>
      <email>sozores@teltek.es</email>
      <organization>Universidade de Vigo</organization>
      <organizationUrl>http://www.uvigo.es</organizationUrl>
      <roles>
        <role>developer</role>
      </roles>
      <timezone>+1</timezone>
    </developer>
    <developer>
      <id>wsmirnow</id>
      <name>Waldemar Smirnow</name>
      <email>wsmirnow@uni-osnabrueck.de</email>
      <organization>University of Osnabrueck</organization>
      <organizationUrl>http://www.uni-osnabrueck.de/</organizationUrl>
      <roles>
        <role>developer</role>
      </roles>
      <timezone>+1</timezone>
    </developer>
    <developer>
      <id>dhorwitz</id>
      <name>David Horwitz</name>
      <email>david.horwitz@uct.ac.za</email>
      <organization>University of Cape Town</organization>
      <organizationUrl>http://www.uct.ac.za/</organizationUrl>
      <roles>
        <role>developer</role>
      </roles>
      <timezone>+2</timezone>
    </developer>
    <developer>
      <id>nbirnbaum</id>
      <name>Nils H. Birnbaum</name>
      <email>nbirnbau@uni-osnabrueck.de</email>
      <organization>Universität Osnabrück</organization>
      <organizationUrl>http://www.virtuos.uni-osnabrueck.de</organizationUrl>
      <roles>
        <role>Documentation and QA</role>
      </roles>
      <timezone>+1</timezone>
    </developer>
    <developer>
      <id>lrohner</id>
      <name>Lukas Rohner</name>
      <email>lukas@entwinemedia.com</email>
      <organization>Entwine</organization>
      <organizationUrl>http://entwinemedia.com</organizationUrl>
      <roles>
        <role>developer</role>
      </roles>
      <timezone>+1</timezone>
    </developer>
    <developer>
      <id>xavier.butty</id>
      <name>Xavier Butty</name>
      <email>xavier@entwinemedia.com</email>
      <organization>Entwine</organization>
      <organizationUrl>http://entwinemedia.com</organizationUrl>
      <roles>
        <role>developer</role>
      </roles>
      <timezone>+1</timezone>
    </developer>
    <developer>
      <id>etmoyo</id>
      <name>Edmore Moyo</name>
      <email>edmore.moyo@uct.ac.za</email>
      <organization>University of Cape Town</organization>
      <organizationUrl>http://www.uct.ac.za</organizationUrl>
      <roles>
        <role>developer</role>
      </roles>
      <timezone>+2</timezone>
    </developer>
    <developer>
      <id>michellezee</id>
      <name>Michelle Ziegmann</name>
      <email>michelle@media.berkeley.edu</email>
      <organization>UC Berkeley</organization>
      <organizationUrl>http://berkeley.edu</organizationUrl>
      <roles>
        <role>community facilitator</role>
        <role>tester</role>
      </roles>
      <timezone>-8</timezone>
    </developer>
    <developer>
      <id>judy</id>
      <name>Judy Stern</name>
      <email>jlstern@berkeley.edu</email>
      <organization>UC Berkeley</organization>
      <organizationUrl>http://berkeley.edu</organizationUrl>
      <roles>
        <role>community facilitator</role>
        <role>tester</role>
      </roles>
      <timezone>-8</timezone>
    </developer>
    <developer>
      <id>jamesp</id>
      <name>James Perrin</name>
      <email>james.perrin@manchester.ac.uk</email>
      <organization>University of Manchester</organization>
      <organizationUrl>http://www.manchester.ac.uk</organizationUrl>
      <roles>
        <role>developer</role>
      </roles>
      <timezone>0</timezone>
    </developer>
    <developer>
      <id>ts23</id>
      <name>Tobias Schiebeck</name>
      <email>tobias.schiebeck@manchester.ac.uk</email>
      <organization>University of Manchester</organization>
      <organizationUrl>http://www.manchester.ac.uk</organizationUrl>
      <roles>
        <role>developer</role>
      </roles>
      <timezone>0</timezone>
    </developer>
    <developer>
      <id>jaimeg</id>
      <name>Jaime Gago</name>
      <email>jaime@entwinemedia.com</email>
      <organization>Entwine</organization>
      <organizationUrl>http://entwinemedia.com</organizationUrl>
      <roles>
        <role>developer</role>
      </roles>
      <timezone>-8</timezone>
    </developer>
    <developer>
      <id>karen</id>
      <name>Karen Dolan</name>
      <email>kdolan@dce.harvard.edu</email>
      <organization>Harvard University, Division of Continuing Education</organization>
      <organizationUrl>http://www.dce.harvard.edu</organizationUrl>
      <roles>
        <role>developer</role>
      </roles>
      <timezone>-5</timezone>
    </developer>
    <developer>
      <id>lkiesow</id>
      <name>Lars Kiesow</name>
      <email>lkiesow@uos.de</email>
      <organization>Fraunhofer IAIS, University of Osnabrueck</organization>
      <organizationUrl>http://www.uos.de/</organizationUrl>
      <roles>
        <role>developer</role>
      </roles>
      <timezone>+1</timezone>
    </developer>
    <developer>
      <id>basil.brunner</id>
      <name>Basil Brunner</name>
      <email>basil@entwinemedia.com</email>
      <organization>Entwine</organization>
      <organizationUrl>http://entwinemedia.com</organizationUrl>
      <roles>
        <role>developer</role>
      </roles>
      <timezone>+1</timezone>
    </developer>
  </developers>

  <contributors><!-- TODO? -->
  </contributors>

  <mailingLists>
    <mailingList>
      <name>Matterhorn Mailing List</name>
      <subscribe>https://groups.google.com/a/opencast.org/forum/#!forum/matterhorn</subscribe>
      <unsubscribe>https://groups.google.com/a/opencast.org/forum/#!forum/matterhorn</unsubscribe>
      <post>matterhorn@opencast.org</post>
      <archive>https://groups.google.com/a/opencast.org/forum/#!forum/matterhorn</archive>
    </mailingList>
  </mailingLists>

  <licenses>
    <license>
      <name>Educational Community License, Version 2.0</name>
      <url>http://www.osedu.org/licenses/ECL-2.0/ecl2.txt</url>
    </license>
  </licenses>

  <scm>
    <connection>scm:git:https://bitbucket.org/opencast-community/matterhorn.git</connection>
    <developerConnection>scm:git:git@bitbucket.org:opencast-community/matterhorn.git</developerConnection>
    <url>https://bitbucket.org/opencast-community</url>
  </scm>

  <issueManagement>
    <system>jira</system>
    <url>https://opencast.jira.com</url>
  </issueManagement>

  <!-- These should be the right locations for opencast maven 2 distribution, make sure you have <scm> defined for your sub
    project -->
  <distributionManagement>
    <snapshotRepository>
      <id>matterhorn-maven2-snapshot</id>
      <name>OC Snapshot repo</name>
      <url>http://repository.opencastproject.org/nexus/content/repositories/snapshots</url>
      <uniqueVersion>false</uniqueVersion>
    </snapshotRepository>
    <repository>
      <id>matterhorn-maven2-release</id>
      <name>OC Release repo</name>
      <url>http://repository.opencastproject.org/nexus/content/repositories/releases</url>
    </repository>
    <site>
      <id>matterhorn-site</id>
      <url>file://tmp/matterhorn/site/</url>
      <!-- <url>scp://www.mycompany.com/www/docs/project/</url> -->
    </site>
  </distributionManagement>

  <!-- Site Report generation settings -->
  <reporting>
    <plugins>
      <plugin>
        <groupId>org.apache.maven.plugins</groupId>
        <artifactId>maven-surefire-report-plugin</artifactId>
        <version>2.5</version>
        <configuration>
          <aggregate>true</aggregate>
        </configuration>
      </plugin>
      <plugin>
        <groupId>org.apache.maven.plugins</groupId>
        <artifactId>maven-javadoc-plugin</artifactId>
        <!-- NOTE: this should match the settings for the build plugin above -->
        <version>2.10.1</version>
        <configuration>
          <!-- <aggregate>true</aggregate> -->
          <!-- <detectLinks>true</detectLinks> -->
          <!-- http://jira.codehaus.org/browse/MJAVADOC-273 -->
          <detectJavaApiLink>true</detectJavaApiLink>
          <javadocVersion>1.7</javadocVersion>
          <maxmemory>512m</maxmemory>
          <quiet>true</quiet>
        </configuration>
        <reportSets>
          <reportSet>
            <id>default</id>
            <reports>
              <report>javadoc</report>
            </reports>
          </reportSet>
          <reportSet>
            <id>aggregate</id>
            <inherited>false</inherited>
            <reports>
              <report>aggregate</report>
            </reports>
          </reportSet>
        </reportSets>
      </plugin>
      <plugin>
        <groupId>org.apache.maven.plugins</groupId>
        <artifactId>maven-jxr-plugin</artifactId>
        <version>2.1</version>
        <configuration>
          <aggregate>false</aggregate>
          <inputEncoding>UTF-8</inputEncoding>
          <outputEncoding>UTF-8</outputEncoding>
        </configuration>
        <!--<reportSets>
          <reportSet>
            <id>aggregate</id>
            <inherited>false</inherited>
            <reports>
              <report>aggregate</report>
            </reports>
          </reportSet>
        </reportSets>-->
      </plugin>
      <plugin>
        <groupId>org.apache.maven.plugins</groupId>
        <artifactId>maven-project-info-reports-plugin</artifactId>
        <version>2.1.2</version>
        <configuration>
          <dependencyLocationsEnabled>false</dependencyLocationsEnabled>
        </configuration>
        <reportSets>
          <reportSet>
            <reports>
              <report>cim</report>
              <report>dependencies</report>
              <report>dependency-convergence</report>
<!--3.3              <report>dependency-info</report>-->
              <report>dependency-management</report>
<!--3.3              <report>distribution-management</report>-->
              <report>index</report>
              <report>issue-tracking</report>
<!--              <report>license</report>-->
              <report>mailing-list</report>
<!--3.3              <report>modules</report>-->
              <report>plugin-management</report>
              <report>plugins</report>
              <report>project-team</report>
              <report>scm</report>
              <report>summary</report>
            </reports>
          </reportSet>
        </reportSets>
      </plugin>
      <!--<plugin>
        <groupId>org.codehaus.mojo</groupId>
        <artifactId>taglist-maven-plugin</artifactId>
        <version>2.4</version>
        <configuration>
          <tags>
            <tag>TODO</tag>
            <tag>FIXME</tag>
            <tag>@todo</tag>
            <tag>@deprecated</tag>
          </tags>
        </configuration>
      </plugin>
      <!- - WARNING: this plugin is beta only, we should maybe not use it -AZ - ->
      <plugin>
        <groupId>org.codehaus.mojo</groupId>
        <artifactId>jdepend-maven-plugin</artifactId>
        <version>2.0-beta-2</version>
      </plugin>
      -->
      <!-- <plugin> -->
      <!-- <groupId>org.codehaus.mojo</groupId> -->
      <!-- <artifactId>cobertura-maven-plugin</artifactId> -->
      <!-- <version>2.3</version> -->
      <!-- </plugin> -->
      <plugin>
        <groupId>org.apache.maven.plugins</groupId>
        <artifactId>maven-pmd-plugin</artifactId>
        <version>3.3</version>
        <configuration>
          <aggregate>true</aggregate>
          <!--<includeTests>true</includeTests>-->
          <typeResolution>true</typeResolution>
          <targetJdk>1.7</targetJdk>
        </configuration>
      </plugin>
    </plugins>
  </reporting>
  <!-- defines the various repositories -->
  <pluginRepositories>
    <pluginRepository>
      <id>opencast</id>
      <name>Opencast Repo</name>
      <url>http://repository.opencastproject.org/nexus/content/groups/public</url>
      <snapshots>
        <enabled>false</enabled>
      </snapshots>
      <releases>
        <enabled>true</enabled>
      </releases>
    </pluginRepository>
    <pluginRepository>
      <id>opencast.snapshots</id>
      <name>Opencast SNAPSHOTS</name>
      <url>http://repository.opencastproject.org/nexus/content/groups/public-snapshots</url>
      <snapshots>
        <enabled>true</enabled>
      </snapshots>
      <releases>
        <enabled>false</enabled>
      </releases>
    </pluginRepository>
    <!-- these are here as a backup in case the matterhorn nexus is down -->
    <!-- <pluginRepository> <id>ops4j.releases</id> <url>http://repository.ops4j.org/maven2</url> <snapshots> <enabled>false</enabled>
      </snapshots> </pluginRepository> <pluginRepository> <id>apache Snapshots</id> <url>http://people.apache.org/repo/m2-snapshot-repository</url>
      <snapshots> <enabled>true</enabled> </snapshots> <releases> <enabled>false</enabled> </releases> </pluginRepository> <pluginRepository>
      <id>sonatype-repository</id> <name>Sonatype Public Repo</name> <url>http://repository.sonatype.org/content/groups/public/</url>
      </pluginRepository> -->
  </pluginRepositories>

  <repositories>
    <repository>
      <id>opencast</id>
      <name>Opencast Repo</name>
      <url>http://repository.opencastproject.org/nexus/content/groups/public</url>
      <snapshots>
        <enabled>false</enabled>
      </snapshots>
      <releases>
        <enabled>true</enabled>
      </releases>
    </repository>
      <repository>
        <id>entwine</id>
        <name>Entwine Repo</name>
        <url>http://maven.entwinemedia.com/content/repositories/releases</url>
        <snapshots>
          <enabled>false</enabled>
        </snapshots>
        <releases>
          <enabled>true</enabled>
        </releases>
      </repository>
    <repository>
      <id>opencast.snapshots</id>
      <name>Opencast SNAPSHOTS</name>
      <url>http://repository.opencastproject.org/nexus/content/groups/public-snapshots</url>
      <snapshots>
        <enabled>true</enabled>
      </snapshots>
      <releases>
        <enabled>false</enabled>
      </releases>
    </repository>
    <repository>
      <id>sakai</id>
      <name>Sakai Repo</name>
      <url>http://source.sakaiproject.org/maven2</url>
      <snapshots>
        <enabled>false</enabled>
      </snapshots>
      <releases>
        <enabled>true</enabled>
      </releases>
    </repository>
    <repository>
      <id>eclipselink</id>
      <name>Eclipselink Repo</name>
      <url>http://download.eclipse.org/rt/eclipselink/maven.repo</url>
    </repository>
    <!-- these are here as a backup in case the matterhorn nexus repository is down -->
    <!-- <repository> <id>com.springsource.repository.bundles.release</id> <name>SpringSource Enterprise Bundle Repository
      - SpringSource Bundle Releases</name> <url>http://repository.springsource.com/maven/bundles/release</url> <releases> <enabled>true</enabled>
      </releases> </repository> <repository> <id>com.springsource.repository.bundles.external</id> <name>SpringSource Enterprise
      Bundle Repository - External Bundle Releases</name> <url>http://repository.springsource.com/maven/bundles/external</url>
      <releases> <enabled>true</enabled> </releases> </repository> <repository> <id>ops4j</id> <name>OPS4J Repository</name> <url>http://repository.ops4j.org/maven2</url>
      <releases> <enabled>true</enabled> </releases> </repository> <repository> <id>apache.incubating</id> <name>Apache Incubating
      Repository</name> <url>http://people.apache.org/repo/m2-incubating-repository</url> <releases> <enabled>true</enabled> </releases>
      </repository> <repository> <id>codehaus-release-repo</id> <name>Codehaus Release Repo</name> <url>http://repository.codehaus.org</url>
      <releases> <enabled>true</enabled> </releases> </repository> <repository> <id>modularity-releases</id> <name>Modularity Releases
      Repository</name> <url>http://m2.modularity.net.au/releases</url> <releases> <enabled>true</enabled> </releases> </repository>
      <repository> <id>sonatype-repository</id> <name>Sonatype Public Repo</name> <url>http://repository.sonatype.org/content/groups/public/</url>
      <releases> <enabled>true</enabled> </releases> </repository> <repository> <id>EclipseLink Repo</id> <url>http://mirrors.ibiblio.org/pub/mirrors/eclipse/rt/eclipselink/maven.repo</url>
      <releases> <enabled>true</enabled> </releases> </repository> -->
  </repositories>
</project><|MERGE_RESOLUTION|>--- conflicted
+++ resolved
@@ -393,11 +393,7 @@
         <module>modules/matterhorn-engage-theodul-plugin-timeline-statistics</module>
         <module>modules/matterhorn-engage-theodul-plugin-video-videojs</module>
         <module>modules/matterhorn-engage-ui</module>
-<<<<<<< HEAD
-=======
         <module>modules/matterhorn-inspection-service-api</module>
-        <module>modules/matterhorn-json</module>
->>>>>>> 728e538f
         <module>modules/matterhorn-kernel</module>
         <module>modules/matterhorn-lti</module>
         <module>modules/matterhorn-message-broker-api</module>
