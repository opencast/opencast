/**
 * Licensed to The Apereo Foundation under one or more contributor license
 * agreements. See the NOTICE file distributed with this work for additional
 * information regarding copyright ownership.
 *
 *
 * The Apereo Foundation licenses this file to you under the Educational
 * Community License, Version 2.0 (the "License"); you may not use this file
 * except in compliance with the License. You may obtain a copy of the License
 * at:
 *
 *   http://opensource.org/licenses/ecl2.txt
 *
 * Unless required by applicable law or agreed to in writing, software
 * distributed under the License is distributed on an "AS IS" BASIS, WITHOUT
 * WARRANTIES OR CONDITIONS OF ANY KIND, either express or implied.  See the
 * License for the specific language governing permissions and limitations under
 * the License.
 *
 */
package org.opencastproject.external.endpoint;

import static com.entwinemedia.fn.data.json.Jsons.BLANK;
import static com.entwinemedia.fn.data.json.Jsons.arr;
import static com.entwinemedia.fn.data.json.Jsons.f;
import static com.entwinemedia.fn.data.json.Jsons.obj;
import static com.entwinemedia.fn.data.json.Jsons.v;
import static org.apache.commons.lang3.StringUtils.defaultString;
import static org.apache.commons.lang3.exception.ExceptionUtils.getMessage;
import static org.opencastproject.util.doc.rest.RestParameter.Type.BOOLEAN;
import static org.opencastproject.util.doc.rest.RestParameter.Type.INTEGER;
import static org.opencastproject.util.doc.rest.RestParameter.Type.STRING;
import static org.opencastproject.util.requests.SortCriterion.Order.Descending;

import org.opencastproject.external.common.ApiMediaType;
import org.opencastproject.external.common.ApiResponses;
import org.opencastproject.index.service.util.RestUtils;
import org.opencastproject.util.NotFoundException;
import org.opencastproject.util.RestUtil;
import org.opencastproject.util.doc.rest.RestParameter;
import org.opencastproject.util.doc.rest.RestQuery;
import org.opencastproject.util.doc.rest.RestResponse;
import org.opencastproject.util.doc.rest.RestService;
import org.opencastproject.util.requests.SortCriterion;
import org.opencastproject.workflow.api.RetryStrategy;
import org.opencastproject.workflow.api.WorkflowDatabaseException;
import org.opencastproject.workflow.api.WorkflowDefinition;
import org.opencastproject.workflow.api.WorkflowOperationDefinition;
import org.opencastproject.workflow.api.WorkflowService;

import com.entwinemedia.fn.data.json.Field;
import com.entwinemedia.fn.data.json.JValue;
import com.entwinemedia.fn.data.json.Jsons;

import org.apache.commons.collections4.comparators.ComparatorChain;
import org.apache.commons.lang3.ArrayUtils;
import org.apache.commons.lang3.StringUtils;
import org.osgi.service.component.ComponentContext;
import org.osgi.service.component.annotations.Activate;
import org.osgi.service.component.annotations.Component;
import org.osgi.service.component.annotations.Reference;
import org.slf4j.Logger;
import org.slf4j.LoggerFactory;

import java.util.ArrayList;
import java.util.Arrays;
import java.util.List;
import java.util.Set;
import java.util.stream.Collectors;
import java.util.stream.Stream;

import javax.servlet.http.HttpServletResponse;
import javax.ws.rs.GET;
import javax.ws.rs.HeaderParam;
import javax.ws.rs.Path;
import javax.ws.rs.PathParam;
import javax.ws.rs.Produces;
import javax.ws.rs.QueryParam;
import javax.ws.rs.core.Response;

@Path("/")
@Produces({ ApiMediaType.JSON, ApiMediaType.VERSION_1_1_0, ApiMediaType.VERSION_1_2_0, ApiMediaType.VERSION_1_3_0,
            ApiMediaType.VERSION_1_4_0, ApiMediaType.VERSION_1_5_0, ApiMediaType.VERSION_1_6_0,
            ApiMediaType.VERSION_1_7_0, ApiMediaType.VERSION_1_8_0,
            ApiMediaType.VERSION_1_9_0 })
@RestService(name = "externalapiworkflowdefinitions", title = "External API Workflow Definitions Service", notes = {},
             abstractText = "Provides resources and operations related to the workflow definitions")
@Component(
    immediate = true,
    service = WorkflowDefinitionsEndpoint.class,
    property = {
        "service.description=External API - Workflow Definitions Endpoint",
        "opencast.service.type=org.opencastproject.external.workflows.definitions",
        "opencast.service.path=/api/workflow-definitions"
    }
)
public class WorkflowDefinitionsEndpoint {

  /**
   * The logging facility
   */
  private static final Logger logger = LoggerFactory.getLogger(WorkflowDefinitionsEndpoint.class);

  /**
   * The workflow service
   */
  private WorkflowService workflowService;

  /**
   * OSGi DI
   */
  public WorkflowService getWorkflowService() {
    return workflowService;
  }

  /**
   * OSGi DI
   */
  @Reference
  public void setWorkflowService(WorkflowService workflowService) {
    this.workflowService = workflowService;
  }

  /**
   * OSGi activation method
   */
  @Activate
  void activate(ComponentContext cc) {
    logger.info("Activating External API - Workflow Definitions Endpoint");
  }

  @GET
  @Path("/")
  @RestQuery(name = "getworkflowdefinitions", description = "Returns a list of workflow definition.", returnDescription = "", restParameters = {
          @RestParameter(name = "withoperations", description = "Whether the workflow operations should be included in the response", isRequired = false, type = BOOLEAN),
          @RestParameter(name = "withconfigurationpanel", description = "Whether the workflow configuration panel should be included in the response", isRequired = false, type = BOOLEAN),
<<<<<<< HEAD
          @RestParameter(name = "withconfigurationpaneljson", description = "Whether the workflow configuration panel in JSON should be included in the response", isRequired = false, type = BOOLEAN),
          @RestParameter(name = "filter", description = "A comma seperated list of filters to limit the results with. A filter is the filter's name followed by a colon \":\" and then the value to filter with so it is the form <Filter Name>:<Value to Filter With>.", isRequired = false, type = STRING),
=======
          @RestParameter(name = "filter", description = "Usage [Filter Name]:[Value to Filter With]. Available filter: \"tag\"", isRequired = false, type = STRING),
>>>>>>> 677b915d
          @RestParameter(name = "sort", description = "Sort the results based upon a list of comma seperated sorting criteria. In the comma seperated list each type of sorting is specified as a pair such as: <Sort Name>:ASC or <Sort Name>:DESC. Adding the suffix ASC or DESC sets the order as ascending or descending order and is mandatory.", isRequired = false, type = STRING),
          @RestParameter(name = "limit", description = "The maximum number of results to return for a single request.", isRequired = false, type = INTEGER),
          @RestParameter(name = "offset", description = "The index of the first result to return.", isRequired = false, type = INTEGER) }, responses = {
          @RestResponse(description = "A (potentially empty) list of workflow definitions is returned.", responseCode = HttpServletResponse.SC_OK),
          @RestResponse(description = "The request is invalid or inconsistent.", responseCode = HttpServletResponse.SC_BAD_REQUEST) })
  public Response getWorkflowDefinitions(@HeaderParam("Accept") String acceptHeader,
          @QueryParam("withoperations") boolean withOperations,
          @QueryParam("withconfigurationpanel") boolean withConfigurationPanel,
          @QueryParam("withconfigurationpaneljson") boolean withConfigurationPanelJson, @QueryParam("filter") String filter,
          @QueryParam("sort") String sort, @QueryParam("offset") Integer offset, @QueryParam("limit") Integer limit) {
    Stream<WorkflowDefinition> workflowDefinitions;
    try {
      workflowDefinitions = workflowService.listAvailableWorkflowDefinitions().stream();
    } catch (WorkflowDatabaseException e) {
      logger.error("The workflow service was not able to get the workflow definitions:", e);
      return ApiResponses.serverError("Could not retrieve workflow definitions, reason: '%s'", getMessage(e));
    }

    // Apply filter
    if (StringUtils.isNotBlank(filter)) {
      for (String f : filter.split(",")) {
        int sepIdx = f.indexOf(':');
        if (sepIdx < 0 || sepIdx == f.length() - 1) {
          logger.info("No value for filter {} in filters list: {}", f, filter);
          continue;
        }
        String name = f.substring(0, sepIdx);
        String value = f.substring(sepIdx + 1);

        if ("tag".equals(name))
          workflowDefinitions = workflowDefinitions.filter(wd -> ArrayUtils.contains(wd.getTags(), value));
      }
    }

    // Apply sort
    // TODO: this seems to not function as intended
    ComparatorChain<WorkflowDefinition> comparator = new ComparatorChain<>();
    if (StringUtils.isNoneBlank(sort)) {
      Set<SortCriterion> sortCriteria = RestUtils.parseSortQueryParameter(sort);
      for (SortCriterion criterion : sortCriteria) {
        switch (criterion.getFieldName()) {
          case "identifier":
            comparator.addComparator((wd1, wd2) -> {
              String s1 = defaultString(wd1.getId());
              String s2 = defaultString(wd2.getId());
              if (criterion.getOrder() == Descending)
                return s2.compareTo(s1);
              return s1.compareTo(s2);
            });
            break;
          case "title":
            comparator.addComparator((wd1, wd2) -> {
              String s1 = defaultString(wd1.getTitle());
              String s2 = defaultString(wd2.getTitle());
              if (criterion.getOrder() == Descending)
                return s2.compareTo(s1);
              return s1.compareTo(s2);
            });
            break;
          case "displayorder":
            comparator.addComparator((wd1, wd2) -> {
              if (criterion.getOrder() == Descending)
                return Integer.compare(wd2.getDisplayOrder(), wd1.getDisplayOrder());
              return Integer.compare(wd1.getDisplayOrder(), wd2.getDisplayOrder());
            });
            break;
          default:
            return RestUtil.R.badRequest(
                    String.format("Unknown search criterion in request: %s", criterion.getFieldName()));
        }
      }
    }
    if (comparator.size() > 0) {
      workflowDefinitions = workflowDefinitions.sorted(comparator);
    }

    // Apply offset
    if (offset != null && offset > 0) {
      workflowDefinitions = workflowDefinitions.skip(offset);
    }

    // Apply limit
    if (limit != null && limit > 0) {
      workflowDefinitions = workflowDefinitions.limit(limit);
    }

    List<JValue> json = workflowDefinitions.map(
            wd -> workflowDefinitionToJSON(wd, withOperations, withConfigurationPanel, withConfigurationPanelJson)).collect(Collectors.toList());

    return ApiResponses.Json.ok(acceptHeader, arr(json));
  }

  @GET
  @Path("{workflowDefinitionId}")
  @RestQuery(name = "getworkflowdefinition", description = "Returns a single workflow definition.", returnDescription = "", pathParameters = {
          @RestParameter(name = "workflowDefinitionId", description = "The workflow definition id", isRequired = true, type = STRING) }, restParameters = {
          @RestParameter(name = "withoperations", description = "Whether the workflow operations should be included in the response", isRequired = false, type = BOOLEAN),
          @RestParameter(name = "withconfigurationpaneljson", description = "Whether the workflow configuration panel in JSON should be included in the response", isRequired = false, type = BOOLEAN),
          @RestParameter(name = "withconfigurationpanel", description = "Whether the workflow configuration panel should be included in the response", isRequired = false, type = BOOLEAN) }, responses = {
          @RestResponse(description = "The workflow definition is returned.", responseCode = HttpServletResponse.SC_OK),
          @RestResponse(description = "The specified workflow definition does not exist.", responseCode = HttpServletResponse.SC_NOT_FOUND) })
  public Response getWorkflowDefinition(@HeaderParam("Accept") String acceptHeader,
          @PathParam("workflowDefinitionId") String id, @QueryParam("withoperations") boolean withOperations,
          @QueryParam("withconfigurationpanel") boolean withConfigurationPanel,
          @QueryParam("withconfigurationpaneljson") boolean withConfigurationPanelJson) throws Exception {
    WorkflowDefinition wd;
    try {
      wd = workflowService.getWorkflowDefinitionById(id);
    } catch (NotFoundException e) {
      return ApiResponses.notFound("Cannot find workflow definition with id '%s'.", id);
    }

    return ApiResponses.Json.ok(acceptHeader, workflowDefinitionToJSON(wd, withOperations, withConfigurationPanel, withConfigurationPanelJson));
  }

  private JValue workflowDefinitionToJSON(WorkflowDefinition wd, boolean withOperations,
          boolean withConfigurationPanel, boolean withConfigurationPanelJson) {
    List<Field> fields = new ArrayList<>();

    fields.add(f("identifier", v(wd.getId())));
    fields.add(f("title", v(wd.getTitle(), BLANK)));
    fields.add(f("description", v(wd.getDescription(), BLANK)));
    fields.add(f("tags", arr(Arrays.stream(wd.getTags()).map(Jsons::v).collect(Collectors.toList()))));
    if (withConfigurationPanel) {
      fields.add(f("configuration_panel", v(wd.getConfigurationPanel(), BLANK)));
    }
    if (withConfigurationPanelJson) {
      fields.add(f("configuration_panel_json", v(wd.getConfigurationPanelJson(), BLANK)));
    }
    if (withOperations) {
      fields.add(f("operations", arr(wd.getOperations()
                                       .stream()
                                       .map(this::workflowOperationDefinitionToJSON)
                                       .collect(Collectors.toList()))));
    }

    return obj(fields);
  }

  private JValue workflowOperationDefinitionToJSON(WorkflowOperationDefinition wod) {
    List<Field> fields = new ArrayList<>();

    fields.add(f("operation", v(wod.getId())));
    fields.add(f("description", v(wod.getDescription(), BLANK)));
    fields.add(f("configuration", obj(wod.getConfigurationKeys()
                                         .stream()
                                         .map(key -> f(key, wod.getConfiguration(key)))
                                         .collect(Collectors.toList()))));
    fields.add(f("if", v(wod.getExecutionCondition(), BLANK)));
    fields.add(f("unless", v(wod.getSkipCondition(), BLANK)));
    fields.add(f("fail_workflow_on_error", v(wod.isFailWorkflowOnException())));
    fields.add(f("error_handler_workflow", v(wod.getExceptionHandlingWorkflow(), BLANK)));
    fields.add(f("retry_strategy", v(new RetryStrategy.Adapter().marshal(wod.getRetryStrategy()), BLANK)));
    fields.add(f("max_attempts", v(wod.getMaxAttempts())));

    return obj(fields);
  }
}<|MERGE_RESOLUTION|>--- conflicted
+++ resolved
@@ -134,12 +134,7 @@
   @RestQuery(name = "getworkflowdefinitions", description = "Returns a list of workflow definition.", returnDescription = "", restParameters = {
           @RestParameter(name = "withoperations", description = "Whether the workflow operations should be included in the response", isRequired = false, type = BOOLEAN),
           @RestParameter(name = "withconfigurationpanel", description = "Whether the workflow configuration panel should be included in the response", isRequired = false, type = BOOLEAN),
-<<<<<<< HEAD
-          @RestParameter(name = "withconfigurationpaneljson", description = "Whether the workflow configuration panel in JSON should be included in the response", isRequired = false, type = BOOLEAN),
-          @RestParameter(name = "filter", description = "A comma seperated list of filters to limit the results with. A filter is the filter's name followed by a colon \":\" and then the value to filter with so it is the form <Filter Name>:<Value to Filter With>.", isRequired = false, type = STRING),
-=======
           @RestParameter(name = "filter", description = "Usage [Filter Name]:[Value to Filter With]. Available filter: \"tag\"", isRequired = false, type = STRING),
->>>>>>> 677b915d
           @RestParameter(name = "sort", description = "Sort the results based upon a list of comma seperated sorting criteria. In the comma seperated list each type of sorting is specified as a pair such as: <Sort Name>:ASC or <Sort Name>:DESC. Adding the suffix ASC or DESC sets the order as ascending or descending order and is mandatory.", isRequired = false, type = STRING),
           @RestParameter(name = "limit", description = "The maximum number of results to return for a single request.", isRequired = false, type = INTEGER),
           @RestParameter(name = "offset", description = "The index of the first result to return.", isRequired = false, type = INTEGER) }, responses = {
