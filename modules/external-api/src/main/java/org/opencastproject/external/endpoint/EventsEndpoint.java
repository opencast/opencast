/**
 * Licensed to The Apereo Foundation under one or more contributor license
 * agreements. See the NOTICE file distributed with this work for additional
 * information regarding copyright ownership.
 *
 *
 * The Apereo Foundation licenses this file to you under the Educational
 * Community License, Version 2.0 (the "License"); you may not use this file
 * except in compliance with the License. You may obtain a copy of the License
 * at:
 *
 *   http://opensource.org/licenses/ecl2.txt
 *
 * Unless required by applicable law or agreed to in writing, software
 * distributed under the License is distributed on an "AS IS" BASIS, WITHOUT
 * WARRANTIES OR CONDITIONS OF ANY KIND, either express or implied.  See the
 * License for the specific language governing permissions and limitations under
 * the License.
 *
 */
package org.opencastproject.external.endpoint;

import static com.entwinemedia.fn.Stream.$;
import static com.entwinemedia.fn.data.json.Jsons.BLANK;
import static com.entwinemedia.fn.data.json.Jsons.NULL;
import static com.entwinemedia.fn.data.json.Jsons.arr;
import static com.entwinemedia.fn.data.json.Jsons.f;
import static com.entwinemedia.fn.data.json.Jsons.obj;
import static com.entwinemedia.fn.data.json.Jsons.v;
import static org.apache.commons.lang3.StringUtils.trimToNull;
import static org.opencastproject.external.common.ApiVersion.VERSION_1_1_0;
import static org.opencastproject.external.common.ApiVersion.VERSION_1_4_0;
import static org.opencastproject.external.common.ApiVersion.VERSION_1_7_0;
import static org.opencastproject.external.util.SchedulingUtils.SchedulingInfo;
import static org.opencastproject.external.util.SchedulingUtils.convertConflictingEvents;
import static org.opencastproject.external.util.SchedulingUtils.getConflictingEvents;
import static org.opencastproject.util.RestUtil.getEndpointUrl;
import static org.opencastproject.util.doc.rest.RestParameter.Type.STRING;

import org.opencastproject.assetmanager.api.AssetManager;
import org.opencastproject.assetmanager.api.AssetManagerException;
import org.opencastproject.capture.CaptureParameters;
import org.opencastproject.capture.admin.api.CaptureAgentStateService;
import org.opencastproject.elasticsearch.api.SearchIndexException;
import org.opencastproject.elasticsearch.api.SearchResult;
import org.opencastproject.elasticsearch.api.SearchResultItem;
import org.opencastproject.elasticsearch.index.ElasticsearchIndex;
import org.opencastproject.elasticsearch.index.objects.IndexObject;
import org.opencastproject.elasticsearch.index.objects.event.Event;
import org.opencastproject.elasticsearch.index.objects.event.EventIndexSchema;
import org.opencastproject.elasticsearch.index.objects.event.EventSearchQuery;
import org.opencastproject.external.common.ApiMediaType;
import org.opencastproject.external.common.ApiResponses;
import org.opencastproject.external.common.ApiVersion;
import org.opencastproject.external.util.AclUtils;
import org.opencastproject.external.util.ExternalMetadataUtils;
import org.opencastproject.index.service.api.IndexService;
import org.opencastproject.index.service.catalog.adapter.DublinCoreMetadataUtil;
import org.opencastproject.index.service.catalog.adapter.events.CommonEventCatalogUIAdapter;
import org.opencastproject.index.service.exception.IndexServiceException;
import org.opencastproject.index.service.impl.util.EventHttpServletRequest;
import org.opencastproject.index.service.impl.util.EventUtils;
import org.opencastproject.index.service.util.RequestUtils;
import org.opencastproject.index.service.util.RestUtils;
import org.opencastproject.ingest.api.IngestException;
import org.opencastproject.ingest.api.IngestService;
import org.opencastproject.mediapackage.Attachment;
import org.opencastproject.mediapackage.AudioStream;
import org.opencastproject.mediapackage.Catalog;
import org.opencastproject.mediapackage.MediaPackage;
import org.opencastproject.mediapackage.MediaPackageElementFlavor;
import org.opencastproject.mediapackage.MediaPackageException;
import org.opencastproject.mediapackage.Publication;
import org.opencastproject.mediapackage.Stream;
import org.opencastproject.mediapackage.Track;
import org.opencastproject.mediapackage.TrackSupport;
import org.opencastproject.mediapackage.VideoStream;
import org.opencastproject.mediapackage.track.TrackImpl;
import org.opencastproject.metadata.dublincore.DublinCore;
import org.opencastproject.metadata.dublincore.DublinCoreMetadataCollection;
import org.opencastproject.metadata.dublincore.EventCatalogUIAdapter;
import org.opencastproject.metadata.dublincore.MetadataField;
import org.opencastproject.metadata.dublincore.MetadataJson;
import org.opencastproject.metadata.dublincore.MetadataList;
import org.opencastproject.metadata.dublincore.MetadataList.Locked;
import org.opencastproject.rest.RestConstants;
import org.opencastproject.scheduler.api.SchedulerConflictException;
import org.opencastproject.scheduler.api.SchedulerException;
import org.opencastproject.scheduler.api.SchedulerService;
import org.opencastproject.scheduler.api.TechnicalMetadata;
import org.opencastproject.security.api.AccessControlEntry;
import org.opencastproject.security.api.AccessControlList;
import org.opencastproject.security.api.AccessControlParser;
import org.opencastproject.security.api.Permissions;
import org.opencastproject.security.api.SecurityService;
import org.opencastproject.security.api.UnauthorizedException;
import org.opencastproject.security.urlsigning.exception.UrlSigningException;
import org.opencastproject.security.urlsigning.service.UrlSigningService;
import org.opencastproject.systems.OpencastConstants;
import org.opencastproject.util.Log;
import org.opencastproject.util.NotFoundException;
import org.opencastproject.util.RestUtil;
import org.opencastproject.util.RestUtil.R;
import org.opencastproject.util.UrlSupport;
import org.opencastproject.util.data.Option;
import org.opencastproject.util.data.Tuple;
import org.opencastproject.util.doc.rest.RestParameter;
import org.opencastproject.util.doc.rest.RestParameter.Type;
import org.opencastproject.util.doc.rest.RestQuery;
import org.opencastproject.util.doc.rest.RestResponse;
import org.opencastproject.util.doc.rest.RestService;
import org.opencastproject.util.requests.SortCriterion;
import org.opencastproject.workflow.api.WorkflowDatabaseException;
import org.opencastproject.workflow.api.WorkflowInstance;

import com.entwinemedia.fn.Fn;
import com.entwinemedia.fn.data.Opt;
import com.entwinemedia.fn.data.json.Field;
import com.entwinemedia.fn.data.json.JObject;
import com.entwinemedia.fn.data.json.JValue;
import com.entwinemedia.fn.data.json.Jsons;
import com.entwinemedia.fn.data.json.Jsons.Functions;

import org.apache.commons.fileupload.FileItemIterator;
import org.apache.commons.fileupload.FileItemStream;
import org.apache.commons.fileupload.FileUploadException;
import org.apache.commons.fileupload.servlet.ServletFileUpload;
import org.apache.commons.fileupload.util.Streams;
import org.apache.commons.lang3.StringUtils;
import org.joda.time.DateTime;
import org.joda.time.DateTimeZone;
import org.json.simple.JSONArray;
import org.json.simple.JSONObject;
import org.json.simple.parser.JSONParser;
import org.json.simple.parser.ParseException;
import org.osgi.service.cm.ConfigurationException;
import org.osgi.service.cm.ManagedService;
import org.osgi.service.component.ComponentContext;
import org.osgi.service.component.annotations.Activate;
import org.osgi.service.component.annotations.Component;
import org.osgi.service.component.annotations.Reference;
import org.osgi.service.component.annotations.ReferenceCardinality;
import org.osgi.service.component.annotations.ReferencePolicy;
import org.slf4j.Logger;
import org.slf4j.LoggerFactory;

import java.io.IOException;
import java.net.URI;
import java.text.SimpleDateFormat;
import java.time.format.DateTimeParseException;
import java.util.ArrayList;
import java.util.Arrays;
import java.util.Date;
import java.util.Dictionary;
import java.util.HashMap;
import java.util.Hashtable;
import java.util.List;
import java.util.Map;
import java.util.Optional;
import java.util.Set;
import java.util.TreeMap;
import java.util.stream.Collectors;

import javax.servlet.http.HttpServletRequest;
import javax.servlet.http.HttpServletResponse;
import javax.ws.rs.Consumes;
import javax.ws.rs.DELETE;
import javax.ws.rs.DefaultValue;
import javax.ws.rs.FormParam;
import javax.ws.rs.GET;
import javax.ws.rs.HeaderParam;
import javax.ws.rs.POST;
import javax.ws.rs.PUT;
import javax.ws.rs.Path;
import javax.ws.rs.PathParam;
import javax.ws.rs.Produces;
import javax.ws.rs.QueryParam;
import javax.ws.rs.WebApplicationException;
import javax.ws.rs.core.Context;
import javax.ws.rs.core.MediaType;
import javax.ws.rs.core.Response;
import javax.ws.rs.core.Response.Status;

@Path("/")
@Produces({ ApiMediaType.JSON, ApiMediaType.VERSION_1_0_0, ApiMediaType.VERSION_1_1_0, ApiMediaType.VERSION_1_2_0,
            ApiMediaType.VERSION_1_3_0, ApiMediaType.VERSION_1_4_0, ApiMediaType.VERSION_1_5_0,
            ApiMediaType.VERSION_1_6_0, ApiMediaType.VERSION_1_7_0, ApiMediaType.VERSION_1_8_0 })
@RestService(name = "externalapievents", title = "External API Events Service", notes = {},
             abstractText = "Provides resources and operations related to the events")
@Component(
    immediate = true,
    service = { EventsEndpoint.class,ManagedService.class },
    property = {
        "service.description=External API - Events Endpoint",
        "opencast.service.type=org.opencastproject.external.events",
        "opencast.service.path=/api/events"
    }
)
public class EventsEndpoint implements ManagedService {

  protected static final String URL_SIGNING_EXPIRES_DURATION_SECONDS_KEY = "url.signing.expires.seconds";

  /** The default time before a piece of signed content expires. 2 Hours. */
  protected static final Long DEFAULT_URL_SIGNING_EXPIRE_DURATION = 2 * 60 * 60L;

  /** Subtype of previews required by the video editor */
  private static final String PREVIEW_SUBTYPE = "preview.subtype";

  /** Subtype of previews required by the video editor */
  private static final String DEFAULT_PREVIEW_SUBTYPE = "preview";

  /** ID of the workflow used to retract published events */
  private static final String RETRACT_WORKFLOW = "retract.workflow.id";

  /** Default ID of the workflow used to retract published events */
  private static final String DEFAULT_RETRACT_WORKFLOW = "delete";

  /** The logging facility */
  private static final Logger logger = LoggerFactory.getLogger(EventsEndpoint.class);

  /** Base URL of this endpoint */
  protected String endpointBaseUrl;

  private static long expireSeconds = DEFAULT_URL_SIGNING_EXPIRE_DURATION;

  private String previewSubtype = DEFAULT_PREVIEW_SUBTYPE;

  private Map<String, MetadataField> configuredMetadataFields = new TreeMap<>();

  private String retractWorkflowId = DEFAULT_RETRACT_WORKFLOW;

  /** The resolutions */
  private enum CommentResolution {
    ALL, UNRESOLVED, RESOLVED;
  };

  /* OSGi service references */
  private AssetManager assetManager;
  private ElasticsearchIndex elasticsearchIndex;
  private IndexService indexService;
  private IngestService ingestService;
  private SecurityService securityService;
  private CommonEventCatalogUIAdapter eventCatalogUIAdapter;
  private final List<EventCatalogUIAdapter> catalogUIAdapters = new ArrayList<>();
  private UrlSigningService urlSigningService;
  private SchedulerService schedulerService;
  private CaptureAgentStateService agentStateService;

  /** OSGi DI */
<<<<<<< HEAD
  public void setAssetManager(AssetManager assetManager) {
    this.assetManager = assetManager;
  }

  /** OSGi DI */
=======
  @Reference
>>>>>>> 8e3635b3
  void setElasticsearchIndex(ElasticsearchIndex elasticsearchIndex) {
    this.elasticsearchIndex = elasticsearchIndex;
  }

  /** OSGi DI */
  @Reference
  public void setIndexService(IndexService indexService) {
    this.indexService = indexService;
  }

  /** OSGi DI */
  @Reference
  public void setIngestService(IngestService ingestService) {
    this.ingestService = ingestService;
  }

  /** OSGi DI */
  @Reference
  void setSecurityService(SecurityService securityService) {
    this.securityService = securityService;
  }

  /** OSGi DI */
  @Reference
  public void setUrlSigningService(UrlSigningService urlSigningService) {
    this.urlSigningService = urlSigningService;
  }

  public SecurityService getSecurityService() {
    return securityService;
  }

  public SchedulerService getSchedulerService() {
    return schedulerService;
  }

  @Reference
  public void setSchedulerService(SchedulerService schedulerService) {
    this.schedulerService = schedulerService;
  }

  /** OSGi DI. */
  @Reference
  public void setCommonEventCatalogUIAdapter(CommonEventCatalogUIAdapter eventCatalogUIAdapter) {
    this.eventCatalogUIAdapter = eventCatalogUIAdapter;
  }

  /** OSGi DI. */
  @Reference(
      cardinality = ReferenceCardinality.MULTIPLE,
      policy = ReferencePolicy.DYNAMIC,
      unbind = "removeCatalogUIAdapter"
  )
  public void addCatalogUIAdapter(EventCatalogUIAdapter catalogUIAdapter) {
    catalogUIAdapters.add(catalogUIAdapter);
  }

  /** OSGi DI. */
  public void removeCatalogUIAdapter(EventCatalogUIAdapter catalogUIAdapter) {
    catalogUIAdapters.remove(catalogUIAdapter);
  }

  /** OSGi DI */
  public CaptureAgentStateService getAgentStateService() {
    return agentStateService;
  }

  /** OSGi DI */
  @Reference
  public void setAgentStateService(CaptureAgentStateService agentStateService) {
    this.agentStateService = agentStateService;
  }

  private List<EventCatalogUIAdapter> getEventCatalogUIAdapters() {
    return new ArrayList<>(getEventCatalogUIAdapters(getSecurityService().getOrganization().getId()));
  }

  public List<EventCatalogUIAdapter> getEventCatalogUIAdapters(String organization) {
    List<EventCatalogUIAdapter> adapters = new ArrayList<>();
    for (EventCatalogUIAdapter adapter : catalogUIAdapters) {
      if (organization.equals(adapter.getOrganization())) {
        adapters.add(adapter);
      }
    }
    return adapters;
  }

  /** OSGi activation method */
  @Activate
  void activate(ComponentContext cc) {
    logger.info("Activating External API - Events Endpoint");

    final Tuple<String, String> endpointUrl = getEndpointUrl(cc, OpencastConstants.EXTERNAL_API_URL_ORG_PROPERTY,
            RestConstants.SERVICE_PATH_PROPERTY);
    endpointBaseUrl = UrlSupport.concat(endpointUrl.getA(), endpointUrl.getB());
    logger.debug("Configured service endpoint is {}", endpointBaseUrl);
  }

  /** OSGi callback if properties file is present */
  @Override
  public void updated(Dictionary<String, ?> properties) throws ConfigurationException {
    // Ensure properties is not null
    if (properties == null) {
      properties = new Hashtable();
      logger.debug("No configuration set");
    }

    // Read URL Signing Expiration duration
    // Default to DEFAULT_URL_SIGNING_EXPIRE_DURATION.toString()));
    try {
      expireSeconds = Long.parseLong(StringUtils.defaultString(
              (String) properties.get(URL_SIGNING_EXPIRES_DURATION_SECONDS_KEY),
              DEFAULT_URL_SIGNING_EXPIRE_DURATION.toString()));
    } catch (NumberFormatException e) {
      logger.error("Error parsing URL signing expiration configuration value", e);
    }
    logger.debug("URLs signatures are configured to expire in {}.", Log.getHumanReadableTimeString(expireSeconds));

    // Read preview subtype configuration
    // Default to DEFAULT_PREVIEW_SUBTYPE
    previewSubtype = StringUtils.defaultString((String) properties.get(PREVIEW_SUBTYPE), DEFAULT_PREVIEW_SUBTYPE);
    logger.debug("Preview subtype is '{}'", previewSubtype);

    configuredMetadataFields = DublinCoreMetadataUtil.getDublinCoreProperties(properties);

    retractWorkflowId = StringUtils.defaultString((String) properties.get(RETRACT_WORKFLOW), DEFAULT_RETRACT_WORKFLOW);
    logger.debug("Retract Workflow is '{}'", retractWorkflowId);
  }

  public static <T> boolean isNullOrEmpty(List<String> list) {
    return list == null || list.isEmpty();
  }

  @GET
  @Path("{eventId}")
  @RestQuery(name = "getevent", description = "Returns a single event. By setting the optional sign parameter to true, the method will pre-sign distribution urls if signing is turned on in Opencast. Remember to consider the maximum validity of signed URLs when caching this response.", returnDescription = "", pathParameters = {
          @RestParameter(name = "eventId", description = "The event id", isRequired = true, type = STRING) }, restParameters = {
                  @RestParameter(name = "sign", isRequired = false, description = "Whether public distribution urls should be signed.", type = Type.BOOLEAN),
                  @RestParameter(name = "withacl", isRequired = false, description = "Whether the acl metadata should be included in the response.", type = Type.BOOLEAN),
                  @RestParameter(name = "withmetadata", isRequired = false, description = "Whether the metadata catalogs should be included in the response.", type = Type.BOOLEAN),
                  @RestParameter(name = "withscheduling", isRequired = false, description = "Whether the scheduling information should be included in the response.", type = Type.BOOLEAN),
                  @RestParameter(name = "withpublications", isRequired = false, description = "Whether the publication ids and urls should be included in the response.", type = Type.BOOLEAN), }, responses = {
                          @RestResponse(description = "The event is returned.", responseCode = HttpServletResponse.SC_OK),
                          @RestResponse(description = "The specified event does not exist.", responseCode = HttpServletResponse.SC_NOT_FOUND) })
  public Response getEvent(@HeaderParam("Accept") String acceptHeader, @PathParam("eventId") String id,
          @QueryParam("sign") boolean sign, @QueryParam("withacl") Boolean withAcl,
          @QueryParam("withmetadata") Boolean withMetadata, @QueryParam("withscheduling") Boolean withScheduling,
          @QueryParam("withpublications") Boolean withPublications)
          throws Exception {
    final ApiVersion requestedVersion = ApiMediaType.parse(acceptHeader).getVersion();
    if (requestedVersion.isSmallerThan(VERSION_1_1_0)) {
      // withScheduling was added in version 1.1.0 and should be ignored for smaller versions
      withScheduling = false;
    }
    for (final Event event : indexService.getEvent(id, elasticsearchIndex)) {
      event.updatePreview(previewSubtype);
      return ApiResponses.Json.ok(
          requestedVersion, eventToJSON(event, withAcl, withMetadata, withScheduling, withPublications, sign, requestedVersion));
    }
    return ApiResponses.notFound("Cannot find an event with id '%s'.", id);
  }

  @GET
  @Path("{eventId}/media")
  @RestQuery(name = "geteventmedia", description = "Returns media tracks of specific single event.", returnDescription = "", pathParameters = {
      @RestParameter(name = "eventId", description = "The event id", isRequired = true, type = STRING) }, responses = {
      @RestResponse(description = "The event's media is returned.", responseCode = HttpServletResponse.SC_OK),
      @RestResponse(description = "The specified event does not exist.", responseCode = HttpServletResponse.SC_NOT_FOUND) })
  public Response getEventMedia(@HeaderParam("Accept") String acceptHeader, @PathParam("eventId") String id)
          throws Exception {
    final ApiVersion requestedVersion = ApiMediaType.parse(acceptHeader).getVersion();
    ArrayList<TrackImpl> tracks = new ArrayList<>();

    for (final Event event : indexService.getEvent(id, elasticsearchIndex)) {
      final MediaPackage mp = indexService.getEventMediapackage(event);
      for (Track track : mp.getTracks()) {
        if (track instanceof TrackImpl) {
          tracks.add((TrackImpl) track);
        }
      }

      List<JValue> tracksJson = new ArrayList<>();
      for (Track track : tracks) {
        List<Field> fields = new ArrayList<>();
        if (track.getChecksum() != null)
          fields.add(f("checksum", v(track.getChecksum().toString())));
        if (track.getDescription() != null)
          fields.add(f("description", v(track.getDescription())));
        if (track.getDuration() != null)
          fields.add(f("duration", v(track.getDuration())));
        if (track.getElementDescription() != null)
          fields.add(f("element-description", v(track.getElementDescription())));
        if (track.getFlavor() != null)
          fields.add(f("flavor", v(track.getFlavor().toString())));
        if (track.getIdentifier() != null)
          fields.add(f("identifier", v(track.getIdentifier())));
        if (track.getMimeType() != null)
          fields.add(f("mimetype", v(track.getMimeType().toString())));
        fields.add(f("size", v(track.getSize())));
        if (!requestedVersion.isSmallerThan(VERSION_1_7_0)) {
          fields.add(f("has_video", v(track.hasVideo())));
          fields.add(f("has_audio", v(track.hasAudio())));
          fields.add(f("is_master_playlist", v(track.isMaster())));
          fields.add(f("is_live", v(track.isLive())));
        }
        if (track.getStreams() != null) {
          List<Field> streams = new ArrayList<>();
          for (Stream stream : track.getStreams()) {
            streams.add(f(stream.getIdentifier(), getJsonStream(stream)));
          }
          fields.add(f("streams", obj(streams)));
        }
        if (track.getTags() != null) {
          List<JValue> tags = new ArrayList<>();
          for (String tag : track.getTags()) {
            tags.add(v(tag));
          }
          fields.add(f("tags", arr(tags)));
        }
        if (track.getURI() != null)
          fields.add(f("uri", v(track.getURI().toString())));
        tracksJson.add(obj(fields));
      }
      return ApiResponses.Json.ok(acceptHeader, arr(tracksJson));
    }
    return ApiResponses.notFound("Cannot find an event with id '%s'.", id);
  }

  @DELETE
  @Path("{eventId}")
  @RestQuery(name = "deleteevent", description = "Deletes an event.", returnDescription = "", pathParameters = {
          @RestParameter(name = "eventId", description = "The event id", isRequired = true, type = STRING) }, responses = {
          @RestResponse(description = "The event has been deleted.", responseCode = HttpServletResponse.SC_NO_CONTENT),
          @RestResponse(description = "The retraction of publications has started.", responseCode = HttpServletResponse.SC_ACCEPTED),
          @RestResponse(description = "The specified event does not exist.", responseCode = HttpServletResponse.SC_NOT_FOUND) })
  public Response deleteEvent(@HeaderParam("Accept") String acceptHeader, @PathParam("eventId") String id)
          throws SearchIndexException, UnauthorizedException {
    final Opt<Event> event = indexService.getEvent(id, elasticsearchIndex);
    if (event.isNone()) {
      return RestUtil.R.notFound(id);
    }
    final Runnable doOnNotFound = () -> {
      try {
        elasticsearchIndex.delete(Event.DOCUMENT_TYPE, id, getSecurityService().getOrganization().getId());
      } catch (SearchIndexException e) {
        logger.error("error removing event {}: {}", id, e);
      }
    };
    final IndexService.EventRemovalResult result;
    try {
      result = indexService.removeEvent(event.get(), doOnNotFound, retractWorkflowId);
    } catch (WorkflowDatabaseException e) {
      logger.error("Workflow database is not reachable. This may be a temporary problem.");
      return RestUtil.R.serverError();
    } catch (NotFoundException e) {
      logger.error("Configured retract workflow not found. Check your configuration.");
      return RestUtil.R.serverError();
    }
    switch (result) {
      case SUCCESS:
        return Response.noContent().build();
      case RETRACTING:
        return Response.accepted().build();
      case GENERAL_FAILURE:
        return Response.serverError().build();
      case NOT_FOUND:
        doOnNotFound.run();
        return RestUtil.R.notFound(id);
      default:
        throw new RuntimeException("Unknown EventRemovalResult type: " + result.name());
    }
  }

  @POST
  @Path("{eventId}")
  @RestQuery(name = "updateeventmetadata", description = "Updates an event.", returnDescription = "", pathParameters = {
          @RestParameter(name = "eventId", description = "The event id", isRequired = true, type = STRING) }, restParameters = {
                  @RestParameter(name = "acl", isRequired = false, description = "A collection of roles with their possible action", type = Type.STRING),
                  @RestParameter(name = "metadata", isRequired = false, description = "Event metadata as Form param", type = Type.STRING),
                  @RestParameter(name = "scheduling", isRequired = false, description = "Scheduling information as Form param", type = Type.STRING),
                  @RestParameter(name = "presenter", isRequired = false, description = "Presenter movie track", type = Type.FILE),
                  @RestParameter(name = "presentation", isRequired = false, description = "Presentation movie track", type = Type.FILE),
                  @RestParameter(name = "audio", isRequired = false, description = "Audio track", type = Type.FILE),
                  @RestParameter(name = "processing", isRequired = false, description = "Processing instructions task configuration", type = Type.STRING), }, responses = {
                          @RestResponse(description = "The event has been updated.", responseCode = HttpServletResponse.SC_NO_CONTENT),
                          @RestResponse(description = "The event could not be updated due to a scheduling conflict.", responseCode = HttpServletResponse.SC_CONFLICT),
                          @RestResponse(description = "The specified event does not exist.", responseCode = HttpServletResponse.SC_NOT_FOUND) })
  public Response updateEventMetadata(@HeaderParam("Accept") String acceptHeader, @Context HttpServletRequest request,
          @PathParam("eventId") String eventId) {
    final ApiVersion requestedVersion = ApiMediaType.parse(acceptHeader).getVersion();
    try {
      String startDatePattern = configuredMetadataFields.containsKey("startDate") ? configuredMetadataFields.get("startDate").getPattern() : null;
      String startTimePattern = configuredMetadataFields.containsKey("startTime") ? configuredMetadataFields.get("startTime").getPattern() : null;
      for (final Event event : indexService.getEvent(eventId, elasticsearchIndex)) {
        EventHttpServletRequest eventHttpServletRequest = EventHttpServletRequest.updateFromHttpServletRequest(event,
                request, getEventCatalogUIAdapters(), startDatePattern, startTimePattern);

        // FIXME: All of these update operations should be a part of a transaction to avoid a partially updated event.
        if (eventHttpServletRequest.getMetadataList().isSome()) {
          indexService.updateEventMetadata(eventId, eventHttpServletRequest.getMetadataList().get(), elasticsearchIndex);
        }

        if (eventHttpServletRequest.getAcl().isSome()) {
          indexService.updateEventAcl(eventId, eventHttpServletRequest.getAcl().get(), elasticsearchIndex);
        }

        if (eventHttpServletRequest.getProcessing().isSome()) {

          if (!event.isScheduledEvent() || event.hasRecordingStarted()) {
            return RestUtil.R.badRequest("Processing can't be updated for events that are already uploaded.");
          }
          JSONObject processing = eventHttpServletRequest.getProcessing().get();

          String workflowId = (String) processing.get("workflow");
          if (workflowId == null)
            throw new IllegalArgumentException("No workflow template in metadata");

          Map<String, String> configuration = new HashMap<>();
          if (eventHttpServletRequest.getProcessing().get().get("configuration") != null) {
            configuration = new HashMap<>((JSONObject) eventHttpServletRequest.getProcessing().get().get("configuration"));
          }

          Opt<Map<String, String>> caMetadataOpt = Opt.none();
          Opt<Map<String, String>> workflowConfigOpt = Opt.none();

          Map<String, String> caMetadata = new HashMap<>(getSchedulerService().getCaptureAgentConfiguration(eventId));
          if (!workflowId.equals(caMetadata.get(CaptureParameters.INGEST_WORKFLOW_DEFINITION))) {
            caMetadata.put(CaptureParameters.INGEST_WORKFLOW_DEFINITION, workflowId);
            caMetadataOpt = Opt.some(caMetadata);
          }

          Map<String, String> oldWorkflowConfig = new HashMap<>(getSchedulerService().getWorkflowConfig(eventId));
          if (!oldWorkflowConfig.equals(configuration))
            workflowConfigOpt = Opt.some(configuration);

          if (!caMetadataOpt.isNone() || !workflowConfigOpt.isNone()) {
            getSchedulerService().updateEvent(eventId, Opt.none(), Opt.none(), Opt.none(),
                    Opt.none(), Opt.none(), workflowConfigOpt, caMetadataOpt);
          }
        }

        if (eventHttpServletRequest.getScheduling().isSome() && !requestedVersion.isSmallerThan(VERSION_1_1_0)) {
          // Scheduling is only available for version 1.1.0 and above
          Optional<Response> clientError = updateSchedulingInformation(
              eventHttpServletRequest.getScheduling().get(), eventId, requestedVersion, false);
          if (clientError.isPresent()) {
            return clientError.get();
          }
        }

        return Response.noContent().build();
      }
      return ApiResponses.notFound("Cannot find an event with id '%s'.", eventId);
    } catch (NotFoundException e) {
      return ApiResponses.notFound("Cannot find an event with id '%s'.", eventId);
    } catch (UnauthorizedException e) {
      return Response.status(Status.UNAUTHORIZED).build();
    } catch (IllegalArgumentException e) {
      logger.debug("Unable to update event '{}'", eventId, e);
      return RestUtil.R.badRequest(e.getMessage());
    } catch (IndexServiceException e) {
      logger.error("Unable to get multi part fields or file for event '{}'", eventId, e);
      throw new WebApplicationException(Status.INTERNAL_SERVER_ERROR);
    } catch (SearchIndexException e) {
      logger.error("Unable to update event '{}'", eventId, e);
      throw new WebApplicationException(e, Status.INTERNAL_SERVER_ERROR);
    } catch (Exception e) {
      throw new WebApplicationException(e, Status.INTERNAL_SERVER_ERROR);
    }
  }

  @POST
  @Path("/")
  @Consumes(MediaType.MULTIPART_FORM_DATA)
  @RestQuery(name = "createevent", description = "Creates an event by sending metadata, access control list, processing instructions and files in a multipart request.", returnDescription = "", restParameters = {
          @RestParameter(name = "acl", isRequired = false, description = "A collection of roles with their possible action", type = STRING),
          @RestParameter(name = "metadata", description = "Event metadata as Form param", isRequired = false, type = STRING),
          @RestParameter(name = "scheduling", description = "Scheduling information as Form param", isRequired = false, type = STRING),
          @RestParameter(name = "presenter", description = "Presenter movie track", isRequired = false, type = Type.FILE),
          @RestParameter(name = "presentation", description = "Presentation movie track", isRequired = false, type = Type.FILE),
          @RestParameter(name = "audio", description = "Audio track", isRequired = false, type = Type.FILE),
          @RestParameter(name = "processing", description = "Processing instructions task configuration", isRequired = false, type = STRING) }, responses = {
                  @RestResponse(description = "A new event is created and its identifier is returned in the Location header.", responseCode = HttpServletResponse.SC_CREATED),
                  @RestResponse(description = "The event could not be created due to a scheduling conflict.", responseCode = HttpServletResponse.SC_CONFLICT),
                  @RestResponse(description = "The request is invalid or inconsistent..", responseCode = HttpServletResponse.SC_BAD_REQUEST) })
  public Response createNewEvent(@HeaderParam("Accept") String acceptHeader, @Context HttpServletRequest request) {
    final ApiVersion requestedVersion = ApiMediaType.parse(acceptHeader).getVersion();
    try {
      String startDatePattern = configuredMetadataFields.containsKey("startDate") ? configuredMetadataFields.get("startDate").getPattern() : null;
      String startTimePattern = configuredMetadataFields.containsKey("startTime") ? configuredMetadataFields.get("startTime").getPattern() : null;
      EventHttpServletRequest eventHttpServletRequest = EventHttpServletRequest.createFromHttpServletRequest(request,
          ingestService, getEventCatalogUIAdapters(), startDatePattern, startTimePattern);

      // If scheduling information is provided, the source has to be "SCHEDULE_SINGLE" or "SCHEDULE_MULTIPLE".
      if (eventHttpServletRequest.getScheduling().isSome() && !requestedVersion.isSmallerThan(VERSION_1_1_0)) {
        // Scheduling is only available for version 1.1.0 and above
        return scheduleNewEvent(eventHttpServletRequest, eventHttpServletRequest.getScheduling().get(), requestedVersion);
      }

      JSONObject source = new JSONObject();
      source.put("type", "UPLOAD");
      eventHttpServletRequest.setSource(source);
      String eventId = indexService.createEvent(eventHttpServletRequest);
      return ApiResponses.Json.created(requestedVersion, URI.create(getEventUrl(eventId)), obj(f("identifier", v(eventId))));
    } catch (IllegalArgumentException | DateTimeParseException e) {
      logger.debug("Unable to create event", e);
      return RestUtil.R.badRequest(e.getMessage());
    } catch (SchedulerException | IndexServiceException e) {
      if (e.getCause() != null && e.getCause() instanceof NotFoundException
              || e.getCause() instanceof IllegalArgumentException) {
        logger.debug("Unable to create event", e);
        return RestUtil.R.badRequest(e.getCause().getMessage());
      } else {
        logger.error("Unable to create event", e);
        throw new WebApplicationException(Status.INTERNAL_SERVER_ERROR);
      }
    } catch (Exception e) {
      logger.error("Unable to create event", e);
      throw new WebApplicationException(Status.INTERNAL_SERVER_ERROR);
    }
  }

  private Response scheduleNewEvent(EventHttpServletRequest request, JSONObject scheduling, ApiVersion requestedVersion) throws
      MediaPackageException, IOException, IngestException, SchedulerException,
      NotFoundException, UnauthorizedException, SearchIndexException, java.text.ParseException {

    final SchedulingInfo schedulingInfo = SchedulingInfo.of(scheduling);
    final JSONObject source = schedulingInfo.toSource();
    request.setSource(source);

    try {
      final String eventId = indexService.createEvent(request);

      if (StringUtils.isEmpty(eventId)) {
        return RestUtil.R.badRequest("The date range provided did not include any events");
      }

      if (eventId.contains(",")) {
        // This the case when SCHEDULE_MULTIPLE is performed.
        return ApiResponses.Json.ok(requestedVersion, arr(
            Arrays.stream(eventId.split(","))
                .map(s -> obj(f("identifier", v(s))))
                .collect(Collectors.toList()))
        );
      }

      return ApiResponses.Json.created(requestedVersion, URI.create(getEventUrl(eventId)), obj(f("identifier", v(eventId))));
    } catch (SchedulerConflictException e) {
      final List<MediaPackage> conflictingEvents =
          getConflictingEvents(schedulingInfo, agentStateService, schedulerService);
      logger.debug("Client tried to schedule conflicting event(s).");
      return ApiResponses.Json.conflict(requestedVersion,
          arr(convertConflictingEvents(Optional.empty(), conflictingEvents, indexService, elasticsearchIndex)));
    }
  }

  @GET
  @Path("/")
  @RestQuery(name = "getevents", description = "Returns a list of events. By setting the optional sign parameter to true, the method will pre-sign distribution urls if signing is turned on in Opencast. Remember to consider the maximum validity of signed URLs when caching this response.", returnDescription = "", restParameters = {
          @RestParameter(name = "sign", isRequired = false, description = "Whether public distribution urls should be signed.", type = Type.BOOLEAN),
          @RestParameter(name = "withacl", isRequired = false, description = "Whether the acl metadata should be included in the response.", type = Type.BOOLEAN),
          @RestParameter(name = "withmetadata", isRequired = false, description = "Whether the metadata catalogs should be included in the response.", type = Type.BOOLEAN),
          @RestParameter(name = "withscheduling", isRequired = false, description = "Whether the scheduling information should be included in the response.", type = Type.BOOLEAN),
          @RestParameter(name = "withpublications", isRequired = false, description = "Whether the publication ids and urls should be included in the response.", type = Type.BOOLEAN),
          @RestParameter(name = "onlyWithWriteAccess", isRequired = false, description = "Whether only to get the events to which we have write access.", type = Type.BOOLEAN),
          @RestParameter(name = "filter", isRequired = false, description = "A comma seperated list of filters to limit the results with. A filter is the filter's name followed by a colon \":\" and then the value to filter with so it is the form <Filter Name>:<Value to Filter With>.", type = STRING),
          @RestParameter(name = "sort", description = "Sort the results based upon a list of comma seperated sorting criteria. In the comma seperated list each type of sorting is specified as a pair such as: <Sort Name>:ASC or <Sort Name>:DESC. Adding the suffix ASC or DESC sets the order as ascending or descending order and is mandatory.", isRequired = false, type = STRING),
          @RestParameter(name = "limit", description = "The maximum number of results to return for a single request.", isRequired = false, type = RestParameter.Type.INTEGER),
          @RestParameter(name = "offset", description = "The index of the first result to return.", isRequired = false, type = RestParameter.Type.INTEGER) }, responses = {
                  @RestResponse(description = "A (potentially empty) list of events is returned.", responseCode = HttpServletResponse.SC_OK) })
  public Response getEvents(@HeaderParam("Accept") String acceptHeader, @QueryParam("id") String id,
          @QueryParam("commentReason") String reasonFilter, @QueryParam("commentResolution") String resolutionFilter,
          @QueryParam("filter") List<String> filter, @QueryParam("sort") String sort, @QueryParam("offset") Integer offset,
          @QueryParam("limit") Integer limit, @QueryParam("sign") boolean sign, @QueryParam("withacl") Boolean withAcl,
          @QueryParam("withmetadata") Boolean withMetadata, @QueryParam("withscheduling") Boolean withScheduling,
          @QueryParam("onlyWithWriteAccess") Boolean onlyWithWriteAccess, @QueryParam("withpublications") Boolean withPublications) {
    final ApiVersion requestedVersion = ApiMediaType.parse(acceptHeader).getVersion();
    if (requestedVersion.isSmallerThan(VERSION_1_1_0)) {
      // withscheduling was added for version 1.1.0 and should be ignored for smaller versions.
      withScheduling = false;
    }

    Option<Integer> optLimit = Option.option(limit);
    Option<Integer> optOffset = Option.option(offset);
    Option<String> optSort = Option.option(trimToNull(sort));
    EventSearchQuery query = new EventSearchQuery(getSecurityService().getOrganization().getId(),
            getSecurityService().getUser());
    // If the limit is set to 0, this is not taken into account
    if (optLimit.isSome() && limit == 0) {
      optLimit = Option.none();
    }

    //List of all events from the filters
    List<IndexObject> allEvents = new ArrayList<>();

    if (!isNullOrEmpty(filter)) {
      // API version 1.5.0: Additive filter
      if (!requestedVersion.isSmallerThan(ApiVersion.VERSION_1_5_0)) {
        filter = filter.subList(0,1);
      }
      for (String filterPart : filter) {
        // Parse the filters

        for (String f : filterPart.split(",")) {
          String[] filterTuple = f.split(":");
          if (filterTuple.length < 2) {
            logger.info("No value for filter {} in filters list: {}", filterTuple[0], filter);
            continue;
          }

          String name = filterTuple[0];
          String value;

          if (!requestedVersion.isSmallerThan(ApiVersion.VERSION_1_1_0)) {
            // MH-13038 - 1.1.0 and higher support colons in values
            value = f.substring(name.length() + 1);
          } else {
            value = filterTuple[1];
          }

          if ("presenters".equals(name)) {
            query.withPresenter(value);
          } else if ("contributors".equals(name)) {
            query.withContributor(value);
          } else if ("location".equals(name)) {
            query.withLocation(value);
          } else if ("textFilter".equals(name)) {
            query.withText("*" + value + "*");
          } else if ("series".equals(name)) {
            query.withSeriesId(value);
          } else if ("subject".equals(name)) {
            query.withSubject(value);
          } else if (!requestedVersion.isSmallerThan(ApiVersion.VERSION_1_1_0)) {
            // additional filters only available with Version 1.1.0 or higher
            if ("identifier".equals(name)) {
              query.withIdentifier(value);
            } else if ("title".equals(name)) {
              query.withTitle(value);
            } else if ("description".equals(name)) {
              query.withDescription(value);
            } else if ("series_name".equals(name)) {
              query.withSeriesName(value);
            } else if ("language".equals(name)) {
              query.withLanguage(value);
            } else if ("created".equals(name)) {
              query.withCreated(value);
            } else if ("license".equals(name)) {
              query.withLicense(value);
            } else if ("rightsholder".equals(name)) {
              query.withRights(value);
            } else if ("is_part_of".equals(name)) {
              query.withSeriesId(value);
            } else if ("source".equals(name)) {
              query.withSource(value);
            } else if ("status".equals(name)) {
              query.withEventStatus(value);
            } else if ("agent_id".equals(name)) {
              query.withAgentId(value);
            } else if ("start".equals(name)) {
              try {
                Tuple<Date, Date> fromAndToCreationRange = RestUtils.getFromAndToDateRange(value);
                query.withStartFrom(fromAndToCreationRange.getA());
                query.withStartTo(fromAndToCreationRange.getB());
              } catch (Exception e) {
                return RestUtil.R
                        .badRequest(String.format("Filter 'start' could not be parsed: %s", e.getMessage()));

              }
            } else if ("technical_start".equals(name)) {
              try {
                Tuple<Date, Date> fromAndToCreationRange = RestUtils.getFromAndToDateRange(value);
                query.withTechnicalStartFrom(fromAndToCreationRange.getA());
                query.withTechnicalStartTo(fromAndToCreationRange.getB());
              } catch (Exception e) {
                return RestUtil.R
                        .badRequest(String.format("Filter 'technical_start' could not be parsed: %s", e.getMessage()));

              }
            } else {
              logger.warn("Unknown filter criteria {}", name);
              return RestUtil.R.badRequest(String.format("Unknown filter criterion in request: %s", name));

            }
          }
        }

        if (optSort.isSome()) {
          Set<SortCriterion> sortCriteria = RestUtils.parseSortQueryParameter(optSort.get());
          for (SortCriterion criterion : sortCriteria) {

            switch (criterion.getFieldName()) {
              case EventIndexSchema.TITLE:
                query.sortByTitle(criterion.getOrder());
                break;
              case EventIndexSchema.PRESENTER:
                query.sortByPresenter(criterion.getOrder());
                break;
              case EventIndexSchema.TECHNICAL_START:
              case "technical_date":
                query.sortByTechnicalStartDate(criterion.getOrder());
                break;
              case EventIndexSchema.TECHNICAL_END:
                query.sortByTechnicalEndDate(criterion.getOrder());
                break;
              case EventIndexSchema.START_DATE:
              case "date":
                query.sortByStartDate(criterion.getOrder());
                break;
              case EventIndexSchema.END_DATE:
                query.sortByEndDate(criterion.getOrder());
                break;
              case EventIndexSchema.WORKFLOW_STATE:
                query.sortByWorkflowState(criterion.getOrder());
                break;
              case EventIndexSchema.SERIES_NAME:
                query.sortBySeriesName(criterion.getOrder());
                break;
              case EventIndexSchema.LOCATION:
                query.sortByLocation(criterion.getOrder());
                break;
              // For compatibility, we mimic to support the old review_status and scheduling_status sort criteria (MH-13407)
              case "review_status":
              case "scheduling_status":
                break;
              default:
                return RestUtil.R.badRequest(String.format("Unknown sort criterion in request: %s", criterion.getFieldName()));
            }
          }
        }

        // TODO: Add the comment resolution filter to the query
        if (StringUtils.isNotBlank(resolutionFilter)) {
          try {
            CommentResolution.valueOf(resolutionFilter);
          } catch (Exception e) {
            logger.debug("Unable to parse comment resolution filter {}", resolutionFilter);
            return Response.status(Status.BAD_REQUEST).build();
          }
        }

        if (optLimit.isSome())
          query.withLimit(optLimit.get());
        if (optOffset.isSome())
          query.withOffset(offset);
        // TODO: Add other filters to the query

        SearchResult<Event> results = null;
        try {
          results = elasticsearchIndex.getByQuery(query);
        } catch (SearchIndexException e) {
          logger.error("The External Search Index was not able to get the events list", e);
          throw new WebApplicationException(Status.INTERNAL_SERVER_ERROR);
        }

        SearchResultItem<Event>[] items = results.getItems();
        List<IndexObject> events = new ArrayList<>();
        for (SearchResultItem<Event> item : items) {
          Event source = item.getSource();
          source.updatePreview(previewSubtype);
          events.add(source);
        }
        //Append  filtered results to the list
        allEvents.addAll(events);
      }
    } else {
      if (optSort.isSome()) {
        Set<SortCriterion> sortCriteria = RestUtils.parseSortQueryParameter(optSort.get());
        for (SortCriterion criterion : sortCriteria) {

          switch (criterion.getFieldName()) {
            case EventIndexSchema.TITLE:
              query.sortByTitle(criterion.getOrder());
              break;
            case EventIndexSchema.PRESENTER:
              query.sortByPresenter(criterion.getOrder());
              break;
            case EventIndexSchema.TECHNICAL_START:
            case "technical_date":
              query.sortByTechnicalStartDate(criterion.getOrder());
              break;
            case EventIndexSchema.TECHNICAL_END:
              query.sortByTechnicalEndDate(criterion.getOrder());
              break;
            case EventIndexSchema.START_DATE:
            case "date":
              query.sortByStartDate(criterion.getOrder());
              break;
            case EventIndexSchema.END_DATE:
              query.sortByEndDate(criterion.getOrder());
              break;
            case EventIndexSchema.WORKFLOW_STATE:
              query.sortByWorkflowState(criterion.getOrder());
              break;
            case EventIndexSchema.SERIES_NAME:
              query.sortBySeriesName(criterion.getOrder());
              break;
            case EventIndexSchema.LOCATION:
              query.sortByLocation(criterion.getOrder());
              break;
            // For compatibility, we mimic to support the old review_status and scheduling_status sort criteria (MH-13407)
            case "review_status":
            case "scheduling_status":
              break;
            default:
              return RestUtil.R.badRequest(String.format("Unknown sort criterion in request: %s", criterion.getFieldName()));
          }
        }
      }

      // TODO: Add the comment resolution filter to the query
      if (StringUtils.isNotBlank(resolutionFilter)) {
        try {
          CommentResolution.valueOf(resolutionFilter);
        } catch (Exception e) {
          logger.debug("Unable to parse comment resolution filter {}", resolutionFilter);
          return Response.status(Status.BAD_REQUEST).build();
        }
      }

      if (optLimit.isSome())
        query.withLimit(optLimit.get());
      if (optOffset.isSome())
        query.withOffset(offset);

      if (onlyWithWriteAccess != null && onlyWithWriteAccess) {
        query.withoutActions();
        query.withAction(Permissions.Action.WRITE);
      }
      // TODO: Add other filters to the query

      SearchResult<Event> results = null;
      try {
        results = elasticsearchIndex.getByQuery(query);
      } catch (SearchIndexException e) {
        logger.error("The External Search Index was not able to get the events list", e);
        throw new WebApplicationException(Status.INTERNAL_SERVER_ERROR);
      }

      SearchResultItem<Event>[] items = results.getItems();
      List<IndexObject> events = new ArrayList<>();
      for (SearchResultItem<Event> item : items) {
        Event source = item.getSource();
        source.updatePreview(previewSubtype);
        events.add(source);
      }
      //Append  filtered results to the list
      allEvents.addAll(events);
    }
    try {
      return getJsonEvents(
          acceptHeader, allEvents, withAcl, withMetadata, withScheduling, withPublications, sign, requestedVersion);
    } catch (Exception e) {
      logger.error("Unable to get events", e);
      throw new WebApplicationException(Status.INTERNAL_SERVER_ERROR);
    }
  }

  /**
   * Render a collection of {@link Event}s into a json array.
   *
   * @param acceptHeader
   *          The accept header to return to the client.
   * @param events
   *          The {@link List} of {@link Event}s to render into json.
   * @param withAcl
   *          Whether to include the events' ACLs.
   * @param withMetadata
   *          Whether to include the events' metadata.
   * @param withScheduling
   *          Whether to include the events' scheduling information.
   * @param withPublications
   *          Whether to include the events' publications.
   * @param withSignedUrls
   *          Whether to sign the included urls.
   * @return A {@link Response} with the accept header and body as the Json array of {@link Event}s.
   * @throws IndexServiceException
   * @throws SchedulerException
   * @throws UnauthorizedException
   */
  protected Response getJsonEvents(String acceptHeader, List<IndexObject> events, Boolean withAcl, Boolean withMetadata,
          Boolean withScheduling, Boolean withPublications, Boolean withSignedUrls, ApiVersion requestedVersion)
      throws IndexServiceException, UnauthorizedException, SchedulerException {
    List<JValue> eventsList = new ArrayList<>();
    for (IndexObject item : events) {
      eventsList.add(eventToJSON((Event) item, withAcl, withMetadata, withScheduling, withPublications, withSignedUrls,
              requestedVersion));
    }
    return ApiResponses.Json.ok(requestedVersion, arr(eventsList));
  }

  /**
   * Transform an {@link Event} to Json
   *
   * @param event
   *          The event to transform into json
   * @param withAcl
   *          Whether to add the acl information for the event
   * @param withMetadata
   *          Whether to add all the metadata for the event
   * @param withScheduling
   *          Whether to add the scheduling information for the event
   * @param withPublications
   *          Whether to add the publications
   * @param withSignedUrls
   *          Whether to sign the urls if they are protected by stream security.
   * @return The event in json format.
   * @throws IndexServiceException
   *           Thrown if unable to get the metadata for the event.
   * @throws SchedulerException
   * @throws UnauthorizedException
   */
  protected JValue eventToJSON(Event event, Boolean withAcl, Boolean withMetadata, Boolean withScheduling,
          Boolean withPublications, Boolean withSignedUrls, ApiVersion requestedVersion) throws IndexServiceException, SchedulerException, UnauthorizedException {
    List<Field> fields = new ArrayList<>();
    if (event.getArchiveVersion() != null)
      fields.add(f("archive_version", v(event.getArchiveVersion())));
    fields.add(f("created", v(event.getCreated(), Jsons.BLANK)));
    fields.add(f("creator", v(event.getCreator(), Jsons.BLANK)));
    fields.add(f("contributor", arr($(event.getContributors()).map(Functions.stringToJValue))));
    fields.add(f("description", v(event.getDescription(), Jsons.BLANK)));
    fields.add(f("has_previews", v(event.hasPreview())));
    fields.add(f("identifier", v(event.getIdentifier(), BLANK)));
    fields.add(f("location", v(event.getLocation(), BLANK)));
    fields.add(f("presenter", arr($(event.getPresenters()).map(Functions.stringToJValue))));
    if (!requestedVersion.isSmallerThan(VERSION_1_1_0)) {
      fields.add(f("language", v(event.getLanguage(), BLANK)));
      fields.add(f("rightsholder", v(event.getRights(), BLANK)));
      fields.add(f("license", v(event.getLicense(), BLANK)));
      fields.add(f("is_part_of", v(event.getSeriesId(), BLANK)));
      fields.add(f("series", v(event.getSeriesName(),BLANK)));
      fields.add(f("source", v(event.getSource(), BLANK)));
      fields.add(f("status", v(event.getEventStatus(), BLANK)));
    }
    List<JValue> publicationIds = new ArrayList<>();
    if (event.getPublications() != null) {
      for (Publication publication : event.getPublications()) {
        publicationIds.add(v(publication.getChannel()));
      }
    }
    fields.add(f("publication_status", arr(publicationIds)));
    fields.add(f("processing_state", v(event.getWorkflowState(), BLANK)));

    if (requestedVersion.isSmallerThan(VERSION_1_4_0)) {
      fields.add(f("start", v(event.getTechnicalStartTime(), BLANK)));
      if (event.getTechnicalEndTime() != null) {
        long duration = new DateTime(event.getTechnicalEndTime()).getMillis()
                - new DateTime(event.getTechnicalStartTime()).getMillis();
        fields.add(f("duration", v(duration)));
      }
    } else {
      fields.add(f("start", v(event.getRecordingStartDate(), BLANK)));
      fields.add(f("duration", v(event.getDuration(), NULL)));
    }

    if (StringUtils.trimToNull(event.getSubject()) != null) {
      fields.add(f("subjects", arr(splitSubjectIntoArray(event.getSubject()))));
    } else {
      fields.add(f("subjects", arr()));
    }
    fields.add(f("title", v(event.getTitle(), BLANK)));
    if (withAcl != null && withAcl) {
      AccessControlList acl = getAclFromEvent(event);
      fields.add(f("acl", arr(AclUtils.serializeAclToJson(acl))));
    }
    if (withMetadata != null && withMetadata) {
      try {
        Opt<MetadataList> metadata = getEventMetadata(event);
        if (metadata.isSome()) {
          fields.add(f("metadata", MetadataJson.listToJson(metadata.get(), true)));
        }
      } catch (Exception e) {
        logger.error("Unable to get metadata for event '{}'", event.getIdentifier(), e);
        throw new IndexServiceException("Unable to add metadata to event", e);
      }
    }
    if (withScheduling != null && withScheduling) {
      fields.add(f("scheduling", SchedulingInfo.of(event.getIdentifier(), schedulerService).toJson()));
    }
    if (withPublications != null && withPublications) {
      List<JValue> publications = getPublications(event, withSignedUrls, requestedVersion);
      fields.add(f("publications", arr(publications)));
    }
    return obj(fields);
  }

  private List<JValue> splitSubjectIntoArray(final String subject) {
    return com.entwinemedia.fn.Stream.$(subject.split(",")).map(new Fn<String, JValue>() {
      @Override
      public JValue apply(String a) {
        return v(a.trim());
      }
    }).toList();
  }

  @GET
  @Path("{eventId}/acl")
  @RestQuery(name = "geteventacl", description = "Returns an event's access policy.", returnDescription = "", pathParameters = {
          @RestParameter(name = "eventId", description = "The event id", isRequired = true, type = STRING) }, responses = {
                  @RestResponse(description = "The access control list for the specified event is returned.", responseCode = HttpServletResponse.SC_OK),
                  @RestResponse(description = "The specified event does not exist.", responseCode = HttpServletResponse.SC_NOT_FOUND) })
  public Response getEventAcl(@HeaderParam("Accept") String acceptHeader, @PathParam("eventId") String id)
          throws Exception {
    for (final Event event : indexService.getEvent(id, elasticsearchIndex)) {
      AccessControlList acl = getAclFromEvent(event);
      return ApiResponses.Json.ok(acceptHeader, arr(AclUtils.serializeAclToJson(acl)));
    }
    return ApiResponses.notFound("Cannot find an event with id '%s'.", id);
  }

  @PUT
  @Path("{eventId}/acl")
  @RestQuery(name = "updateeventacl", description = "Update an event's access policy.", returnDescription = "", pathParameters = {
          @RestParameter(name = "eventId", description = "The event id", isRequired = true, type = STRING) }, restParameters = {
                  @RestParameter(name = "acl", isRequired = true, description = "Access policy", type = STRING) }, responses = {
                          @RestResponse(description = "The access control list for the specified event is updated.", responseCode = HttpServletResponse.SC_NO_CONTENT),
                          @RestResponse(description = "The specified event does not exist.", responseCode = HttpServletResponse.SC_NOT_FOUND) })
  public Response updateEventAcl(@HeaderParam("Accept") String acceptHeader, @PathParam("eventId") String id,
          @FormParam("acl") String acl) throws Exception {
    if (indexService.getEvent(id, elasticsearchIndex).isSome()) {
      AccessControlList accessControlList;
      try {
        accessControlList = AclUtils.deserializeJsonToAcl(acl, false);
      } catch (ParseException e) {
        logger.debug("Unable to update event acl to '{}'", acl, e);
        return R.badRequest(String.format("Unable to parse acl '%s' because '%s'", acl, e.getMessage()));
      } catch (IllegalArgumentException e) {
        logger.debug("Unable to update event acl to '{}'", acl, e);
        return R.badRequest(e.getMessage());
      }
      try {
        accessControlList = indexService.updateEventAcl(id, accessControlList, elasticsearchIndex);
      } catch (IllegalArgumentException e) {
        logger.error("Unable to update event '{}' acl with '{}'", id, acl, e);
        return Response.status(Status.FORBIDDEN).build();
      }
      return Response.noContent().build();
    } else {
      return ApiResponses.notFound("Cannot find an event with id '%s'.", id);
    }
  }

  @POST
  @Path("{eventId}/acl/{action}")
  @RestQuery(name = "addeventace", description = "Grants permission to execute action on the specified event to any user with role role. Note that this is a convenience method to avoid having to build and post a complete access control list.", returnDescription = "", pathParameters = {
          @RestParameter(name = "eventId", description = "The event id", isRequired = true, type = STRING),
          @RestParameter(name = "action", description = "The action that is allowed to be executed", isRequired = true, type = STRING) }, restParameters = {
                  @RestParameter(name = "role", isRequired = true, description = "The role that is granted permission", type = STRING) }, responses = {
                          @RestResponse(description = "The permission has been created in the access control list of the specified event.", responseCode = HttpServletResponse.SC_NO_CONTENT),
                          @RestResponse(description = "The specified event does not exist.", responseCode = HttpServletResponse.SC_NOT_FOUND) })
  public Response addEventAce(@HeaderParam("Accept") String acceptHeader, @PathParam("eventId") String id,
          @PathParam("action") String action, @FormParam("role") String role) throws Exception {
    List<AccessControlEntry> entries = new ArrayList<>();
    for (final Event event : indexService.getEvent(id, elasticsearchIndex)) {
      AccessControlList accessControlList = getAclFromEvent(event);
      AccessControlEntry newAce = new AccessControlEntry(role, action, true);
      boolean alreadyInAcl = false;
      for (AccessControlEntry ace : accessControlList.getEntries()) {
        if (ace.equals(newAce)) {
          // We have found an identical access control entry so just return.
          entries = accessControlList.getEntries();
          alreadyInAcl = true;
          break;
        } else if (ace.getAction().equals(newAce.getAction()) && ace.getRole().equals(newAce.getRole())
                && !ace.isAllow()) {
          entries.add(newAce);
          alreadyInAcl = true;
        } else {
          entries.add(ace);
        }
      }

      if (!alreadyInAcl) {
        entries.add(newAce);
      }

      AccessControlList withNewAce = new AccessControlList(entries);
      try {
        withNewAce = indexService.updateEventAcl(id, withNewAce, elasticsearchIndex);
      } catch (IllegalArgumentException e) {
        logger.error("Unable to update event '{}' acl entry with action '{}' and role '{}'", id, action, role, e);
        return Response.status(Status.FORBIDDEN).build();
      }
      return Response.noContent().build();
    }
    return ApiResponses.notFound("Cannot find an event with id '%s'.", id);
  }

  @DELETE
  @Path("{eventId}/acl/{action}/{role}")
  @RestQuery(name = "deleteeventace", description = "Revokes permission to execute action on the specified event from any user with role role.", returnDescription = "", pathParameters = {
          @RestParameter(name = "eventId", description = "The event id", isRequired = true, type = STRING),
          @RestParameter(name = "action", description = "The action that is no longer allowed to be executed", isRequired = true, type = STRING),
          @RestParameter(name = "role", description = "The role that is no longer granted permission", isRequired = true, type = STRING) }, responses = {
                  @RestResponse(description = "The permission has been revoked from the access control list of the specified event.", responseCode = HttpServletResponse.SC_NO_CONTENT),
                  @RestResponse(description = "The specified event does not exist.", responseCode = HttpServletResponse.SC_NOT_FOUND) })
  public Response deleteEventAce(@HeaderParam("Accept") String acceptHeader, @PathParam("eventId") String id,
          @PathParam("action") String action, @PathParam("role") String role) throws Exception {
    List<AccessControlEntry> entries = new ArrayList<>();
    for (final Event event : indexService.getEvent(id, elasticsearchIndex)) {
      AccessControlList accessControlList = getAclFromEvent(event);
      boolean foundDelete = false;
      for (AccessControlEntry ace : accessControlList.getEntries()) {
        if (ace.getAction().equals(action) && ace.getRole().equals(role)) {
          foundDelete = true;
        } else {
          entries.add(ace);
        }
      }

      if (!foundDelete) {
        return ApiResponses.notFound("Unable to find an access control entry with action '%s' and role '%s'", action,
                role);
      }

      AccessControlList withoutDeleted = new AccessControlList(entries);
      try {
        withoutDeleted = indexService.updateEventAcl(id, withoutDeleted, elasticsearchIndex);
      } catch (IllegalArgumentException e) {
        logger.error("Unable to delete event's '{}' acl entry with action '{}' and role '{}'", id, action, role, e);
        return Response.status(Status.FORBIDDEN).build();
      }
      return Response.noContent().build();
    }
    return ApiResponses.notFound("Cannot find an event with id '%s'.", id);
  }

  @GET
  @Path("{eventId}/metadata")
  @RestQuery(name = "geteventmetadata", description = "Returns the event's metadata of the specified type. For a metadata catalog there is the flavor such as 'dublincore/episode' and this is the unique type.", returnDescription = "", pathParameters = {
          @RestParameter(name = "eventId", description = "The event id", isRequired = true, type = STRING) }, restParameters = {
                  @RestParameter(name = "type", isRequired = false, description = "The type of metadata to get", type = STRING) }, responses = {
                          @RestResponse(description = "The metadata collection is returned.", responseCode = HttpServletResponse.SC_OK),
                          @RestResponse(description = "The specified event does not exist.", responseCode = HttpServletResponse.SC_NOT_FOUND) })
  public Response getAllEventMetadata(@HeaderParam("Accept") String acceptHeader, @PathParam("eventId") String id,
          @QueryParam("type") String type) throws Exception {
    final ApiVersion requestedVersion = ApiMediaType.parse(acceptHeader).getVersion();
    if (StringUtils.trimToNull(type) == null) {
      Opt<MetadataList> metadataList = getEventMetadataById(id);
      if (metadataList.isSome()) {
        MetadataList actualList = metadataList.get();

        // API v1 should return a two separate fields for start date and start time. Since those fields were merged in index service, we have to split them up.
        final DublinCoreMetadataCollection collection = actualList.getMetadataByFlavor("dublincore/episode");
        final boolean withOrderedText = collection == null;
        if (collection != null) {
          convertStartDateTimeToApiV1(collection);
        }

        return ApiResponses.Json.ok(requestedVersion, MetadataJson.listToJson(actualList, withOrderedText));
      }
      else
        return ApiResponses.notFound("Cannot find an event with id '%s'.", id);
    } else {
      return getEventMetadataByType(id, type, requestedVersion);
    }
  }

  private void convertStartDateTimeToApiV1(DublinCoreMetadataCollection collection) throws java.text.ParseException {

    if (!collection.getOutputFields().containsKey("startDate")) return;

    MetadataField oldStartDateField = collection.getOutputFields().get("startDate");
    SimpleDateFormat sdf = MetadataField.getSimpleDateFormatter(oldStartDateField.getPattern());
    Date startDate = sdf.parse((String) oldStartDateField.getValue());

    if (configuredMetadataFields.containsKey("startDate")) {
      MetadataField startDateField = configuredMetadataFields.get("startDate");
      final String pattern = startDateField.getPattern() == null ? "yyyy-MM-dd" : startDateField.getPattern();
      startDateField = new MetadataField(startDateField);
      startDateField.setPattern(pattern);
      sdf.applyPattern(startDateField.getPattern());
      startDateField.setValue(sdf.format(startDate));
      collection.removeField(oldStartDateField);
      collection.addField(startDateField);
    }

    if (configuredMetadataFields.containsKey("startTime")) {
      MetadataField startTimeField = configuredMetadataFields.get("startTime");
      final String pattern = startTimeField.getPattern() == null ? "HH:mm" : startTimeField.getPattern();
      startTimeField = new MetadataField(startTimeField);
      startTimeField.setPattern(pattern);
      sdf.applyPattern(startTimeField.getPattern());
      startTimeField.setValue(sdf.format(startDate));
      collection.addField(startTimeField);
    }
  }

  protected Opt<MetadataList> getEventMetadataById(String id) throws IndexServiceException, Exception {
    for (final Event event : indexService.getEvent(id, elasticsearchIndex)) {
      return getEventMetadata(event);
    }
    return Opt.<MetadataList> none();
  }

  protected Opt<MetadataList> getEventMetadata(Event event) throws IndexServiceException, Exception {
    MetadataList metadataList = new MetadataList();
    List<EventCatalogUIAdapter> catalogUIAdapters = getEventCatalogUIAdapters();
    catalogUIAdapters.remove(this.eventCatalogUIAdapter);
    MediaPackage mediaPackage = indexService.getEventMediapackage(event);
    if (catalogUIAdapters.size() > 0) {
      for (EventCatalogUIAdapter catalogUIAdapter : catalogUIAdapters) {
        // TODO: This is very slow:
        DublinCoreMetadataCollection fields = catalogUIAdapter.getFields(mediaPackage);
        if (fields != null) metadataList.add(catalogUIAdapter, fields);
      }
    }
    // TODO: This is slow:
    DublinCoreMetadataCollection collection = EventUtils.getEventMetadata(event, eventCatalogUIAdapter);
    ExternalMetadataUtils.changeSubjectToSubjects(collection);
    ExternalMetadataUtils.removeCollectionList(collection);
    metadataList.add(eventCatalogUIAdapter, collection);
    if (WorkflowInstance.WorkflowState.RUNNING.toString().equals(event.getWorkflowState())) {
      metadataList.setLocked(Locked.WORKFLOW_RUNNING);
    }
    return Opt.some(metadataList);
  }

  private Opt<MediaPackageElementFlavor> getFlavor(String flavorString) {
    try {
      MediaPackageElementFlavor flavor = MediaPackageElementFlavor.parseFlavor(flavorString);
      return Opt.some(flavor);
    } catch (IllegalArgumentException e) {
      return Opt.none();
    }
  }

  private Response getEventMetadataByType(String id, String type, ApiVersion requestedVersion) throws Exception {
    for (final Event event : indexService.getEvent(id, elasticsearchIndex)) {
      Opt<MediaPackageElementFlavor> flavor = getFlavor(type);
      if (flavor.isNone()) {
        return R.badRequest(
                String.format("Unable to parse type '%s' as a flavor so unable to find the matching catalog.", type));
      }
      // Try the main catalog first as we load it from the index.
      if (flavor.get().equals(eventCatalogUIAdapter.getFlavor())) {
        DublinCoreMetadataCollection collection = EventUtils.getEventMetadata(event, eventCatalogUIAdapter);
        ExternalMetadataUtils.changeSubjectToSubjects(collection);
        ExternalMetadataUtils.removeCollectionList(collection);
        convertStartDateTimeToApiV1(collection);
        return ApiResponses.Json.ok(requestedVersion, MetadataJson.collectionToJson(collection, false));
      }
      // Try the other catalogs
      List<EventCatalogUIAdapter> catalogUIAdapters = getEventCatalogUIAdapters();
      catalogUIAdapters.remove(eventCatalogUIAdapter);
      MediaPackage mediaPackage = indexService.getEventMediapackage(event);
      if (catalogUIAdapters.size() > 0) {
        for (EventCatalogUIAdapter catalogUIAdapter : catalogUIAdapters) {
          if (flavor.get().equals(catalogUIAdapter.getFlavor())) {
            DublinCoreMetadataCollection fields = catalogUIAdapter.getFields(mediaPackage);
            ExternalMetadataUtils.removeCollectionList(fields);
            convertStartDateTimeToApiV1(fields);
            return ApiResponses.Json.ok(requestedVersion, MetadataJson.collectionToJson(fields, false));
          }
        }
      }
      return ApiResponses.notFound("Cannot find a catalog with type '%s' for event with id '%s'.", type, id);
    }
    return ApiResponses.notFound("Cannot find an event with id '%s'.", id);
  }

  @PUT
  @Path("{eventId}/metadata")
  @RestQuery(name = "updateeventmetadata", description = "Update the metadata with the matching type of the specified event. For a metadata catalog there is the flavor such as 'dublincore/episode' and this is the unique type.", returnDescription = "", pathParameters = {
          @RestParameter(name = "eventId", description = "The event id", isRequired = true, type = STRING) }, restParameters = {
                  @RestParameter(name = "type", isRequired = true, description = "The type of metadata to update", type = STRING),
                  @RestParameter(name = "metadata", description = "Metadata catalog in JSON format", isRequired = true, type = STRING) }, responses = {
                          @RestResponse(description = "The metadata of the given namespace has been updated.", responseCode = HttpServletResponse.SC_OK),
                          @RestResponse(description = "The request is invalid or inconsistent.", responseCode = HttpServletResponse.SC_BAD_REQUEST),
                          @RestResponse(description = "The specified event does not exist.", responseCode = HttpServletResponse.SC_NOT_FOUND) })
  public Response updateEventMetadataByType(@HeaderParam("Accept") String acceptHeader, @PathParam("eventId") String id,
          @QueryParam("type") String type, @FormParam("metadata") String metadataJSON) throws Exception {
    Map<String, String> updatedFields;
    JSONParser parser = new JSONParser();
    try {
      updatedFields = RequestUtils.getKeyValueMap(metadataJSON);
    } catch (ParseException e) {
      logger.debug("Unable to update event '{}' with metadata type '{}' and content '{}'", id, type, metadataJSON, e);
      return RestUtil.R.badRequest(String.format("Unable to parse metadata fields as json from '%s'", metadataJSON));
    } catch (IllegalArgumentException e) {
      logger.debug("Unable to update event '{}' with metadata type '{}' and content '{}'", id, type, metadataJSON, e);
      return RestUtil.R.badRequest(e.getMessage());
    }

    if (updatedFields == null || updatedFields.size() == 0) {
      return RestUtil.R.badRequest(
              String.format("Unable to parse metadata fields as json from '%s' because there were no fields to update.",
                      metadataJSON));
    }

    Opt<MediaPackageElementFlavor> flavor = getFlavor(type);
    if (flavor.isNone()) {
      return R.badRequest(
              String.format("Unable to parse type '%s' as a flavor so unable to find the matching catalog.", type));
    }

    DublinCoreMetadataCollection collection = null;
    EventCatalogUIAdapter adapter = null;
    for (final Event event : indexService.getEvent(id, elasticsearchIndex)) {
      MetadataList metadataList = new MetadataList();
      // Try the main catalog first as we load it from the index.
      if (flavor.get().equals(eventCatalogUIAdapter.getFlavor())) {
        collection = EventUtils.getEventMetadata(event, eventCatalogUIAdapter);
        adapter = eventCatalogUIAdapter;
      } else {
        metadataList.add(eventCatalogUIAdapter, EventUtils.getEventMetadata(event, eventCatalogUIAdapter));
      }

      // Try the other catalogs
      List<EventCatalogUIAdapter> catalogUIAdapters = getEventCatalogUIAdapters();
      catalogUIAdapters.remove(eventCatalogUIAdapter);
      MediaPackage mediaPackage = indexService.getEventMediapackage(event);
      if (catalogUIAdapters.size() > 0) {
        for (EventCatalogUIAdapter catalogUIAdapter : catalogUIAdapters) {
          if (flavor.get().equals(catalogUIAdapter.getFlavor())) {
            collection = catalogUIAdapter.getFields(mediaPackage);
            adapter = eventCatalogUIAdapter;
          } else {
            metadataList.add(catalogUIAdapter, catalogUIAdapter.getFields(mediaPackage));
          }
        }
      }

      if (collection == null) {
        return ApiResponses.notFound("Cannot find a catalog with type '%s' for event with id '%s'.", type, id);
      }

      for (String key : updatedFields.keySet()) {
        if ("subjects".equals(key)) {
          MetadataField field = collection.getOutputFields().get(DublinCore.PROPERTY_SUBJECT.getLocalName());
          Opt<Response> error = validateField(field, key, id, type, updatedFields);
          if (error.isSome()) {
            return error.get();
          }
          collection.removeField(field);
          JSONArray subjectArray = (JSONArray) parser.parse(updatedFields.get(key));
          collection.addField(
                  MetadataJson.copyWithDifferentJsonValue(field, StringUtils.join(subjectArray.iterator(), ",")));
        } else if ("startDate".equals(key)) {
          // Special handling for start date since in API v1 we expect start date and start time to be separate fields.
          MetadataField field = collection.getOutputFields().get(key);
          Opt<Response> error = validateField(field, key, id, type, updatedFields);
          if (error.isSome()) {
            return error.get();
          }
          String apiPattern = field.getPattern();
          if (configuredMetadataFields.containsKey("startDate")) {
            final String startDate = configuredMetadataFields.get("startDate").getPattern();
            apiPattern = startDate == null ? apiPattern : startDate;
          }
          SimpleDateFormat apiSdf = MetadataField.getSimpleDateFormatter(apiPattern);
          SimpleDateFormat sdf = MetadataField.getSimpleDateFormatter(field.getPattern());
          DateTime oldStartDate = new DateTime(sdf.parse((String) field.getValue()), DateTimeZone.UTC);
          DateTime newStartDate = new DateTime(apiSdf.parse(updatedFields.get(key)), DateTimeZone.UTC);
          DateTime updatedStartDate = oldStartDate.withDate(newStartDate.year().get(), newStartDate.monthOfYear().get(), newStartDate.dayOfMonth().get());
          collection.removeField(field);
          collection.addField(
                  MetadataJson.copyWithDifferentJsonValue(field, sdf.format(updatedStartDate.toDate())));
        } else if ("startTime".equals(key)) {
          // Special handling for start time since in API v1 we expect start date and start time to be separate fields.
          MetadataField field = collection.getOutputFields().get("startDate");
          Opt<Response> error = validateField(field, "startDate", id, type, updatedFields);
          if (error.isSome()) {
            return error.get();
          }
          String apiPattern = "HH:mm";
          if (configuredMetadataFields.containsKey("startTime")) {
            final String startTime = configuredMetadataFields.get("startTime").getPattern();
            apiPattern = startTime == null ? apiPattern : startTime;
          }
          SimpleDateFormat apiSdf = MetadataField.getSimpleDateFormatter(apiPattern);
          SimpleDateFormat sdf = MetadataField.getSimpleDateFormatter(field.getPattern());
          DateTime oldStartDate = new DateTime(sdf.parse((String) field.getValue()), DateTimeZone.UTC);
          DateTime newStartDate = new DateTime(apiSdf.parse(updatedFields.get(key)), DateTimeZone.UTC);
          DateTime updatedStartDate = oldStartDate.withTime(
                  newStartDate.hourOfDay().get(),
                  newStartDate.minuteOfHour().get(),
                  newStartDate.secondOfMinute().get(),
                  newStartDate.millisOfSecond().get());
          collection.removeField(field);
          collection.addField(
                  MetadataJson.copyWithDifferentJsonValue(field, sdf.format(updatedStartDate.toDate())));
        } else {
          MetadataField field = collection.getOutputFields().get(key);
          Opt<Response> error = validateField(field, key, id, type, updatedFields);
          if (error.isSome()) {
            return error.get();
          }
          collection.removeField(field);
          collection.addField(
                  MetadataJson.copyWithDifferentJsonValue(field, updatedFields.get(key)));
        }
      }

      metadataList.add(adapter, collection);
      indexService.updateEventMetadata(id, metadataList, elasticsearchIndex);
      return Response.noContent().build();
    }
    return ApiResponses.notFound("Cannot find an event with id '%s'.", id);
  }

  private Opt<Response> validateField(MetadataField field, String key, String id, String type, Map<String, String> updatedFields) {
    if (field == null) {
      return Opt.some(ApiResponses.notFound(
              "Cannot find a metadata field with id '%s' from event with id '%s' and the metadata type '%s'.",
              key, id, type));
    } else if (field.isRequired() && StringUtils.isBlank(updatedFields.get(key))) {
      return Opt.some(R.badRequest(String.format(
              "The event metadata field with id '%s' and the metadata type '%s' is required and can not be empty!.",
              key, type)));
    }
    return Opt.none();
  }

  @DELETE
  @Path("{eventId}/metadata")
  @RestQuery(name = "deleteeventmetadata", description = "Delete the metadata namespace catalog of the specified event. This will remove all fields and values of the catalog.", returnDescription = "", pathParameters = {
          @RestParameter(name = "eventId", description = "The event id", isRequired = true, type = STRING) }, restParameters = {
                  @RestParameter(name = "type", isRequired = true, description = "The type of metadata to delete", type = STRING) }, responses = {
                          @RestResponse(description = "The metadata of the given namespace has been updated.", responseCode = HttpServletResponse.SC_NO_CONTENT),
                          @RestResponse(description = "The main metadata catalog dublincore/episode cannot be deleted as it has mandatory fields.", responseCode = HttpServletResponse.SC_FORBIDDEN),
                          @RestResponse(description = "The specified event does not exist.", responseCode = HttpServletResponse.SC_NOT_FOUND) })
  public Response deleteEventMetadataByType(@HeaderParam("Accept") String acceptHeader, @PathParam("eventId") String id,
          @QueryParam("type") String type) throws SearchIndexException {
    for (final Event event : indexService.getEvent(id, elasticsearchIndex)) {
      Opt<MediaPackageElementFlavor> flavor = getFlavor(type);
      if (flavor.isNone()) {
        return R.badRequest(
                String.format("Unable to parse type '%s' as a flavor so unable to find the matching catalog.", type));
      }
      if (flavor.get().equals(eventCatalogUIAdapter.getFlavor())) {
        return Response
                .status(Status.FORBIDDEN).entity(String
                        .format("Unable to delete mandatory metadata catalog with type '%s' for event '%s'", type, id))
                .build();
      }
      try {
        indexService.removeCatalogByFlavor(event, flavor.get());
      } catch (NotFoundException e) {
        return ApiResponses.notFound(e.getMessage());
      } catch (IndexServiceException e) {
        logger.error("Unable to remove metadata catalog with type '{}' from event '{}'", type, id, e);
        throw new WebApplicationException(Status.INTERNAL_SERVER_ERROR);
      } catch (IllegalStateException e) {
        logger.debug("Unable to remove metadata catalog with type '{}' from event '{}'", type, id, e);
        throw new WebApplicationException(e, Status.BAD_REQUEST);
      } catch (UnauthorizedException e) {
        return Response.status(Status.UNAUTHORIZED).build();
      }
      return Response.noContent().build();
    }
    return ApiResponses.notFound("Cannot find an event with id '%s'.", id);
  }

  @GET
  @Path("{eventId}/publications")
  @RestQuery(name = "geteventpublications", description = "Returns an event's list of publications.",
             returnDescription = "",
             pathParameters = {
               @RestParameter(name = "eventId", description = "The event id", isRequired = true, type = STRING)
             },
             restParameters = {
               @RestParameter(name = "sign", description = "Whether public distribution urls should be signed.",
                              isRequired = false, type = Type.BOOLEAN)
             },
             responses = {
                  @RestResponse(description = "The list of publications is returned.", responseCode = HttpServletResponse.SC_OK),
                  @RestResponse(description = "The specified event does not exist.", responseCode = HttpServletResponse.SC_NOT_FOUND) })
  public Response getEventPublications(@HeaderParam("Accept") String acceptHeader, @PathParam("eventId") String id,
          @QueryParam("sign") boolean sign) throws Exception {
    try {
      final ApiVersion requestedVersion = ApiMediaType.parse(acceptHeader).getVersion();
      final Opt<Event> event = indexService.getEvent(id, elasticsearchIndex);
      if (event.isSome()) {
        return ApiResponses.Json.ok(acceptHeader, arr(getPublications(event.get(), sign, requestedVersion)));
      } else {
        return ApiResponses.notFound(String.format("Unable to find event with id '%s'", id));
      }
    } catch (SearchIndexException e) {
      logger.error("Unable to get list of publications from event with id '{}'", id, e);
      throw new WebApplicationException(Status.INTERNAL_SERVER_ERROR);
    }
  }

  private List<JValue> getPublications(Event event, Boolean withSignedUrls, ApiVersion requestedVersion) {
    return event.getPublications().stream()
        .filter(EventUtils.internalChannelFilter::apply)
        .map(p -> getPublication(p, withSignedUrls, requestedVersion))
        .collect(Collectors.toList());
  }

  public JObject getPublication(Publication publication, Boolean sign, ApiVersion requestedVersion) {
    // signing publication URLs was introduced in 1.7.0
    URI publicationUrl = publication.getURI();
    if (!requestedVersion.isSmallerThan(VERSION_1_7_0)) {
      publicationUrl = getSignedUrl(publicationUrl, sign);
    }

    return obj(f("id", v(publication.getIdentifier())), f("channel", v(publication.getChannel())),
            f("mediatype", v(publication.getMimeType(), BLANK)),
            f("url", v(publicationUrl, BLANK)),
            f("media", arr(getPublicationTracksJson(publication, sign, requestedVersion))),
            f("attachments", arr(getPublicationAttachmentsJson(publication, sign))),
            f("metadata", arr(getPublicationCatalogsJson(publication, sign))));
  }

  private URI getSignedUrl(URI url, boolean sign) {
    if (url == null || !sign) {
      return url;
    }

    if (urlSigningService.accepts(url.toString())) {
      try {
        return URI.create(urlSigningService.sign(url.toString(), expireSeconds, null, null));
      } catch (UrlSigningException e) {
        logger.error("Unable to sign URI {}", url, e);
      }
    }
    return url;
  }

  private List<JValue> getPublicationTracksJson(Publication publication, Boolean sign, ApiVersion requestedVersion) {
    List<JValue> tracks = new ArrayList<>();
    for (Track track : publication.getTracks()) {

      VideoStream[] videoStreams = TrackSupport.byType(track.getStreams(), VideoStream.class);
      List<Field> trackInfo = new ArrayList<>();

      if (videoStreams.length > 0) {
        // Only supporting one stream, like in many other places...
        final VideoStream videoStream = videoStreams[0];
        if (videoStream.getBitRate() != null)
          trackInfo.add(f("bitrate", v(videoStream.getBitRate())));
        if (videoStream.getFrameRate() != null)
          trackInfo.add(f("framerate", v(videoStream.getFrameRate())));
        if (videoStream.getFrameCount() != null)
          trackInfo.add(f("framecount", v(videoStream.getFrameCount())));
        if (videoStream.getFrameWidth() != null)
          trackInfo.add(f("width", v(videoStream.getFrameWidth())));
        if (videoStream.getFrameHeight() != null)
          trackInfo.add(f("height", v(videoStream.getFrameHeight())));
      }

      if (!requestedVersion.isSmallerThan(VERSION_1_7_0)) {
        trackInfo.add(f("is_master_playlist", v(track.isMaster())));
        trackInfo.add(f("is_live", v(track.isLive())));
      }

      tracks.add(obj(f("id", v(track.getIdentifier(), BLANK)), f("mediatype", v(track.getMimeType(), BLANK)),
              f("url", v(getSignedUrl(track.getURI(), sign), BLANK)), f("flavor", v(track.getFlavor(), BLANK)),
              f("size", v(track.getSize())), f("checksum", v(track.getChecksum(), BLANK)),
              f("tags", arr(track.getTags())), f("has_audio", v(track.hasAudio())),
              f("has_video", v(track.hasVideo())), f("duration", v(track.getDuration(), NULL)),
              f("description", v(track.getDescription(), BLANK))).merge(trackInfo));
    }
    return tracks;
  }

  private List<JValue> getPublicationAttachmentsJson(Publication publication, Boolean sign) {
    List<JValue> attachments = new ArrayList<>();
    for (Attachment attachment : publication.getAttachments()) {
      attachments.add(
              obj(f("id", v(attachment.getIdentifier(), BLANK)), f("mediatype", v(attachment.getMimeType(), BLANK)),
                      f("url", v(getSignedUrl(attachment.getURI(), sign), BLANK)),
                      f("flavor", v(attachment.getFlavor(), BLANK)), f("ref", v(attachment.getReference(), BLANK)),
                      f("size", v(attachment.getSize())), f("checksum", v(attachment.getChecksum(), BLANK)),
                      f("tags", arr(attachment.getTags()))));
    }
    return attachments;
  }

  private List<JValue> getPublicationCatalogsJson(Publication publication, Boolean sign) {
    List<JValue> catalogs = new ArrayList<>();
    for (Catalog catalog : publication.getCatalogs()) {
      catalogs.add(obj(f("id", v(catalog.getIdentifier(), BLANK)), f("mediatype", v(catalog.getMimeType(), BLANK)),
              f("url", v(getSignedUrl(catalog.getURI(), sign), BLANK)),
              f("flavor", v(catalog.getFlavor(), BLANK)), f("size", v(catalog.getSize())),
              f("checksum", v(catalog.getChecksum(), BLANK)), f("tags", arr(catalog.getTags()))));
    }
    return catalogs;
  }

  @GET
  @Path("{eventId}/publications/{publicationId}")
  @RestQuery(name = "geteventpublication", description = "Returns a single publication.", returnDescription = "",
             pathParameters = {
               @RestParameter(name = "eventId", description = "The event id", isRequired = true, type = STRING),
               @RestParameter(name = "publicationId", description = "The publication id", isRequired = true, type = STRING)
             },
             restParameters = {
               @RestParameter(name = "sign", description = "Whether public distribution urls should be signed.",
                              isRequired = false, type = Type.BOOLEAN)
             },
             responses = {
                  @RestResponse(description = "The track details are returned.", responseCode = HttpServletResponse.SC_OK),
                  @RestResponse(description = "The specified event or publication does not exist.", responseCode = HttpServletResponse.SC_NOT_FOUND) })
  public Response getEventPublication(@HeaderParam("Accept") String acceptHeader, @PathParam("eventId") String eventId,
          @PathParam("publicationId") String publicationId, @QueryParam("sign") boolean sign) throws Exception {
    try {
      final ApiVersion requestedVersion = ApiMediaType.parse(acceptHeader).getVersion();
      return ApiResponses.Json.ok(acceptHeader, getPublication(eventId, publicationId, sign, requestedVersion));
    } catch (NotFoundException e) {
      return ApiResponses.notFound(e.getMessage());
    } catch (SearchIndexException e) {
      logger.error("Unable to get list of publications from event with id '{}'", eventId, e);
      throw new WebApplicationException(Status.INTERNAL_SERVER_ERROR);
    }
  }

  private JObject getPublication(String eventId, String publicationId, Boolean withSignedUrls, ApiVersion requestedVersion)
          throws SearchIndexException, NotFoundException {
    for (final Event event : indexService.getEvent(eventId, elasticsearchIndex)) {
      List<Publication> publications = $(event.getPublications()).filter(EventUtils.internalChannelFilter).toList();
      for (Publication publication : publications) {
        if (publicationId.equals(publication.getIdentifier())) {
          return getPublication(publication, withSignedUrls, requestedVersion);
        }
      }
      throw new NotFoundException(
              String.format("Unable to find publication with id '%s' in event with id '%s'", publicationId, eventId));
    }
    throw new NotFoundException(String.format("Unable to find event with id '%s'", eventId));
  }

  /**
   * Get an {@link AccessControlList} from an {@link Event}.
   *
   * @param event
   *          The {@link Event} to get the ACL from.
   * @return The {@link AccessControlList} stored in the {@link Event}
   */
  protected static AccessControlList getAclFromEvent(Event event) {
    AccessControlList activeAcl = new AccessControlList();
    try {
      if (event.getAccessPolicy() != null)
        activeAcl = AccessControlParser.parseAcl(event.getAccessPolicy());
    } catch (Exception e) {
      logger.error("Unable to parse access policy", e);
    }
    return activeAcl;
  }

  private JValue getJsonStream(Stream stream) {
    List<Field> fields = new ArrayList<>();
    if (stream instanceof AudioStream) {
      AudioStream audioStream = (AudioStream) stream;
      if (audioStream.getBitDepth() != null)
        fields.add(f("bitdepth", v(audioStream.getBitDepth())));
      if (audioStream.getBitRate() != null)
        fields.add(f("bitrate", v(audioStream.getBitRate())));
      if (audioStream.getCaptureDevice() != null)
        fields.add(f("capturedevice", v(audioStream.getCaptureDevice())));
      if (audioStream.getCaptureDeviceVendor() != null)
        fields.add(f("capturedevicevendor", v(audioStream.getCaptureDeviceVendor())));
      if (audioStream.getCaptureDeviceVersion() != null)
        fields.add(f("capturedeviceversion", v(audioStream.getCaptureDeviceVersion())));
      if (audioStream.getChannels() != null)
        fields.add(f("channels", v(audioStream.getChannels())));
      if (audioStream.getEncoderLibraryVendor() != null)
        fields.add(f("encoderlibraryvendor", v(audioStream.getEncoderLibraryVendor())));
      if (audioStream.getFormat() != null)
        fields.add(f("format", v(audioStream.getFormat())));
      if (audioStream.getFormatVersion() != null)
        fields.add(f("formatversion", v(audioStream.getFormatVersion())));
      if (audioStream.getFrameCount() != null)
        fields.add(f("framecount", v(audioStream.getFrameCount())));
      if (audioStream.getIdentifier() != null)
        fields.add(f("identifier", v(audioStream.getIdentifier())));
      if (audioStream.getPkLevDb() != null)
        fields.add(f("pklevdb", v(audioStream.getPkLevDb())));
      if (audioStream.getRmsLevDb() != null)
        fields.add(f("rmslevdb", v(audioStream.getRmsLevDb())));
      if (audioStream.getRmsPkDb() != null)
        fields.add(f("rmspkdb", v(audioStream.getRmsPkDb())));
      if (audioStream.getSamplingRate() != null)
        fields.add(f("samplingrate", v(audioStream.getSamplingRate())));
    } else if (stream instanceof VideoStream) {
      VideoStream videoStream = (VideoStream) stream;
      if (videoStream.getBitRate() != null)
        fields.add(f("bitrate", v(videoStream.getBitRate())));
      if (videoStream.getCaptureDevice() != null)
        fields.add(f("capturedevice", v(videoStream.getCaptureDevice())));
      if (videoStream.getCaptureDeviceVendor() != null)
        fields.add(f("capturedevicevendor", v(videoStream.getCaptureDeviceVendor())));
      if (videoStream.getCaptureDeviceVersion() != null)
        fields.add(f("capturedeviceversion", v(videoStream.getCaptureDeviceVersion())));
      if (videoStream.getEncoderLibraryVendor() != null)
        fields.add(f("encoderlibraryvendor", v(videoStream.getEncoderLibraryVendor())));
      if (videoStream.getFormat() != null)
        fields.add(f("format", v(videoStream.getFormat())));
      if (videoStream.getFormatVersion() != null)
        fields.add(f("formatversion", v(videoStream.getFormatVersion())));
      if (videoStream.getFrameCount() != null)
        fields.add(f("framecount", v(videoStream.getFrameCount())));
      if (videoStream.getFrameHeight() != null)
        fields.add(f("frameheight", v(videoStream.getFrameHeight())));
      if (videoStream.getFrameRate() != null)
        fields.add(f("framerate", v(videoStream.getFrameRate())));
      if (videoStream.getFrameWidth() != null)
        fields.add(f("framewidth", v(videoStream.getFrameWidth())));
      if (videoStream.getIdentifier() != null)
        fields.add(f("identifier", v(videoStream.getIdentifier())));
      if (videoStream.getScanOrder() != null)
        fields.add(f("scanorder", v(videoStream.getScanOrder().toString())));
      if (videoStream.getScanType() != null)
        fields.add(f("scantype", v(videoStream.getScanType().toString())));
    }
    return obj(fields);
  }

  private String getEventUrl(String eventId) {
    return UrlSupport.concat(endpointBaseUrl, eventId);
  }

  @GET
  @Path("{eventId}/scheduling")
  @Produces({ ApiMediaType.JSON, ApiMediaType.VERSION_1_1_0, ApiMediaType.VERSION_1_2_0, ApiMediaType.VERSION_1_3_0,
              ApiMediaType.VERSION_1_4_0, ApiMediaType.VERSION_1_5_0, ApiMediaType.VERSION_1_6_0,
              ApiMediaType.VERSION_1_7_0, ApiMediaType.VERSION_1_8_0 })
  @RestQuery(name = "geteventscheduling", description = "Returns an event's scheduling information.", returnDescription = "", pathParameters = {
      @RestParameter(name = "eventId", description = "The event id", isRequired = true, type = STRING) }, responses = {
      @RestResponse(description = "The scheduling information for the specified event is returned.", responseCode = HttpServletResponse.SC_OK),
      @RestResponse(description = "The specified event has no scheduling information.", responseCode = HttpServletResponse.SC_NO_CONTENT),
      @RestResponse(description = "The specified event does not exist.", responseCode = HttpServletResponse.SC_NOT_FOUND) })
  public Response getEventScheduling(@HeaderParam("Accept") String acceptHeader, @PathParam("eventId") String id)
      throws Exception {
    try {
      final Opt<Event> event = indexService.getEvent(id, elasticsearchIndex);

      if (event.isNone()) {
        return ApiResponses.notFound(String.format("Unable to find event with id '%s'", id));
      }

      final JObject scheduling = SchedulingInfo.of(event.get().getIdentifier(), schedulerService).toJson();
      if (!scheduling.isEmpty()) {
        return ApiResponses.Json.ok(acceptHeader, scheduling);
      }
      return Response.noContent().build();
    } catch (SearchIndexException e) {
      logger.error("Unable to get list of publications from event with id '{}'", id, e);
      throw new WebApplicationException(Status.INTERNAL_SERVER_ERROR);
    }
  }

  @PUT
  @Path("{eventId}/scheduling")
  @Produces({ ApiMediaType.JSON, ApiMediaType.VERSION_1_1_0, ApiMediaType.VERSION_1_2_0, ApiMediaType.VERSION_1_3_0,
              ApiMediaType.VERSION_1_4_0, ApiMediaType.VERSION_1_5_0, ApiMediaType.VERSION_1_6_0,
              ApiMediaType.VERSION_1_7_0, ApiMediaType.VERSION_1_8_0 })
  @RestQuery(name = "updateeventscheduling", description = "Update an event's scheduling information.", returnDescription = "", pathParameters = {
      @RestParameter(name = "eventId", description = "The event id", isRequired = true, type = Type.STRING) }, restParameters = {
      @RestParameter(name = "scheduling", isRequired = true, description = "Scheduling Information", type = Type.STRING),
      @RestParameter(name = "allowConflict", description = "Allow conflicts when updating scheduling", isRequired = false, type = Type.BOOLEAN) }, responses = {
      @RestResponse(description = "The  scheduling information for the specified event is updated.", responseCode = HttpServletResponse.SC_NO_CONTENT),
      @RestResponse(description = "The specified event has no scheduling information to update.", responseCode = HttpServletResponse.SC_NOT_ACCEPTABLE),
      @RestResponse(description = "The scheduling information could not be updated due to a conflict.", responseCode = HttpServletResponse.SC_CONFLICT),
      @RestResponse(description = "The specified event does not exist.", responseCode = HttpServletResponse.SC_NOT_FOUND) })
  public Response updateEventScheduling(@HeaderParam("Accept") String acceptHeader, @PathParam("eventId") String id,
                                 @FormParam("scheduling") String scheduling,
                                 @FormParam("allowConflict") @DefaultValue("false") boolean allowConflict) throws Exception {
    final ApiVersion requestedVersion = ApiMediaType.parse(acceptHeader).getVersion();
    final Opt<Event> event = indexService.getEvent(id, elasticsearchIndex);

    if (requestedVersion.isSmallerThan(ApiVersion.VERSION_1_2_0)) {
        allowConflict = false;
    }
    if (event.isNone()) {
      return ApiResponses.notFound(String.format("Unable to find event with id '%s'", id));
    }
    final JSONParser parser = new JSONParser();
    JSONObject parsedJson;
    try {
       parsedJson = (JSONObject) parser.parse(scheduling);
    } catch (ParseException e) {
      logger.debug("Client sent unparsable scheduling information for event {}: {}", id, scheduling);
      return RestUtil.R.badRequest("Unparsable scheduling information");
    }
    Optional<Response> clientError = updateSchedulingInformation(parsedJson, id, requestedVersion, allowConflict);
    return clientError.orElse(Response.noContent().build());
  }

  private Optional<Response> updateSchedulingInformation(
      JSONObject parsedScheduling,
      String id,
      ApiVersion requestedVersion,
      boolean allowConflict) throws Exception {

    SchedulingInfo schedulingInfo;
    try {
      schedulingInfo = SchedulingInfo.of(parsedScheduling);
    } catch (DateTimeParseException e) {
      logger.debug("Client sent unparsable start or end date for event {}", id);
      return Optional.of(RestUtil.R.badRequest("Unparsable date in scheduling information"));
    }
    final TechnicalMetadata technicalMetadata = schedulerService.getTechnicalMetadata(id);

    // When "inputs" is updated, capture agent configuration needs to be merged
    Opt<Map<String, String>> caConfig = Opt.none();
    if (schedulingInfo.getInputs().isSome()) {
      final Map<String, String> configMap = new HashMap<>(technicalMetadata.getCaptureAgentConfiguration());
      configMap.put(CaptureParameters.CAPTURE_DEVICE_NAMES, schedulingInfo.getInputs().get());
      caConfig = Opt.some(configMap);
    }

    try {
      schedulerService.updateEvent(
          id,
          schedulingInfo.getStartDate(),
          schedulingInfo.getEndDate(),
          schedulingInfo.getAgentId(),
          Opt.none(),
          Opt.none(),
          Opt.none(),
          caConfig,
          allowConflict);
    } catch (SchedulerConflictException e) {
      final List<MediaPackage> conflictingEvents = getConflictingEvents(
          schedulingInfo.merge(technicalMetadata), agentStateService, schedulerService);
      logger.debug("Client tried to change scheduling information causing a conflict for event {}.", id);
      return Optional.of(ApiResponses.Json.conflict(requestedVersion,
          arr(convertConflictingEvents(Optional.of(id), conflictingEvents, indexService, elasticsearchIndex))));
    }
    return Optional.empty();
  }

  @POST
  @Path("{eventId}/track")
  @Consumes(MediaType.MULTIPART_FORM_DATA)
  @RestQuery(name = "updateFlavorWithTrack", description = "Update an events track for a given flavor", returnDescription = "",
          pathParameters = {
                  @RestParameter(name = "eventId", description = "The event id", isRequired = true, type = STRING) },
          restParameters = {
                  @RestParameter(description = "Flavor to add track to, e.g. captions/source+en", isRequired = true, name = "flavor", type = RestParameter.Type.STRING),
                  @RestParameter(description = "If true, all other tracks in the specified flavor are REMOVED", isRequired = true, name = "overwriteExisting", type = RestParameter.Type.BOOLEAN),
                  @RestParameter(description = "The track file", isRequired = true, name = "track", type = RestParameter.Type.FILE),
          },
          responses = {
                  @RestResponse(description = "The specified event does not exist.", responseCode = HttpServletResponse.SC_NOT_FOUND),
                  @RestResponse(description = "The track has been added to the event.", responseCode = HttpServletResponse.SC_OK),
                  @RestResponse(description = "The request is invalid or inconsistent.", responseCode = HttpServletResponse.SC_BAD_REQUEST),
          })
  public Response updateFlavorWithTrack(@HeaderParam("Accept") String acceptHeader, @PathParam("eventId") String id,
          @Context HttpServletRequest request) {
    logger.debug("updateFlavorWithTrack called");
    try {
      boolean overwriteExisting = false;
      MediaPackageElementFlavor tmpFlavor = MediaPackageElementFlavor.parseFlavor("addTrack/temporary");
      MediaPackageElementFlavor newFlavor = null;
      Opt<Event> event;

      try {
        event = indexService.getEvent(id, elasticsearchIndex);
      } catch (SearchIndexException e) {
        return RestUtil.R.badRequest(String.format("Error while searching for event with id %s; %s", id, e.getMessage()));
      }

      if (event.isNone()) {
        return ApiResponses.notFound(String.format("Unable to find event with id '%s'", id));
      }
      MediaPackage mp = indexService.getEventMediapackage(event.get());

      if (!ServletFileUpload.isMultipartContent(request)) {
        throw new IllegalArgumentException("No multipart content");
      }
      for (FileItemIterator iter = new ServletFileUpload().getItemIterator(request); iter.hasNext();) {
        FileItemStream item = iter.next();
        String fieldName = item.getFieldName();
        if (item.isFormField()) {
          if ("flavor".equals(fieldName)) {
            String flavorString = Streams.asString(item.openStream());
            try {
              newFlavor = MediaPackageElementFlavor.parseFlavor(flavorString);
            } catch (IllegalArgumentException e) {
              return RestUtil.R.badRequest(String.format("Could not parse flavor %s; %s", flavorString, e.getMessage()));
            }
          } else if ("overwriteExisting".equals(fieldName)) {
            String hhh = Streams.asString(item.openStream());
            overwriteExisting = Boolean.parseBoolean(hhh);
          }
        } else {
          // Add track with temporary flavor
          if ("track".equals(item.getFieldName())) {
            mp = ingestService.addTrack(item.openStream(), item.getName(), tmpFlavor, mp);
          }
        }
      }

      if (overwriteExisting) {
        // remove existing attachments of the new flavor
        Track[] existing = mp.getTracks(newFlavor);
        for (int i = 0; i < existing.length; i++) {
          mp.remove(existing[i]);
          logger.debug("Overwriting existing asset {} {}", tmpFlavor, newFlavor);
        }
      }
      // correct the flavor of the new attachment
      Track[] elArray = mp.getTracks(tmpFlavor);
      elArray[0].setFlavor(newFlavor);
      logger.debug("Updated asset {} {}", tmpFlavor, newFlavor);

      try {
        assetManager.takeSnapshot(mp);
      } catch (AssetManagerException e) {
        logger.error("Error while adding the updated media package ({}) to the archive", mp.getIdentifier(), e);
        return RestUtil.R.badRequest(e.getMessage());
      }

      return Response.status(Status.OK).build();
    } catch (IllegalArgumentException | IOException | FileUploadException | IndexServiceException | IngestException
            | MediaPackageException e) {
      return RestUtil.R.badRequest(String.format("Could not add track: %s", e.getMessage()));
    }
  }
}<|MERGE_RESOLUTION|>--- conflicted
+++ resolved
@@ -247,15 +247,13 @@
   private CaptureAgentStateService agentStateService;
 
   /** OSGi DI */
-<<<<<<< HEAD
+  @Reference
   public void setAssetManager(AssetManager assetManager) {
     this.assetManager = assetManager;
   }
 
   /** OSGi DI */
-=======
   @Reference
->>>>>>> 8e3635b3
   void setElasticsearchIndex(ElasticsearchIndex elasticsearchIndex) {
     this.elasticsearchIndex = elasticsearchIndex;
   }
