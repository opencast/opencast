/**
 * Licensed to The Apereo Foundation under one or more contributor license
 * agreements. See the NOTICE file distributed with this work for additional
 * information regarding copyright ownership.
 *
 *
 * The Apereo Foundation licenses this file to you under the Educational
 * Community License, Version 2.0 (the "License"); you may not use this file
 * except in compliance with the License. You may obtain a copy of the License
 * at:
 *
 *   http://opensource.org/licenses/ecl2.txt
 *
 * Unless required by applicable law or agreed to in writing, software
 * distributed under the License is distributed on an "AS IS" BASIS, WITHOUT
 * WARRANTIES OR CONDITIONS OF ANY KIND, either express or implied.  See the
 * License for the specific language governing permissions and limitations under
 * the License.
 *
 */

package org.opencastproject.series.api;

import org.opencastproject.metadata.dublincore.DublinCoreCatalog;
import org.opencastproject.security.api.AccessControlList;
import org.opencastproject.security.api.UnauthorizedException;
import org.opencastproject.util.NotFoundException;

import com.entwinemedia.fn.data.Opt;

import java.util.Date;
import java.util.List;
import java.util.Map;
import java.util.Optional;

/**
 * Series service API for creating, removing and searching over series.
 *
 */
public interface SeriesService {

  /**
   * Identifier for service registration and location
   */
  String JOB_TYPE = "org.opencastproject.series";

  /**
   * Adds or updates series. IllegalArgumentException is thrown if dc argument is null.
   *
   * @param dc
   *          {@link DublinCoreCatalog} representing series
   * @return Dublin Core catalog of newly created series or null if series Dublin Core was just updated
   * @throws SeriesException
   *           if adding or updating fails
   * @throws UnauthorizedException
   *           if the current user is not authorized to perform this action
   */
  DublinCoreCatalog updateSeries(DublinCoreCatalog dc) throws SeriesException, UnauthorizedException;


  /**
   * Updates access control rules for specified series. Not specifying series ID or trying to update
   * series with null value will throw IllegalArgumentException.
   *
   * @param seriesID
   *          series to be updated
   * @param accessControl
   *          {@link AccessControlList} defining access control rules
   * @return true if ACL was updated and false it if was created
   * @throws NotFoundException
   *           if series with given ID cannot be found
   * @throws UnauthorizedException
   *           if the current user is not authorized to perform this action
   * @throws SeriesException
   *           if exception occurred
   */
  boolean updateAccessControl(String seriesID, AccessControlList accessControl) throws NotFoundException,
          SeriesException, UnauthorizedException;

  /**
   * Updates access control rules for specified series. Allows to set the override parameter that
   * controls whether the episode ACLs of the contained media packages will be removed on update.
   * Not specifying series ID or trying to update series with null value will throw
   * IllegalArgumentException.
   *
   * @param seriesID
   *          series to be updated
   * @param accessControl
   *          {@link AccessControlList} defining access control rules
   * @param overrideEpisodeAcl
   *          Whether the new series acl should override the episode acl
   * @return true if ACL was updated and false it if was created
   * @throws NotFoundException
   *           if series with given ID cannot be found
   * @throws UnauthorizedException
   *           if the current user is not authorized to perform this action
   * @throws SeriesException
   *           if exception occurred
   */
  boolean updateAccessControl(String seriesID, AccessControlList accessControl, boolean overrideEpisodeAcl)
          throws NotFoundException, SeriesException, UnauthorizedException;

  /**
   * Removes series
   *
   * @param seriesID
   *          ID of the series to be removed
   * @throws SeriesException
   *           if deleting fails
   * @throws NotFoundException
   *           if series with specified ID does not exist
   * @throws UnauthorizedException
   *           if the current user is not authorized to perform this action
   */
  void deleteSeries(String seriesID) throws SeriesException, NotFoundException, UnauthorizedException;

  /**
   * Returns Dublin core representing series by series ID.
   *
   * @param seriesID
   *          series to be retrieved
   * @return {@link DublinCoreCatalog} representing series
   * @throws SeriesException
   *           if retrieving fails
   * @throws UnauthorizedException
   *           if the current user is not authorized to perform this action
   */
  DublinCoreCatalog getSeries(String seriesID) throws SeriesException, NotFoundException, UnauthorizedException;

  /**
   * Returns access control rules for series with given ID.
   *
   * @param seriesID
   *          ID of the series for which access control rules will be retrieved
   * @return {@link AccessControlList} defining access control rules
   * @throws NotFoundException
   *           if series with given ID cannot be found
   * @throws SeriesException
   *           if exception occurred
   */
  AccessControlList getSeriesAccessControl(String seriesID) throws NotFoundException, SeriesException;

  /**
<<<<<<< HEAD
=======
   * Search over series
   *
   * @param query
   *          {@link SeriesQuery} representing query
   * @return List of all matching series
   * @throws UnauthorizedException
   *           if the current user is not authorized to perform this action
   * @throws SeriesException
   *           if query could not be performed
   */
  DublinCoreCatalogList getSeries(SeriesQuery query) throws SeriesException, UnauthorizedException;


  /**
   * Returns all series (including deleted ones!) that have been modified in the
   * given date range {@code from} (inclusive) -- {@code to} (exclusive). At
   * most {@code limit} many series are returned. ACLs/permissions are NOT
   * checked as this is only intended to be used in an administrative context.
   */
  List<Series> getAllForAdministrativeRead(Date from, Optional<Date> to, int limit)
          throws SeriesException, UnauthorizedException;

  /**
   * Returns a map of series Id to title of all series the user can access
   *
   * @return a map of series Id to title of all series the user can access
   * @throws UnauthorizedException
   *           if the current user is not authorized to perform this action
   * @throws SeriesException
   *           if query could not be performed
   */
  Map<String, String> getIdTitleMapOfAllSeries() throws SeriesException, UnauthorizedException;

  /**
>>>>>>> 62701f59
   * Returns all the elements of a series in a map. The key of the map marks the element type. If
   * the series does not contain any elements, an empty map is returned. If the series does not
   * exist, {@code Opt.none()} is returned.
   *
   * @param seriesId
   *          the series identifier
   * @return the map of elements
   * @throws SeriesException
   *           if an error occurred during loading the series elements
   */
  Opt<Map<String, byte[]>> getSeriesElements(String seriesId) throws SeriesException;

  /**
   * Returns the element data of the series with the given type. If the series or the element with
   * the given type do not exist, {@code Opt.none()} is returned.
   *
   * @param seriesId
   *          the series identifier
   * @param type
   *          the element type
   * @return the series element data
   * @throws SeriesException
   *           if an error occurred during loading the series element
   */
  Opt<byte[]> getSeriesElementData(String seriesId, String type) throws SeriesException;

  /**
   * Adds a new element to a series.
   *
   * @param seriesId
   *          the series identifier
   * @param type
   *          the type of the new element
   * @param data
   *          the data of the new element
   * @return true, if the element could be added; false if an element with the given key already exists or if there is
   *         no series with the given identifier.
   * @throws SeriesException
   *           if an error occurs while saving the element
   */
  boolean addSeriesElement(String seriesId, String type, byte[] data) throws SeriesException;

  /**
   * Updates an existing element of a series.
   *
   * @param seriesId
   *          the series identifier
   * @param type
   *          the type of the new element
   * @param data
   *          the data of the new element
   * @return true if the element could be updated; false if no such element/series exists
   * @throws SeriesException
   *           if an error occurs while updating the element
   */
  boolean updateSeriesElement(String seriesId, String type, byte[] data) throws SeriesException;

  /**
   * Deletes an element from a series.
   *
   * @param seriesId
   *          the series identifier
   * @param type
   *          the element type
   * @return true if the element could be deleted; false if no such element/series exists
   * @throws SeriesException
   *           if an error occurs while deleting the element
   */
  boolean deleteSeriesElement(String seriesId, String type) throws SeriesException;

  int getSeriesCount() throws SeriesException;

  /**
   * Returns the properties for a series.
   *
   * @param seriesID
   *          series to be retrieved
   * @return representing series properties
   * @throws SeriesException
   *           if retrieving fails
   * @throws NotFoundException
   *           Thrown if the series or property cannot be found.
   * @throws UnauthorizedException
   *           if the current user is not authorized to perform this action
   */
  Map<String, String> getSeriesProperties(String seriesID) throws SeriesException, NotFoundException,
          UnauthorizedException;

  /**
   * Get a series property.
   *
   * @param seriesID
   *          The id of the series to get the property from.
   * @param propertyName
   *          The name of the property to retrieve
   * @return The string value of the property.
   * @throws SeriesException
   *           Thrown for all other exceptions.
   * @throws NotFoundException
   *           Thrown if the series or property cannot be found.
   * @throws UnauthorizedException
   *           Thrown if the user is not able to read the series' properties.
   */
  String getSeriesProperty(String seriesID, String propertyName) throws SeriesException, NotFoundException,
          UnauthorizedException;

  /**
   * Update a series property or create a new one if it doesn't exist.
   *
   * @param seriesID
   *          The series to attach the property to.
   * @param propertyName
   *          The unique name of the series property
   * @param propertyValue
   *          The value to assign the series property
   * @throws SeriesException
   *           Thrown for all other exceptions.
   * @throws NotFoundException
   *           Thrown if the series or property cannot be found.
   * @throws UnauthorizedException
   *           Thrown if the user is not able to write the series' properties.
   */
  void updateSeriesProperty(String seriesID, String propertyName, String propertyValue) throws SeriesException,
          NotFoundException, UnauthorizedException;

  /**
   *
   * @param seriesID
   *          The series to attach the property to.
   * @param propertyName
   *          The unique name of the series property
   * @throws SeriesException
   *           Thrown for all other exceptions.
   * @throws NotFoundException
   *           Thrown if the series or property cannot be found.
   * @throws UnauthorizedException
   *           Thrown if the user is not able to write the series' properties.
   */
  void deleteSeriesProperty(String seriesID, String propertyName) throws SeriesException, NotFoundException,
          UnauthorizedException;
}<|MERGE_RESOLUTION|>--- conflicted
+++ resolved
@@ -141,22 +141,6 @@
   AccessControlList getSeriesAccessControl(String seriesID) throws NotFoundException, SeriesException;
 
   /**
-<<<<<<< HEAD
-=======
-   * Search over series
-   *
-   * @param query
-   *          {@link SeriesQuery} representing query
-   * @return List of all matching series
-   * @throws UnauthorizedException
-   *           if the current user is not authorized to perform this action
-   * @throws SeriesException
-   *           if query could not be performed
-   */
-  DublinCoreCatalogList getSeries(SeriesQuery query) throws SeriesException, UnauthorizedException;
-
-
-  /**
    * Returns all series (including deleted ones!) that have been modified in the
    * given date range {@code from} (inclusive) -- {@code to} (exclusive). At
    * most {@code limit} many series are returned. ACLs/permissions are NOT
@@ -166,18 +150,6 @@
           throws SeriesException, UnauthorizedException;
 
   /**
-   * Returns a map of series Id to title of all series the user can access
-   *
-   * @return a map of series Id to title of all series the user can access
-   * @throws UnauthorizedException
-   *           if the current user is not authorized to perform this action
-   * @throws SeriesException
-   *           if query could not be performed
-   */
-  Map<String, String> getIdTitleMapOfAllSeries() throws SeriesException, UnauthorizedException;
-
-  /**
->>>>>>> 62701f59
    * Returns all the elements of a series in a map. The key of the map marks the element type. If
    * the series does not contain any elements, an empty map is returned. If the series does not
    * exist, {@code Opt.none()} is returned.
