ocRecordings = new (function() {

  var WORKFLOW_URL = '../workflow';
  var WORKFLOW_LIST_URL = '../workflow/instances.json';          // URL of workflow instances list endpoint
  var WORKFLOW_INSTANCE_URL = '../workflow/instance/';           // URL of workflow instance endpoint
  var WORKFLOW_STATISTICS_URL = '../workflow/statistics.json';   // URL of workflow instances statistics endpoint
  var SERIES_URL = '/series';
  var SEARCH_URL = '../search';
  var ENGAGE_URL = '';

<<<<<<< HEAD
  var UPCOMMING_EVENTS_GRACE_PERIOD = 30 * 1000;
  var END_OF_CAPTURE_GRACE_PERIOD = 3600 * 1000;
=======
  var STATISTICS_DELAY = 9000;     // time interval for statistics update

  var UPCOMMING_EVENTS_GRACE_PERIOD = 30 * 1000;
  var END_OF_CAPTURE_GRACE_PERIOD = 3600 * 1000;  
  
>>>>>>> c3e0f190

  var SORT_FIELDS = {
    'Title' : 'TITLE',
    'Presenter' : 'CREATOR',
    'Series' : 'SERIES_TITLE',
    'Date' : 'DATE_CREATED'
  }

  var FILTER_FIELDS = [
  {
    q : 'Any fields',
    title : 'Title',
    creator : 'Presenter',
    seriestitle : 'Course/Series',
  },
  {
    contributor : 'Contributor',
    subject : 'Subject',
    language : 'Language',
    license : 'License'
  }
  ]

  this.totalRecordings = 0;
  this.currentShownRecordings = 0;
  this.numSelectedRecordings = 0;
  this.changedBulkEditFields = {};
  this.recordings = {};

  // components
  this.searchbox = null;
  this.pager = null;

  this.data = null;     // currently displayed recording data
  this.statistics = null;

  var refreshing = false;      // indicates if ajax requesting recording data is in progress
  this.refreshingStats = false; // indicates if ajax requesting statistics data is in progress
  this.refreshInterval = null;
  this.statsInterval = null;

  // object that holds the workflow and the operation object for the hold state UI currently displayed
  this.Hold = {
    workflow : null,
    operation : null,
    changedMediaPackage : null
  }

  /** Executed directly when script is loaded: parses url parameters and
   *  returns the configuration object.
   */
  this.Configuration = new (function() {

    // default configuration
    this.state = 'all';
    this.pageSize = 10;
    this.page = 0;
    this.refresh = 5;
    this.doRefresh = 'true';
    this.sortField = 'Date';
    this.sortOrder = 'DESC';
    this.filterField = null;
    this.filterText = '';
    
    this.lastState = 'all';
    this.lastPageSize = 10;
    this.lastPage = 0;

    this.dateFilter = $.cookie('dateFilter') || 'all';
    this.fromdate = $.cookie('fromDate') || '';
    this.todate = $.cookie('toDate') || '';
    
    // parse url parameters
    try {
      var p = document.location.href.split('?', 2)[1] || false;
      if (p !== false) {
        p = p.split('&');
        for (i in p) {
          var param = p[i].split('=');
          if (this[param[0]] !== undefined) {
            this[param[0]] = unescape(param[1]);
          }
        }
      }
    }
    catch (e) {
      alert('Unable to parse url parameters:\n' + e.toString());
    }

    return this;
  })();

  /** Initiate new ajax call to workflow instances list endpoint
   */
  function refresh() {
    if (!refreshing) {
      refreshing = true;
      var params = getRefreshParams();
      // paging
      params.push('count=' + ocRecordings.Configuration.pageSize);
      params.push('startPage=' + ocRecordings.Configuration.page);

      var url = WORKFLOW_LIST_URL + '?' + params.join('&');
      $.ajax(
      {
        url: url,
        dataType: 'json',
        success: function (data)
        {
          ocRecordings.render(data);
          if(ocRecordings.Configuration.state == 'bulkedit' || ocRecordings.Configuration.state == 'bulkdelete')
          {
            $('.bulkSelect').show();
          }
        }
      });
    }
  }

  /** Initiate recursive ajax calls to workflow instances list endpoint to collect non-paged list
   */
  function refreshWithoutPaging(startPage, workflowData) {
    if (!refreshing) {
      refreshing = true;
      var params = getRefreshParams();
      // paging
      params.push('count=' + ocRecordings.Configuration.pageSize);
      params.push('startPage=' + startPage);

      var url = WORKFLOW_LIST_URL + '?' + params.join('&');
      $.ajax(
      {
        url: url,
        dataType: 'json',
        success: function (data)
        {
          if (!workflowData)
          {
        	workflowData = data;
          }
          else
          {
        	  workflowData.workflows.count += data.workflows.count;
        	  workflowData.workflows.workflow = workflowData.workflows.workflow && workflowData.workflows.workflow.concat(data.workflows.workflow);
          }
          workflowData.workflows.startPage = ++data.workflows.startPage;
          
          if (workflowData.workflows.workflow && workflowData.workflows.workflow.length < workflowData.workflows.totalCount)
          {
	        	refreshing = false;
	        	refreshWithoutPaging(workflowData.workflows.startPage, workflowData);
          } 
          else 
          {
            ocRecordings.render(workflowData);
            if (ocRecordings.Configuration.state == 'bulkedit' || ocRecordings.Configuration.state == 'bulkdelete')
            {
              $('.bulkSelect').show();
            }
          }
        }
      });
    }
  }
  
  /** Returns an array of params to send to the workflow instances list endpoint
   */
  function getRefreshParams() {
	  var params = [];
	  // false returns the full workflow object, true just a subset (e.g. no capture agent)
	  params.push('compact=false');
	  
	  // filter workflows by state - this determines what's in a tab
	  var state = ocRecordings.Configuration.state;
	  params.push('state=-stopped');
	  if (state == 'upcoming') {
	    params.push('state=paused');
	    params.push('state=running');
	    params.push('op=schedule');
	  }
	  else if (state == 'capturing') {
	    params.push('state=paused');
	    params.push('op=capture');
	    params.push('op=ingest');
	  }
	  else if (state == 'processing') {
	    params.push('state=running');
	    params.push('op=-schedule');
	    params.push('op=-capture');
	  }
	  else if (state == 'finished') {
	    params.push('state=succeeded');
	    params.push('op=-schedule');
	    params.push('op=-capture');
	  }
	  else if (state == 'hold') {
	    params.push('state=paused');
	    params.push('op=-schedule');
	    params.push('op=-capture');
	    params.push('op=-ingest');
	  }
	  else if (state == 'ignored') {
	    params.pop();
	    params.push('state=stopped');
	    params.push('state=failed');
	    params.push('op=-schedule');
	    params.push('op=-capture');
	    params.push('op=-ingest');
	  }
	  else if (state == 'failed') {
	    params.push('state=failed');
	    params.push('state=failing');
	  }
	  else if (state === 'bulkedit' || state === 'bulkdelete') {
	    ocRecordings.Configuration.pageSize = 100;
	    ocRecordings.Configuration.page = 0;
	    params.push('state=paused');
	    params.push('state=running');
	    params.push('op=schedule');
	  }
	  // sorting if specified
	  if (ocRecordings.Configuration.sortField != null) {
	    var sort = SORT_FIELDS[ocRecordings.Configuration.sortField];
	    if (ocRecordings.Configuration.sortOrder == 'DESC') {
	      sort += "_DESC";
	    }
	    params.push('sort=' + sort);
	  }
	  // filtering if specified
	  if (ocRecordings.Configuration.filterText != '') {
	    params.push(ocRecordings.Configuration.filterField + '=' + encodeURI(ocRecordings.Configuration.filterText).replace('#','%23').replace('?','%3f')); 
	  }
	  
	  if (ocRecordings.Configuration.dateFilter != 'all') {
	    params.push('fromdate=' + ocRecordings.Configuration.fromdate);
	    params.push('todate=' + ocRecordings.Configuration.todate);
	  }
	
	  return params;
  }
  
  function setDateRange() {
	  var filter = ocRecordings.Configuration.dateFilter;
	  var today = new Date();
	  today.setMilliseconds(0);
	  today.setSeconds(0);
	  today.setMinutes(0);
	  today.setHours(0);
	  var from = new Date(); 
	  var to =   new Date(); 
	  from.setTime(today);
	  to.setTime(today);
	  
	  switch (filter) {
	    case 'today':
	    	to.setDate(to.getDate() + 1);
	    	break;
	    case 'yesterday':
	    	from.setDate(from.getDate() - 1);
	    	break;
	    case 'tomorrow':
	    	from.setDate(from.getDate() + 1);
	    	to.setDate(to.getDate() +2);
	    	break;
	    case 'this_week':
	    	day=from.getDay();
	    	from.setDate(from.getDate() - day);
	    	to.setDate(to.getDate() - day + 7);
	    	break;
	    case 'next_week':
	    	day=from.getDay();
	    	from.setDate(from.getDate() - day + 7);
	    	to.setDate(to.getDate() - day + 14);
	    	break;
	    case 'past_week':
	    	day=from.getDay();
	    	from.setDate(from.getDate() - day - 7);
	    	to.setDate(to.getDate() - day);
	    	break;
	    case 'all':
		ocRecordings.Configuration.fromdate = '';
		ocRecordings.Configuration.todate = '';
	    case 'range':
	    	$( "#todate" ).datepicker( "option", "minDate", null );
	    	$( "#fromdate" ).datepicker( "option", "maxDate", null );
		if (ocRecordings.Configuration.fromdate != '' && ocRecordings.Configuration.todate != '') {
		    from = new Date(ocRecordings.Configuration.fromdate)
		    to   = new Date(ocRecordings.Configuration.todate)
		    $('#fromdate').val($.datepicker.formatDate('yy-mm-dd', from));
		    $('#todate').val($.datepicker.formatDate('yy-mm-dd', to));
		}
		return;
	    default:	   
	  }
	  ocRecordings.Configuration.fromdate = ocUtils.toISODate(from);
  	  ocRecordings.Configuration.todate = ocUtils.toISODate(to);
	  $('#fromdate').val($.datepicker.formatDate('yy-mm-dd', from));
	  $('#todate').val($.datepicker.formatDate('yy-mm-dd', to));
	  
  }
  
  function refreshStatistics() {
    if (!ocRecordings.refreshingStats) {
      ocRecordings.refreshingStats = true;
      $.ajax(
      {
        url: WORKFLOW_STATISTICS_URL,
        dataType: 'json',
        success: ocRecordings.updateStatistics
      });
    }
  }

  /** JSPON callback for statistics data requests. Translate numbers delivered
   *   by the statistics endpoint:
   *
   *  - upcoming : definition=scheduling, state=running + state=paused + state=instantiated
   *  - capturing: definition=capturing, state=running
   *  - processing: definition:all other than scheduling,capture, state=running
   *  - finished: definition:all other than scheduling,capture, state=succeeded
   *  - on hold: definition:all other than scheduling,capture, state=paused, publish-delayed
   *  - failed: from summary -> failed  (assuming that scheduling goes into
   *      FAILED when recording was not started, capture goes into FAILED when
   *      the capture error occured etc.)
   *  - all: sum of the above
   */
  this.updateStatistics = function(data) {
    ocRecordings.refreshingStats = false;
    var stats = {
      all: 0,
      instantiated:0,
      upcoming:0,
      capturing:0,
      processing:0,
      finished:0,
      hold:0,
      ignored:0,
      failed:0
    };

    if (data.statistics.definitions.definition !== undefined) {
      if ($.isArray(data.statistics.definitions.definition)) {
        $.each(data.statistics.definitions.definition, function(index, definition) {
          addStatistics(definition, stats)
        });
      } else {
        addStatistics(data.statistics.definitions.definition, stats);
      }
    }
    stats.all = stats.instantiated + stats.upcoming + stats.capturing + stats.processing + stats.finished + stats.failed + stats.hold + stats.ignored;
    if (ocRecordings.statistics != null
      && ocRecordings.statistics[ocRecordings.Configuration.state] != stats[ocRecordings.Configuration.state]) {
      refresh();
    }
    ocRecordings.statistics = stats;
    displayStatistics();
  }

  /** Called by updateStatistics to add the numbers from one definition statistic
   *  to the statistics summary
   */
  function addStatistics(definition, stats) {
    if (definition.id == 'scheduling') {
      stats.failed += parseInt(definition.failed) + parseInt(definition.failing);
      definition.operations.operation = ocUtils.ensureArray(definition.operations.operation);
      $.each(definition.operations.operation, function(index, op) {
        if (op.id == 'schedule') {
          stats.upcoming = parseInt(op.instantiated) + parseInt(op.running) + parseInt(op.paused);
        } else if (op.id == 'capture' || op.id == 'ingest') {
          stats.capturing += parseInt(op.running) + parseInt(op.paused);
        }
      });
    } else {
      stats.instantiated += parseInt(definition.instantiated);
      stats.processing += parseInt(definition.running);
      stats.finished += parseInt(definition.finished);
      stats.ignored += parseInt(definition.stopped);
      stats.failed += parseInt(definition.failed) + parseInt(definition.failing);
    }
  }

  function displayStatistics() {
    $.each(ocRecordings.statistics, function(key, value) {
      $('#stats-' + key).text(' (' + value + ')');
    });
  }

  this.startStatisticsUpdate = function() {
    refreshStatistics();
    if(ocRecordings.statsInterval == null) {
      ocRecordings.statsInterval = window.setInterval(refreshStatistics, ocRecordings.Configuration.refresh * 1000);
    }
  }

  this.stopStatisticsUpdate = function() {
    if(ocRecordings.statsInterval != null) {
      window.clearInterval(ocRecordings.statsInterval);
      ocRecordings.statsInterval = null;
    }
  }

  // Construct an object representing a row in the recording table from a
  //  workflow instance object delivered by the workflow endpoint.
  function Recording(wf) {
    this.id = wf.id;
    this.state = '';
    this.operation = false;
    this.creators='';
    this.series = '';
    this.seriesTitle = '';
    this.start='';
    this.end='';
    this.actions=[];
    this.holdAction=false;
    this.error = false;
    this.captureAgent = '';

    var self = this;    // ie for $.each

    // ensure workflow.configuration.configurations is an array 
    // search for capture agent name and schedule start
    if (wf.configurations && wf.configurations.configuration) {
      wf.configurations.configuration = ocUtils.ensureArray(wf.configurations.configuration);
      $.each(wf.configurations.configuration, function(index, elm) {
        if (elm.key == 'schedule.location') {
          self.captureAgent = elm['$'];
        }
      });
    }

    if (wf.mediapackage && wf.mediapackage.title) {
      this.title = wf.mediapackage.title;
    } else {
      this.title = 'NA';
    }

    // Series id and title
    this.series = wf.mediapackage.series;
    this.seriesTitle = wf.mediapackage.seriestitle;

    // Creator(s)
    if (wf.mediapackage.creators !== undefined) {
      this.creators = ocUtils.ensureArray(wf.mediapackage.creators.creator).join(', ');
    }

    // Start Time
    if (wf.mediapackage.start) {
      this.start = ocUtils.fromUTCDateStringToFormattedTime(wf.mediapackage.start, wf.mediapackage.duration);
    }
    
    // Status
    var op = false;
    if (wf.operations !== undefined && wf.operations.operation !== undefined) {
      op = wf.operations.operation;
    } else {
    	ocUtils.log('Warning: no operations found for workflow id = ' + wf.id );
    }
    if (wf.state == 'SUCCEEDED') {
      this.state = 'Finished';
      var finishedOp = ocRecordings.findLastOperation(wf, 'SUCCEEDED');
      this.end = ocUtils.fromTimestampToFormattedTime(finishedOp.completed);
    } else if (wf.state == 'FAILING' || wf.state == 'FAILED') {
    	this.state = 'Failed';
    	var wf = ocRecordings.getWorkflow(wf.id);
    	var failedOp = ocRecordings.findFirstOperation(wf, 'FAILED');
	this.state = 'Failed' + failedOp.description;
	this.end = ocUtils.fromTimestampToFormattedTime(failedOp.completed);
	if (wf.errors === '') {
		if (op) {
			this.error = 'Failed in operation ' + op.description;
		} else {
			this.error = 'No error message available';
		}
	} else {
		this.error = ocUtils.ensureArray(wf.errors.error).join(', ');
	}
    } else if (wf.state == 'PAUSED') {
    	var pausedOp = ocRecordings.findFirstOperation(wf, 'PAUSED');
      if (pausedOp) {
        if (pausedOp.id == 'schedule') {
          this.state = 'Upcoming';
        } else if (pausedOp.id == 'capture')  {
          this.state = 'Capturing';
        } else if (pausedOp.id == 'ingest') {
          this.state = 'Captured';
          this.operation = 'Sending recording to processing';
        } else if (pausedOp.holdurl) {
            this.state = 'On Hold';
      	    this.end = ocUtils.fromTimestampToFormattedTime(pausedOp.started);
            this.operation = pausedOp.description;
            this.holdAction = {
              url : pausedOp.holdurl,
              title : pausedOp['hold-action-title']
          };
      } else {
        this.state = 'Paused';
      	}
      }
    } else if (wf.state == 'RUNNING') {
    	var runningOp = ocRecordings.findFirstOperation(wf, 'RUNNING');
      if (runningOp) {
        this.state = 'Processing';
        this.operation = runningOp.description;
        if(runningOp.started) {
        	this.end = ocUtils.fromTimestampToFormattedTime(runningOp.started);
        } else {
        	this.end = 'Starting...';
        }
        
      } else {
        this.state = 'Running';
        this.end = 'Starting...';
      }
    } else if (wf.state == 'INSTANTIATED') {
      this.state = 'Initializing...';
    } else {
      this.state = wf.state;
    }

    // MH-6671 mark upcoming events with start date in the past
    // Actions
    var recordingActions = ['view'];
    if (this.state == 'Upcoming') {
      $.each(wf.configurations.configuration, function(index, elm) {
        if (elm.key == 'schedule.start') {
          var start = elm['$'];
          var now = new Date().getTime() - UPCOMMING_EVENTS_GRACE_PERIOD;
          if (parseInt(start) < now) {
            self.error = 'It seems the core system did not receive proper status updates from the Capture Agent that should have conducted this recording.';
            self.state = 'WARNING : Recording may have failed to start or ingest!';
            recordingActions.push('ignore');
          }
        }
      });
    } else if (this.state == 'Capturing') {
      $.each(wf.configurations.configuration, function(index, elm) {
        if (elm.key == 'schedule.stop') {
          var stop = elm['$'];
          var now = new Date().getTime() - END_OF_CAPTURE_GRACE_PERIOD;
          if (parseInt(stop) < now) {
            self.error = 'It seems the core system did not receive proper status updates from the Capture Agent that should have conducted this recording.';
            self.state = 'WARNING : Recording failed to ingest!';
            recordingActions.push('ignore');
          }
        }
      });
    }
    
    this.actions = recordingActions;
    
    if (this.state == 'Upcoming') {
      this.actions.push('edit');
      this.actions.push('delete');
    } else if (this.state == 'Finished') {
      if(wf.template != "retract")
        this.actions.push('play');
    } else if (this.state.indexOf("Failed") != -1) {
        this.actions.push('stop');
    } else if (this.state == 'On Hold') {
      this.actions.push('ignore');
    }
    return this;
  }

  /** Prepare data delivered by workflow instances list endpoint for template
   *  rendering.
   */
  function makeRenderData(data) {
    var recordings = [];
    var wfs = ocUtils.ensureArray(data.workflows.workflow);
    $.each(wfs, function(index, wf) {
      recordings.push(new Recording(wf));
    });
    return {
      recordings : recordings
    };
  }

  /** Ajax callback for calls to the workflow instances list endpoint.
   */
  this.render = function(data) {
    var template = 'tableTemplate';
    var registerRecordingSelectHandler = false;
    if(ocRecordings.Configuration.state === 'bulkedit' || ocRecordings.Configuration.state === 'bulkdelete') {
      $('#controlsFoot').hide();
      registerRecordingSelectHandler = true;
    } else {
      $('#controlsFoot').show();
    }
    refreshing = false;
    ocRecordings.data = data;
    ocRecordings.totalRecordings = parseInt(data.workflows.totalCount);
    if(ocRecordings.totalRecordings >= data.workflows.count) {
      ocRecordings.currentShownRecordings = parseInt(data.workflows.count);
    } else {
      ocRecordings.currentShownRecordings = ocRecordings.totalRecordings;
    }
    
    $('#tableContainer').jqotesubtpl("templates/recordings-table.tpl", makeRenderData(data));
    
    if(registerRecordingSelectHandler) {
      $('.selectRecording').click(function() {
        if(this.checked === true) {
          ocRecordings.numSelectedRecordings++;
        } else {
          ocRecordings.numSelectedRecordings--;
          var lastRecordingUnchecked = true;
          $.each($('.selectRecording'), function(i,v){
            if(v.checked) {
              lastRecordingUnchecked = false;
              return false;
            }
          });
          if(lastRecordingUnchecked) {
            $('#selectAllRecordings').attr('checked', false);
          }
        }
        ocRecordings.updateBulkActionApplyMessage();
      });
    }
    
    if(ocRecordings.Configuration.state === 'upcoming'){
      $('#bulkActionButton').show();
    } else {
      $('#bulkActionButton').hide();
    }
    
    // display number of matches if filtered
    if (ocRecordings.Configuration.filterText) {
      if (data.workflows.totalCount == '0') {
        $('#filterRecordingCount').css('color', 'red');
      } else {
        $('#filterRecordingCount').css('color', 'black');
      }
      $('#filterRecordingCount').text(data.workflows.totalCount + ' found').show();
    } else {
      $('#filterRecordingCount').hide();
    }

    var page = parseInt(ocRecordings.Configuration.page) + 1;
    var pageCount = Math.ceil(data.workflows.totalCount / ocRecordings.Configuration.pageSize);
    pageCount = pageCount == 0 ? 1 : pageCount;
    $('#pageList').text( page + " of " + pageCount);
    if (page == 1) {
      $('#prevButtons').hide();
      $('#prevText').show();
    } else {
      $('#prevButtons').show();
      $('#prevText').hide();
    }
    if (page == pageCount) {
      $('#nextButtons').hide();
      $('#nextText').show();
    } else {
      $('#nextButtons').show();
      $('#nextText').hide();
    }

    // When table is ready, attach event handlers
    $('.sortable')
    .click( function() {
      var sortDesc = $(this).find('.sort-icon').hasClass('ui-icon-circle-triangle-s');
      var sortField = ($(this).attr('id')).substr(4);
      $( '#ocRecordingsTable th .sort-icon' )
      .removeClass('ui-icon-circle-triangle-s')
      .removeClass('ui-icon-circle-triangle-n')
      .addClass('ui-icon-triangle-2-n-s');
      if (sortDesc) {
        ocRecordings.Configuration.sortField = sortField;
        ocRecordings.Configuration.sortOrder = 'ASC';
        ocRecordings.Configuration.page = 0;
        ocRecordings.reload();
      } else {
        ocRecordings.Configuration.sortField = sortField;
        ocRecordings.Configuration.sortOrder = 'DESC';
        ocRecordings.Configuration.page = 0;
        ocRecordings.reload();
      }
    });
    // if results are sorted, display icon indicating sort order in respective table header cell
    if (ocRecordings.Configuration.sortField != null) {
      var th = $('#sort' + ocRecordings.Configuration.sortField);
      $(th).find('.sort-icon').removeClass('ui-icon-triangle-2-n-s');
      if (ocRecordings.Configuration.sortOrder == 'ASC') {
        $(th).find('.sort-icon').addClass('ui-icon-circle-triangle-n');
      } else if (ocRecordings.Configuration.sortOrder == 'DESC') {
        $(th).find('.sort-icon').addClass('ui-icon-circle-triangle-s');
      }
    }
    // care for items in the table that can be unfolded
    //$('#recordingsTable .foldable').
    $('#recordingsTable .foldable').each( function() {
      $('<span></span>').addClass('fold-icon ui-icon ui-icon-triangle-1-e').css('float','left').prependTo($(this).find('.fold-header'));
      $(this).click( function() {
        $(this).find('.fold-icon')
        .toggleClass('ui-icon-triangle-1-e')
        .toggleClass('ui-icon-triangle-1-s');
        $(this).find('.fold-body').toggle('fast', function() {
          if($(this).css('display') === 'none') {
            ocRecordings.updateRefreshInterval(true, ocRecordings.Configuration.refresh);
          } else {
            ocRecordings.disableRefresh();
          }
        });
      });
    });
  }

  this.buildURLparams = function() {
    var pa = [];
    for (p in this.Configuration) {
      if (this.Configuration[p] != null) {
        pa.push(p + '=' + escape(this.Configuration[p]));
      }
    }
    return pa.join('&');
  }

  /** Make the page reload with the currently set configuration
   */
  this.reload = function() {
    if($('#holdActionUI').attr('src') == undefined) {
      document.location.href = "/admin/index.html#/recordings?" + ocRecordings.buildURLparams();
    } else {
      document.location.reload();
    }
    
  }
  
  
  /** Returns the workflow with the specified id from the currently loaded
   *  workflow data or false if workflow with given Id was not found.
   */
  this.getWorkflow = function(wfId) {
    var out = false;
    $.each(ocUtils.ensureArray(this.data.workflows.workflow), function(index, workflow) {
      if (workflow.id == wfId) {
        out = workflow;
      }
    });
    return out;
  }

  this.findFirstOperation = function(workflow, state) {
    var out = false;
    for (var i in ocUtils.ensureArray(workflow.operations.operation)) {
      if (workflow.operations.operation[i].state == state) {
        out = workflow.operations.operation[i];
        break;
      }
    }
    return out;
  }

  this.findLastOperation = function(workflow, state) {
    var out = false;
    $.each(ocUtils.ensureArray(workflow.operations.operation), function(index, operation) {
      if (operation.state == state) {
        out = operation;
      }
    });
    return out;
  }

  this.displayHoldUI = function(wfId) {
    var workflow = ocRecordings.getWorkflow(wfId);
    if (workflow) {
      var operation = ocRecordings.findFirstOperation(workflow, 'PAUSED');
      if (operation !== false && operation.holdurl !== undefined) {
        this.Hold.workflow = workflow;
        this.Hold.operation = operation;
        $('#holdWorkflowId').val(wfId);     // provide Id of hold actions workflow as value of html element (for backwards compatibility)
        $('#holdActionUI').attr('src', operation.holdurl);
        $('#addHeader').hide();
        $('#holdActionStage').show();
      } else {
        ocUtils.log('Warning: could not display hold action UI: hold operation not found (id=' + wfId + ')');
      }
    } else {
      ocUtils.log('Warning: could not display hold action UI: workflow not found (id=' + wfId + ')');
    }
  }

  this.adjustHoldActionPanelHeight = function() {
    var height = $('#holdActionUI').contents().find('html').height() + 50;
    $('#holdActionUI').height(height);
  }

  this.continueWorkflow = function(postData) {
    // data must include workflow id
    var data = {
      id : ocRecordings.Hold.workflow.id
    };
    var def = $.Deferred();
    
    // add properties for workflow resum if provided by hold operation
    if (postData !== undefined) {
      data.properties = "";
      $.each(postData, function(key, value) {
        if(key != 'id') {
          data.properties += key + '=' + value + "\n";
          ocUtils.log(key + '=' + value);
        }
      });
    }
    // add updated MP to data, if hold operation changed the MP
    if (ocRecordings.Hold.changedMediaPackage != null) {
      data['mediapackage'] = ocRecordings.Hold.changedMediaPackage;
      ocUtils.log(data['mediapackage']);
      ocRecordings.Hold.changedMediaPackage = null;
    }

    $.ajax({
      type       : 'POST',
      url        : '../workflow/replaceAndresume/',
      data       : data,
      error      : function(XHR,status,e){
        if (XHR.status == '204') {
          ocRecordings.reload();
        } else {
          alert('Could not resume Workflow: ' + status);
        }
        def.resolve();
      },
      success    : function(data) {
        ocRecordings.reload();
        def.resolve();
      }
    });
    
    return def.promise();
  }

  this.hideHoldActionUI = function() {
    ocRecordings.Hold = {
      workflow:null,
      operation:null,
      changedMediaPackage:null
    };
    $('#holdActionStage').hide();
    $('#stage').show();
  }

  this.disableRefresh = function() {
    if (ocRecordings.refreshInterval !== null) {
      window.clearInterval(ocRecordings.refreshInterval);
    }
  }

  this.updateRefreshInterval = function(enable, delay) {
    delay = delay < 5 ? 5 : delay;
    ocRecordings.Configuration.refresh = delay;
    ocUtils.log('Setting Refresh to ' + enable + " - " + delay + " sec");
    ocRecordings.Configuration.doRefresh = enable;
    ocRecordings.disableRefresh();
    ocRecordings.stopStatisticsUpdate();
    if (enable) {
      ocRecordings.refreshInterval = window.setInterval(refresh, delay * 1000);
    }
    ocRecordings.startStatisticsUpdate();
  }

  /** $(document).ready()
   *
   */
  this.init = function() {
    
    $('#addHeader').jqotesubtpl('templates/recordings-header.tpl', {});

    // upload/schedule button
    $('#uploadButton').button({
      icons:{
        primary:'ui-icon-circle-plus'
      }
    })
    .click( function() {
      window.location.href = '../../admin/index.html#/upload' + '?' + ocRecordings.buildURLparams();
    });
    $('#scheduleButton').button({
      icons:{
        primary:'ui-icon-circle-plus'
      }
    })
    .click( function() {
      window.location.href = '../../admin/index.html#/scheduler' + '?' + ocRecordings.buildURLparams();
    });

    // ocRecordings state selectors
    $( '#state-' +  ocRecordings.Configuration.state).attr('checked', true);
    $( '#runningStatesContainer, #notRunningStatesContainer' ).buttonset();
    $( '#runningStatesContainer input, #notRunningStatesContainer input' ).click( function() {
      ocRecordings.Configuration.filterText = '';
      ocRecordings.Configuration.filterField = '';
      ocRecordings.Configuration.state = $(this).val();
      ocRecordings.Configuration.page = 0;
      ocRecordings.reload();
    })

    // search box
    $( '#searchBox' ).css('width', $('#addButtonsContainer').outerWidth(false) - 10);   // make searchbox beeing aligned with upload/schedule buttons (MH-6519)
    this.searchbox = $( '#searchBox' ).searchbox({
      search : function(text, field) {
        if ($.trim(text) != '') {
          ocRecordings.Configuration.filterField = field;
          ocRecordings.Configuration.filterText = text;
          ocRecordings.Configuration.page = 0;
        }
        refresh();
      },
      clear : function() {
        ocRecordings.Configuration.filterField = '';
        ocRecordings.Configuration.filterText = '';
        ocRecordings.Configuration.page = 0;
        refresh();
      },
      searchText : ocRecordings.Configuration.filterText,
      options : FILTER_FIELDS,
      selectedOption : ocRecordings.Configuration.filterField
    });
    
    $('#setRange').click( function() {
    	ocUtils.log("set range")
    	fromText=$('#fromdate').val();
    	toText=$('#todate').val();
    	ocUtils.log("set range:" + fromText + ":" +toText);
    	ocRecordings.Configuration.dateFilter="all";
    	if (fromText != "") {
    		from = new Date(fromText);
    		ocRecordings.Configuration.fromdate = ocUtils.toISODate(from);
    		ocRecordings.Configuration.dateFilter="range";
    	}
    	if (toText != "") {
    		to =   new Date(toText);
    		to.setDate(to.getDate() + 1);
    		ocRecordings.Configuration.todate = ocUtils.toISODate(to);
    		ocRecordings.Configuration.dateFilter="range"
    	}
    	$.cookie( 'dateFilter', ocRecordings.Configuration.dateFilter );
    	$.cookie('fromDate', ocRecordings.Configuration.fromdate);
    	$.cookie('toDate', ocRecordings.Configuration.todate);
    	refresh();
    });
    
    $('#dateFilter').change( function() {
    	filter=$('#dateFilter').val();
    	ocRecordings.Configuration.dateFilter=filter;
    	ocUtils.log(ocRecordings.Configuration.dateFilter);
    	setDateRange();
    	$.cookie( 'dateFilter', ocRecordings.Configuration.dateFilter );
    	if (filter !='range') {
    		refresh();
    	}
    });
    
    $.datepicker.setDefaults( {
    	showOn: 'both',
    	buttonImage: '/admin/img/icons/calendar.gif',
    	buttonImageOnly: true,
    	showOtherMonths: true,
    	selectOtherMonths: true,
    	dateFormat: 'yy-mm-dd',
    });
    
    $('#fromdate').datepicker({
    	onSelect: function(dateText, inst) { 
    		$( "#todate" ).datepicker( "option", "minDate", new Date(dateText+" 00:00:00") );
    		$('#dateFilter').val("range");
    		ocUtils.log(dateText);
    	}
    });
    
    $('#todate').datepicker({
    	onSelect: function(dateText, inst) { 
    		$( "#fromdate" ).datepicker( "option", "maxDate", new Date(dateText+" 00:00:00") );
    		$('#dateFilter').val("range");
    		ocUtils.log(dateText);
    	}
    });
        
    // set refresh
    ocRecordings.updateRefreshInterval(ocRecordings.Configuration.doRefresh, ocRecordings.Configuration.refresh);

    // Refresh Controls
    // set values according to config
    if (ocRecordings.Configuration.doRefresh == 'true') {
      $('#refreshEnabled').attr('checked', 'checked');
      $('#refreshInterval').removeAttr('disabled');
      $('#refreshControlsContainer span').removeAttr('style');
    } else {
      $('#refreshEnabled').removeAttr('checked');
      $('#refreshInterval').attr('disabled', 'true');
      $('#refreshControlsContainer span').css('color', 'silver');
    }
    $('#refreshInterval').val(ocRecordings.Configuration.refresh);
    $('#dateFilter').val(ocRecordings.Configuration.dateFilter);
    if (ocRecordings.Configuration.dateFilter == 'range') {
    	$('#fromdate').val(ocRecordings.Configuration.fromdate);
    	$('#todate').val(ocRecordings.Configuration.todate);
    }
    $('#dateFilter').change();
    
    // attatch event handlers
    $('#refreshEnabled').change(function() {
      if ($(this).is(':checked')) {
        $('#refreshInterval').removeAttr('disabled');
        $('#refreshControlsContainer span').removeAttr('style');
      } else {
        $('#refreshInterval').attr('disabled', 'true');
        $('#refreshControlsContainer span').css('color', 'silver');
      }
      ocRecordings.updateRefreshInterval($(this).is(':checked'), $('#refreshInterval').val());
    });
    $('#refreshInterval').change(function() {
      ocRecordings.updateRefreshInterval($('#refreshEnabled').is(':checked'), $(this).val());
    });

    // Bulk Actions
    $('.oc-ui-collapsible-widget .ui-widget-header').click(
      function() {
        $(this).children('.ui-icon').toggleClass('ui-icon-triangle-1-e');
        $(this).children('.ui-icon').toggleClass('ui-icon-triangle-1-s');
        $(this).next().toggle();
        return false;
      });
    
    $('#bulkActionSelect').change(function(){
      ocRecordings.bulkActionHandler($(this).val());
    });
    
    $('.recordings-cancel-bulk-action').click(ocRecordings.cancelBulkAction);
    
    $('#applyBulkAction').click(ocRecordings.applyBulkAction);
    
    $('#seriesSelect').autocomplete({
      source: function(search, callback){
        $.ajax({
          type: 'get',
          url: SERIES_URL + '/series.json',
          data: {
            q: search.term
          },
          success: function(data){
            handleSeriesSearch(data, callback);
          }
        });
      },
      select: function(event, ui){
        $('#series').val(ui.item.id);
      },
      search: function(){
        $('#series').val('');
      }
    });

    // pager
    $('#pageSize').val(ocRecordings.Configuration.pageSize);
    
    $('#pageSize').change(function(){
      ocRecordings.Configuration.pageSize = $(this).val();
      ocRecordings.Configuration.page = 0;
      ocRecordings.reload();
    });
    
    $('#page').val(parseInt(ocRecordings.Configuration.page) + 1);
    
    $('#page').blur(function(){
      ocRecordings.gotoPage($(this).val() - 1);
    });
    
    $('#page').keypress(function(event) {
      if(event.keyCode == '13') {
        event.preventDefault();
        ocRecordings.gotoPage($(this).val() - 1);
      }
    });

    // Catalogs
    ocRecordings.dublinCore = new ocAdmin.Catalog({ //DC Metadata catalog
      name: 'dublincore',
      serializer: new ocAdmin.DublinCoreSerializer()
    });
    
    // set up statistics update
    ocRecordings.startStatisticsUpdate();

    if (ocRecordings.Configuration.state === 'bulkedit') {
      ocRecordings.bulkActionHandler('edit');
    } else if (ocRecordings.Configuration.state === 'bulkdelete') {
      ocRecordings.bulkActionHandler('delete');
    } else {
      refresh();    // load and render data for currently set configuration
    }
  };
  
  function handleSeriesSearch(data, callback) {
    var catalogs = data.catalogs;
    var source = [];
    for (var i in catalogs) {
      var series = catalogs[i];
      if (ocUtils.exists(series['http://purl.org/dc/terms/'])) {
        series = series['http://purl.org/dc/terms/'];
        var item = {
          label: series.title[0].value,
          value: series.title[0].value,
          id: series.identifier[0].value
        }
        if (typeof series.creator != 'undefined') {
          item['label'] += ' - ' + series.creator[0].value;
        }
        source.push(item);
      }
    }
    callback(source);
  }
  
  this.removeRecording = function(id, title) {
    if(confirm('Are you sure you wish to delete ' + title + '?')){
      $.ajax({
        url: '/recordings/' + id,
        type: 'DELETE',
        dataType: 'text',
        error: function(XHR,status,e){
          alert('Could not remove Recording ' + title);
        },
        success: function(){
          ocRecordings.reload();
        }
      });
    }
  }

  this.stopWorkflow = function(id) {
    var wf = ocRecordings.getWorkflow(id);
    if (wf) {
      if(confirm('Are you sure you wish to ignore (remove the listing from the Admin Tools) " ' + wf.mediapackage.title + ' "?')){
        $.ajax({
          url: WORKFLOW_URL + '/stop',
          type: 'POST',
          data: {
            id: id
          },
          error: function(XHR,status,e){
            alert('Could not stop Processing.');
          },
          success: function(){
            ocRecordings.reload();
          }
        });
      }
    }
  }
  
  this.publishRecording = function(wfId) {
    var workflow = ocRecordings.getWorkflow(id);
    if (workflow) {
      var mpId = workflow.mediapackage.id;
      var mpTitle = workflow.mediapackge.title;
      var mpXML = ""; // TODO get MediaPackage XML
      $.ajax({
        url : SEARCH_URL + "/add",
        type : 'POST',
        data : {
          mediapackage : mpXML
        },
        error : function(xhr) {
        // TODO: react on 204 -> success , 404 -> failure
        }
      });
    }
  }

  this.unpublishRecording = function(wfId) {
    var workflow = ocRecordings.getWorkflow(wfId);
    if (workflow) {
      var mpId = workflow.mediapackage.id;
      var mpTitle = workflow.mediapackage.title;
      $.ajax({
        url : SEARCH_URL + '/' + mpId,
        type : 'DELETE',
        error : function(xhr) {
          if (xhr.status == '204') {
            alert("The following Recording was removed from Matterhorn Media Module:\n" + mpTitle);
          } else {
            alert("The recording was not removed from Metterhorn Media Module,\nmaybe it has already been remnoved.");
          }
        }
      });
    }
  }

  //TEMPORARY (quick'n'dirty) PAGING
  this.nextPage = function() {
    numPages = Math.ceil(this.totalRecordings / ocRecordings.Configuration.pageSize);
    if( ocRecordings.Configuration.page < numPages ) {
      ocRecordings.Configuration.page++;
    }
    ocRecordings.reload();
  }
  
  this.previousPage = function() {
    if(ocRecordings.Configuration.page > 0) {
      ocRecordings.Configuration.page--;
    }
    ocRecordings.reload();
  }
  
  this.lastPage = function() {
    ocRecordings.Configuration.page = Math.ceil(this.totalRecordings / ocRecordings.Configuration.pageSize) -1;
    ocRecordings.reload();
  }
  
  this.gotoPage = function(page) {
    if(page > (ocRecordings.totalRecordings / ocRecordings.Configuration.pageSize)) {
      ocRecordings.lastPage();
    } else {
      if( page < 0) {
        page = 0;
      }
      ocRecordings.Configuration.page = page;
      ocRecordings.reload();
    }
  }

  this.displayBulkAction = function(filter) {
    $('#bulkEditPanel').hide();
    $('#bulkDeletePanel').hide();
    $('#bulkActionApply').hide();
    $('#bulkActionPanel').show();
    ocRecordings.Configuration.lastState = ocRecordings.Configuration.state
    ocRecordings.Configuration.lastPageSize = ocRecordings.Configuration.pageSize;
    ocRecordings.Configuration.lastPage = ocRecordings.Configuration.page;
    ocRecordings.disableRefresh();
    ocRecordings.stopStatisticsUpdate();
    $('#bulkActionPanel textarea, #bulkActionPanel :text').keyup(ocRecordings.bulkEditFieldHandler);
  }

  this.bulkEditFieldHandler = function(e) {
    if(e.target.value !== '') {
      ocRecordings.changedBulkEditFields[e.target.id] = e.target;
    } else {
      delete ocRecordings.changedBulkEditFields[e.target.id];
    }
    $('#bulkActionApplyMessage').text(bulkEditApplyMessage());
  }

  this.cancelBulkAction = function() {
    ocRecordings.resetBulkActionPanel();
    ocRecordings.Configuration.state = ocRecordings.Configuration.lastState;
    ocRecordings.Configuration.pageSize = ocRecordings.Configuration.lastPageSize;
    ocRecordings.Configuration.page = ocRecordings.Configuration.lastPage;
    refresh();
    ocRecordings.updateRefreshInterval(true, ocRecordings.Configuration.refresh);
    ocRecordings.startStatisticsUpdate();
  }

  this.resetBulkActionPanel = function() {
    $('#bulkActionSelect').val('select');
    $('#bulkActionSelect').change();
    $('#bulkActionPanel').hide();
    ocRecordings.bulkEditComponents = [];
    $('#bulkActionPanel textarea, #bulkActionPanel :text').val('');
    ocRecordings.changedBulkEditFields = {};
    ocRecordings.numSelectedRecordings = 0;
  }

  this.bulkActionHandler = function(action) {
    $('#bulkActionPanel').show();
    if (action === 'select') {
      $('#bulkEditPanel').hide();
      $('#bulkDeletePanel').hide();
      $('#bulkActionApply').hide();
      $('#cancelBulkAction').show();
      $('.bulkSelect').hide();
    } else {
      $('.bulkSelect').show();
      ocRecordings.numSelectedRecordings = 0;
      if(action === 'edit'){
        $('#bulkActionApplyMessage').text(bulkEditApplyMessage());
        $('#bulkEditPanel').show();
        $('#bulkDeletePanel').hide();
        $('#bulkActionApply').show();
        $('#cancelBulkAction').hide();
        $('#i18n_button_apply_bulk_action').html("Apply Changes");
        ocRecordings.registerBulkEditComponents();
        ocRecordings.Configuration.state = 'bulkedit'
      } else if (action === 'delete') {
        $('#bulkActionApplyMessage').text(bulkDeleteApplyMessage());
        $('#bulkEditPanel').hide();
        $('#bulkDeletePanel').show();
        $('#bulkActionApply').show();
        $('#cancelBulkAction').hide();
        $('#i18n_button_apply_bulk_action').html("Delete Recordings");
        ocRecordings.Configuration.state = 'bulkdelete'
      }
      refreshWithoutPaging(0);
    }
  }
  
  function bulkEditApplyMessage() {
    return "Changes will be made in " + ocUtils.sizeOf(ocRecordings.changedBulkEditFields) +
    " field(s) for all " + ocRecordings.numSelectedRecordings + " selected recoding(s).";
  }
  
  function bulkDeleteApplyMessage() {
    return ocRecordings.numSelectedRecordings + " selected recording(s) will be deleted.";
  }
  
  this.updateBulkActionApplyMessage = function() {
    if(ocRecordings.Configuration.state === 'bulkedit'){
      $('#bulkActionApplyMessage').text(bulkEditApplyMessage());
    } else if (ocRecordings.Configuration.state === 'bulkdelete') {
      $('#bulkActionApplyMessage').text(bulkDeleteApplyMessage());
    }
  }

  this.selectAll = function(checked) {
    if(ocRecordings.Configuration.state != 'bulkedit' && ocRecordings.Configuration.state != 'bulkdelete'){
      return;
    }
    if(checked){
      var checkboxes = $('.selectRecording');
      $.each(checkboxes, function(i,v){
        v.checked = true;
      });
      ocRecordings.numSelectedRecordings = checkboxes.size();
    } else {
      $.each($('.selectRecording'), function(i,v){
        v.checked = false;
      });
      ocRecordings.numSelectedRecordings = 0;
    }
    ocRecordings.updateBulkActionApplyMessage();
  }

  this.applyBulkAction = function() {
    var manager;
    var event;
    var progress = 0;
    var progressChunk = 0;
    var eventIdList = [];
    var failed = 0;
    $.each($('.selectRecording'), function(i,v){
      if(v.checked === true) {
        eventIdList.push(v.value);
      }
    });
    if(eventIdList.length > 0){
      if(ocRecordings.Configuration.state === 'bulkedit') {
        var cat = ocRecordings.dublinCore.serialize();
        if(!cat) {
          alert("Couldn't create dublincore catalog.");
        } else {
          $('#progressIndicator').show();
          $.ajax({
            url: '/recordings/bulkaction',
            type: 'PUT',
            data: {
              dublincore: cat,
              idlist: '[' + eventIdList.toString() + ']'
            },
            success: ocRecordings.bulkActionComplete
          });
        }
      } else if(ocRecordings.Configuration.state === 'bulkdelete') {
        if( confirm('Are you sure you wish to delete ' + eventIdList.length + ' upcoming recordings? \nNo record of these will remain. You will need to reschedule if needed.') ){
          progressChunk = (100 / eventIdList.length)
          $('#deleteProgress').progressbar({
            value: 0,
            complete: function(){
              $('#deleteModal').dialog('destroy');
              ocRecordings.bulkActionComplete();
            }
          });
          $('#deleteModal').dialog({
            modal: true,
            resizable: false,
            draggable: false,
            create: function (event, ui)
            {
              $('.ui-dialog-titlebar-close').hide();
            }
          });
          var toid = setInterval(function(){
            var id = eventIdList.pop();
            if(typeof id === 'undefined'){
              clearInterval(toid);
              ocUtils.log(progress);
              $('#deleteProgress').progressbar('value', ++progress);
              if(failed > 0) {
                $('#deleteError').show();
              }
              return;
            }
            $.ajax({
              url: '/recordings/'+id,
              type: 'DELETE',
              complete: function(xhr, status) {
                if(xhr.status == 500) {
                  failed++;
                  $('#deleteErrorMessage').text('Failed to delete ' + failed + ' recordings.');
                } else if (xhr.status == 200) {
                  progress = progress + progressChunk;
                  $('#deleteProgress').progressbar('value', progress);
                } else {
                  $.ajax({
                    url: WORKFLOW_URL + '/stop',
                    type: 'POST',
                    data: {
                      id: id
                    },
                    error: function(XHR,status,e){
                      failed++;
                      $('#deleteErrorMessage').text('Could not stop Processing ' + failed + ' recordings.');
                    },
                    success: function(){
                      progress = progress + progressChunk;
                      $('#deleteProgress').progressbar('value', progress);
                    }
                  });
                }
              }
            });
          }, 250);
        }
      }
    }
  }

  this.bulkActionComplete = function() {
    if(ocRecordings.Configuration.state === 'bulkedit') {
      $('#progressIndicator').hide();
    }
    ocRecordings.cancelBulkAction();
  }

  this.registerBulkEditComponents = function() {
    ocRecordings.dublinCore.components.title = new ocAdmin.Component(['title'], {
      label: 'titleLabel',
      key: 'title'
    });
    ocRecordings.dublinCore.components.creator = new ocAdmin.Component(['creator'], {
      label: 'creatorLabel',
      key: 'creator'
    });
    ocRecordings.dublinCore.components.contributor = new ocAdmin.Component(['contributor'], {
      label: 'contributorLabel',
      key: 'contributor'
    });
    ocRecordings.dublinCore.components.seriesId = new ocAdmin.Component(['series', 'seriesSelect'],
    {
      label: 'seriesLabel',
      errorField: 'missingSeries',
      key: 'isPartOf'
    },

    {
      getValue: function(){
        if(this.fields.series){
          this.value = this.fields.series.val();
        }
        return this.value;
      },
      setValue: function(value){
        this.fields.series.val(value.id);
        this.fields.seriesSelect.val(value.label)
      },
      asString: function(){
        if(this.fields.seriesSelect){
          return this.fields.seriesSelect.val();
        }
        return this.getValue() + '';
      },
      validate: function() {
        var error = [];
        if(this.fields.seriesSelect.val() !== '' && this.fields.series.val() === '') { //have text and no id
          if(!this.createSeriesFromSearchText()) {
            error.push(this.errors.seriesError); //failed to create series for some reason.
          }
        }
        return error;
      },
      createSeriesFromSearchText: function(){
        var series, seriesComponent, seriesId;
        var creationSucceeded = false;
        if(this.fields.seriesSelect !== ''){
          series = '<dublincore xmlns="http://www.opencastproject.org/xsd/1.0/dublincore/" xmlns:dcterms="http://purl.org/dc/terms/" xmlns:dc="http://purl.org/dc/elements/1.1/" xmlns:oc="http://www.opencastproject.org/matterhorn/"><dcterms:title xmlns="">' + this.fields.seriesSelect.val() + '</dcterms:title></dublincore>'
          seriesComponent = this;
          $.ajax({
            async: false,
            type: 'POST',
            url: SERIES_URL + '/',
            data: { 
              series: series,
              acl: '<?xml version="1.0" encoding="UTF-8" standalone="yes"?><acl xmlns="org.opencastproject.security"><ace><role>anonymous</role><action>read</action><allow>true</allow></ace></acl>'
            },
            dataType: 'xml',
            success: function(data){
              window.debug = data;
              creationSucceeded = true;
              seriesComponent.fields.series.val($('dcterms|identifier',data).text());
            },
            error: function(jqXHR, exception) {
          	  if (jqXHR.status === 400) {
          		  ocUpload.Listener.ingestError('Could not create Series ' + name + ": " + jqXHR.responseText);
          	  } else { 
          		  ocUpload.Listener.ingestError('Could not create Series ' + name);
          	  }
            }
          });
        }
        return creationSucceeded;
      }
    });
    ocRecordings.dublinCore.components.subject = new ocAdmin.Component(['subject'], {
      label: 'subjectLabel',
      key: 'subject'
    });
    ocRecordings.dublinCore.components.language = new ocAdmin.Component(['language'], {
      label: 'languageLabel',
      key: 'language'
    });
    ocRecordings.dublinCore.components.description = new ocAdmin.Component(['description'], {
      label: 'descriptionLabel',
      key: 'description'
    });
  }
  
  this.closeDeleteDialog = function() {
    $('#deleteModal').dialog('close');
    refresh();
  }
  
  this.makeActions = function(recording, actions) {
    var id = recording.id;
    var links = [];
    $.each(actions, function(index, action) {
      if (action == 'view') {
        links.push('<a href="index.html#/viewinfo?id=' + id + '">View Info</a>');

      } else if (action == 'edit') {
        links.push('<a href="index.html#/scheduler?eventId=' + id + '&edit=true">Edit</a>');
      } else if (action == 'play') {
        var workflow = ocRecordings.getWorkflow(id);
        if (workflow) {
          var mpId = workflow.mediapackage.id;
          if(ENGAGE_URL == '')
          {
            var data = $.ajax(
            {
              url: '/info/components.json',
              dataType: 'json',
              async: false
            }).responseText;
            data = $.parseJSON(data);
            ENGAGE_URL = data.engage;
          }
          links.push('<a target="_blank" href="' + ENGAGE_URL + '/engage/ui/watch.html?id=' + mpId + '" title="Go to Matterhorn Media Module Watch page to view this recording">Play</a>');
        }

      } else if (action == 'delete') {
        links.push('<a href="javascript:ocRecordings.removeRecording(\'' + id + '\',\'' + recording.title + '\')">Delete</a>');
        
      } else if (action == 'unpublish') {
        links.push('<a href="javascript:ocRecordings.unpublishRecording(\'' + id + '\')">Unpublish</a>');
      
      } else if (action == 'ignore') {
        links.push('<a title="Remove this Recording from UI only" href="javascript:ocRecordings.stopWorkflow(\'' + id + '\')">Ignore</a>');

      } else if (action == 'stop') {
        links.push('<a href="javascript:ocRecordings.stopWorkflow(\'' + id + '\')">Ignore</a>');
      }
    });
    return links.join(' | \n');
  }

  return this;
})();
<|MERGE_RESOLUTION|>--- conflicted
+++ resolved
@@ -8,16 +8,8 @@
   var SEARCH_URL = '../search';
   var ENGAGE_URL = '';
 
-<<<<<<< HEAD
   var UPCOMMING_EVENTS_GRACE_PERIOD = 30 * 1000;
   var END_OF_CAPTURE_GRACE_PERIOD = 3600 * 1000;
-=======
-  var STATISTICS_DELAY = 9000;     // time interval for statistics update
-
-  var UPCOMMING_EVENTS_GRACE_PERIOD = 30 * 1000;
-  var END_OF_CAPTURE_GRACE_PERIOD = 3600 * 1000;  
-  
->>>>>>> c3e0f190
 
   var SORT_FIELDS = {
     'Title' : 'TITLE',
