--- conflicted
+++ resolved
@@ -226,21 +226,11 @@
       <version>5.2_3</version>
     </dependency>
     <dependency>
-<<<<<<< HEAD
-      <groupId>org.apache.xalan</groupId>
-      <artifactId>com.springsource.org.apache.xalan</artifactId>
-      <version>2.7.1</version>
-    </dependency>
-    <dependency>
-      <groupId>org.apache.xalan</groupId>
-      <artifactId>com.springsource.org.apache.xml.serializer</artifactId>
-      <version>2.7.1</version>
-=======
       <groupId>org.apache.servicemix.bundles</groupId>
       <artifactId>org.apache.servicemix.bundles.xalan</artifactId>
       <version>2.7.1_4</version>
->>>>>>> fa2f85ea
-    </dependency>
+    </dependency>
+
     <dependency>
       <groupId>org.aopalliance</groupId>
       <artifactId>com.springsource.org.aopalliance</artifactId>
