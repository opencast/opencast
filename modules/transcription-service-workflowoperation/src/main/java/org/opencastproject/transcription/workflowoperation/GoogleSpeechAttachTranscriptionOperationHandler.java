/**
 * Licensed to The Apereo Foundation under one or more contributor license
 * agreements. See the NOTICE file distributed with this work for additional
 * information regarding copyright ownership.
 *
 *
 * The Apereo Foundation licenses this file to you under the Educational
 * Community License, Version 2.0 (the "License"); you may not use this file
 * except in compliance with the License. You may obtain a copy of the License
 * at:
 *
 *   http://opensource.org/licenses/ecl2.txt
 *
 * Unless required by applicable law or agreed to in writing, software
 * distributed under the License is distributed on an "AS IS" BASIS, WITHOUT
 * WARRANTIES OR CONDITIONS OF ANY KIND, either express or implied.  See the
 * License for the specific language governing permissions and limitations under
 * the License.
 *
 */
package org.opencastproject.transcription.workflowoperation;

import org.opencastproject.caption.api.CaptionService;
import org.opencastproject.job.api.Job;
import org.opencastproject.job.api.JobContext;
import org.opencastproject.mediapackage.Attachment;
import org.opencastproject.mediapackage.MediaPackage;
import org.opencastproject.mediapackage.MediaPackageElement;
import org.opencastproject.mediapackage.MediaPackageElementFlavor;
import org.opencastproject.mediapackage.MediaPackageElementParser;
import org.opencastproject.mediapackage.Track;
import org.opencastproject.serviceregistry.api.ServiceRegistry;
import org.opencastproject.transcription.api.TranscriptionService;
import org.opencastproject.workflow.api.AbstractWorkflowOperationHandler;
import org.opencastproject.workflow.api.ConfiguredTagsAndFlavors;
import org.opencastproject.workflow.api.WorkflowInstance;
import org.opencastproject.workflow.api.WorkflowOperationException;
import org.opencastproject.workflow.api.WorkflowOperationHandler;
import org.opencastproject.workflow.api.WorkflowOperationInstance;
import org.opencastproject.workflow.api.WorkflowOperationResult;
import org.opencastproject.workflow.api.WorkflowOperationResult.Action;
import org.opencastproject.workspace.api.Workspace;

import org.apache.commons.lang3.StringUtils;
import org.osgi.service.component.ComponentContext;
import org.osgi.service.component.annotations.Component;
import org.osgi.service.component.annotations.Reference;
import org.slf4j.Logger;
import org.slf4j.LoggerFactory;

import java.util.List;

@Component(
    immediate = true,
    service = WorkflowOperationHandler.class,
    property = {
        "service.description=Attach Google Speech Transcription Workflow Operation Handler",
        "workflow.operation=google-speech-attach-transcription"
    }
)
public class GoogleSpeechAttachTranscriptionOperationHandler extends AbstractWorkflowOperationHandler {

  /**
   * The logging facility
   */
  private static final Logger logger = LoggerFactory.getLogger(GoogleSpeechAttachTranscriptionOperationHandler.class);

  /**
   * Workflow configuration option keys
   */
  static final String TRANSCRIPTION_JOB_ID = "transcription-job-id";
  static final String TARGET_CAPTION_FORMAT = "target-caption-format";
  static final String TRANSCRIPTION_LINE_SIZE = "line-size";
  static final String DEFAULT_LINE_SIZE = "100";
  static final String TARGET_TYPE = "target-element-type";

  /**
   * The transcription service
   */
  private TranscriptionService service = null;
  private Workspace workspace;
  private CaptionService captionService;

<<<<<<< HEAD
  /**
   * The configuration options for this handler
   */
  private static final SortedMap<String, String> CONFIG_OPTIONS;

  static {
    CONFIG_OPTIONS = new TreeMap<String, String>();
    CONFIG_OPTIONS.put(TRANSCRIPTION_JOB_ID, "The job id that identifies the file to be attached");
    CONFIG_OPTIONS.put(TARGET_FLAVOR, "The target \"flavor\" of the transcription file");
    CONFIG_OPTIONS.put(TARGET_TAGS, "The target \"tag\" of the transcription file");
    CONFIG_OPTIONS.put(TARGET_CAPTION_FORMAT, "The target caption format of the transcription file (vtt, dfxp, etc)");
    CONFIG_OPTIONS.put(TRANSCRIPTION_LINE_SIZE, "Line size of transcription text to display on video");
    CONFIG_OPTIONS.put(TARGET_TYPE, "The target caption MediaPackageElement.Type. Can be track or attachment.");
  }

=======
>>>>>>> e3bb0026
  @Override
  protected void activate(ComponentContext cc) {
    super.activate(cc);
  }

  /**
   * {@inheritDoc}
   *
   * @see
   * org.opencastproject.workflow.api.WorkflowOperationHandler#start(org.opencastproject.workflow.api.WorkflowInstance,
   * JobContext)
   */
  @Override
  public WorkflowOperationResult start(final WorkflowInstance workflowInstance, JobContext context)
          throws WorkflowOperationException {
    MediaPackage mediaPackage = workflowInstance.getMediaPackage();
    WorkflowOperationInstance operation = workflowInstance.getCurrentOperation();

    logger.debug("Attach transcription for mediapackage {} started", mediaPackage);

    // Get job id.
    String jobId = StringUtils.trimToNull(operation.getConfiguration(TRANSCRIPTION_JOB_ID));
    if (StringUtils.isBlank(jobId)) {
      throw new WorkflowOperationException(TRANSCRIPTION_JOB_ID + " missing");
    }

    // Check which tags/flavors have been configured
    ConfiguredTagsAndFlavors tagsAndFlavors = getTagsAndFlavors(
        workflowInstance, Configuration.none, Configuration.none, Configuration.many, Configuration.one);
    List<String> targetTagOption = tagsAndFlavors.getTargetTags();
    // Target flavor is mandatory
    MediaPackageElementFlavor targetFlavor = tagsAndFlavors.getSingleTargetFlavor();

    String captionFormatOption = StringUtils.trimToNull(operation.getConfiguration(TARGET_CAPTION_FORMAT));

    String typeUnparsed = StringUtils.trimToEmpty(operation.getConfiguration(TARGET_TYPE));
    MediaPackageElement.Type type = null;
    if (!typeUnparsed.isEmpty()) {
      // Case insensitive matching between user input (workflow config key) and enum value
      for (MediaPackageElement.Type t : MediaPackageElement.Type.values()) {
        if (t.name().equalsIgnoreCase(typeUnparsed)) {
          type = t;
        }
      }
      if (type == null || (type != Track.TYPE && type != Attachment.TYPE)) {
        throw new IllegalArgumentException(String.format("The given type '%s' for mediapackage %s was illegal. Please"
                + "check the operations' configuration keys.", type, mediaPackage.getIdentifier()));
      }
    } else {
      type = Track.TYPE;
    }

    // Get line size if set
    String lineSize = StringUtils.trimToNull(operation.getConfiguration(TRANSCRIPTION_LINE_SIZE));
    if (StringUtils.isBlank(lineSize)) {
      lineSize = DEFAULT_LINE_SIZE; // Use default line size
    }

    try {
      // Get transcription file from the service
      MediaPackageElement original = service.getGeneratedTranscription(mediaPackage.getIdentifier().toString(), jobId,
              type);
      MediaPackageElement transcription = original;

      // If caption format passed, convert to desired format
      if (StringUtils.isNotBlank(captionFormatOption)) {
        Job job = captionService.convert(transcription, "google-speech", captionFormatOption, lineSize);
        if (!waitForStatus(job).isSuccess()) {
          throw new WorkflowOperationException("Transcription format conversion job did not complete successfully");
        }
        transcription = MediaPackageElementParser.getFromXml(job.getPayload());
      }

      // Set the target flavor
      transcription.setFlavor(targetFlavor);

      // Add tags
      for (String tag : targetTagOption) {
        transcription.addTag(tag);
      }

      // Add to media package
      mediaPackage.add(transcription);

      String uri = transcription.getURI().toString();
      String ext = uri.substring(uri.lastIndexOf("."));
      transcription.setURI(workspace.moveTo(transcription.getURI(), mediaPackage.getIdentifier().toString(),
              transcription.getIdentifier(), "captions." + ext));
    } catch (Exception e) {
      throw new WorkflowOperationException(e);
    }

    return createResult(mediaPackage, Action.CONTINUE);
  }

  @Reference(target = "(provider=google.speech)")
  public void setTranscriptionService(TranscriptionService service) {
    this.service = service;
  }

  @Reference
  public void setWorkspace(Workspace service) {
    this.workspace = service;
  }

  @Reference
  public void setCaptionService(CaptionService service) {
    this.captionService = service;
  }

  @Reference
  @Override
  public void setServiceRegistry(ServiceRegistry serviceRegistry) {
    super.setServiceRegistry(serviceRegistry);
  }

}<|MERGE_RESOLUTION|>--- conflicted
+++ resolved
@@ -81,24 +81,6 @@
   private Workspace workspace;
   private CaptionService captionService;
 
-<<<<<<< HEAD
-  /**
-   * The configuration options for this handler
-   */
-  private static final SortedMap<String, String> CONFIG_OPTIONS;
-
-  static {
-    CONFIG_OPTIONS = new TreeMap<String, String>();
-    CONFIG_OPTIONS.put(TRANSCRIPTION_JOB_ID, "The job id that identifies the file to be attached");
-    CONFIG_OPTIONS.put(TARGET_FLAVOR, "The target \"flavor\" of the transcription file");
-    CONFIG_OPTIONS.put(TARGET_TAGS, "The target \"tag\" of the transcription file");
-    CONFIG_OPTIONS.put(TARGET_CAPTION_FORMAT, "The target caption format of the transcription file (vtt, dfxp, etc)");
-    CONFIG_OPTIONS.put(TRANSCRIPTION_LINE_SIZE, "Line size of transcription text to display on video");
-    CONFIG_OPTIONS.put(TARGET_TYPE, "The target caption MediaPackageElement.Type. Can be track or attachment.");
-  }
-
-=======
->>>>>>> e3bb0026
   @Override
   protected void activate(ComponentContext cc) {
     super.activate(cc);
