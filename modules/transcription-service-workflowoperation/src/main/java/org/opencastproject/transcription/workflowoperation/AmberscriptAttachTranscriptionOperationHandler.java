/**
 * Licensed to The Apereo Foundation under one or more contributor license
 * agreements. See the NOTICE file distributed with this work for additional
 * information regarding copyright ownership.
 *
 *
 * The Apereo Foundation licenses this file to you under the Educational
 * Community License, Version 2.0 (the "License"); you may not use this file
 * except in compliance with the License. You may obtain a copy of the License
 * at:
 *
 *   http://opensource.org/licenses/ecl2.txt
 *
 * Unless required by applicable law or agreed to in writing, software
 * distributed under the License is distributed on an "AS IS" BASIS, WITHOUT
 * WARRANTIES OR CONDITIONS OF ANY KIND, either express or implied.  See the
 * License for the specific language governing permissions and limitations under
 * the License.
 *
 */
package org.opencastproject.transcription.workflowoperation;

import org.opencastproject.caption.api.CaptionService;
import org.opencastproject.job.api.Job;
import org.opencastproject.job.api.JobContext;
import org.opencastproject.mediapackage.Attachment;
import org.opencastproject.mediapackage.MediaPackage;
import org.opencastproject.mediapackage.MediaPackageElement;
import org.opencastproject.mediapackage.MediaPackageElementFlavor;
import org.opencastproject.mediapackage.MediaPackageElementParser;
import org.opencastproject.mediapackage.Track;
import org.opencastproject.serviceregistry.api.ServiceRegistry;
import org.opencastproject.transcription.api.TranscriptionService;
import org.opencastproject.workflow.api.AbstractWorkflowOperationHandler;
import org.opencastproject.workflow.api.ConfiguredTagsAndFlavors;
import org.opencastproject.workflow.api.WorkflowInstance;
import org.opencastproject.workflow.api.WorkflowOperationException;
import org.opencastproject.workflow.api.WorkflowOperationHandler;
import org.opencastproject.workflow.api.WorkflowOperationInstance;
import org.opencastproject.workflow.api.WorkflowOperationResult;
import org.opencastproject.workflow.api.WorkflowOperationResult.Action;
import org.opencastproject.workspace.api.Workspace;

import org.apache.commons.lang3.StringUtils;
import org.osgi.service.component.ComponentContext;
import org.osgi.service.component.annotations.Activate;
import org.osgi.service.component.annotations.Component;
import org.osgi.service.component.annotations.Reference;
import org.slf4j.Logger;
import org.slf4j.LoggerFactory;

import java.util.List;

@Component(
    immediate = true,
    service = WorkflowOperationHandler.class,
    property = {
        "service.description=Attach Transcription Workflow Operation Handler (Amberscript)",
        "workflow.operation=amberscript-attach-transcription"
    }
)
public class AmberscriptAttachTranscriptionOperationHandler extends AbstractWorkflowOperationHandler {

  private static final Logger logger = LoggerFactory.getLogger(AmberscriptAttachTranscriptionOperationHandler.class);

  /** Workflow configuration option keys */
  static final String TRANSCRIPTION_JOB_ID = "transcription-job-id";
  static final String TARGET_CAPTION_FORMAT = "target-caption-format";
  static final String TARGET_TYPE = "target-element-type";

  private TranscriptionService service = null;
  private CaptionService captionService;

  private Workspace workspace;

<<<<<<< HEAD
  /** The configuration options for this handler */
  private static final SortedMap<String, String> CONFIG_OPTIONS;

  static {
    CONFIG_OPTIONS = new TreeMap<String, String>();
    CONFIG_OPTIONS.put(TRANSCRIPTION_JOB_ID, "The job id that identifies the file to be attached");
    CONFIG_OPTIONS.put(TARGET_FLAVOR, "The target \"flavor\" of the transcription file");
    CONFIG_OPTIONS.put(TARGET_TAGS, "The target \"tags\" of the transcription file");
    CONFIG_OPTIONS.put(TARGET_CAPTION_FORMAT, "The target caption format of the transcription file (vtt, etc)");
    CONFIG_OPTIONS.put(TARGET_TYPE, "The target caption MediaPackageElement.Type. Can be track or attachment.");
  }

=======
>>>>>>> e3bb0026
  @Override
  @Activate
  protected void activate(ComponentContext cc) {
    super.activate(cc);
  }

  @Override
  public WorkflowOperationResult start(final WorkflowInstance workflowInstance, JobContext context)
          throws WorkflowOperationException {
    MediaPackage mediaPackage = workflowInstance.getMediaPackage();
    WorkflowOperationInstance operation = workflowInstance.getCurrentOperation();

    logger.debug("Attach transcription for mediapackage '{}' started.", mediaPackage);

    String jobId = StringUtils.trimToNull(operation.getConfiguration(TRANSCRIPTION_JOB_ID));
    if (jobId == null) {
      throw new WorkflowOperationException(TRANSCRIPTION_JOB_ID + " missing.");
    }

    ConfiguredTagsAndFlavors tagsAndFlavors = getTagsAndFlavors(
        workflowInstance, Configuration.none, Configuration.none, Configuration.many, Configuration.one);
    MediaPackageElementFlavor targetFlavor = tagsAndFlavors.getSingleTargetFlavor();
    List<String> targetTagOption = tagsAndFlavors.getTargetTags();
    String captionFormatOption = StringUtils.trimToNull(operation.getConfiguration(TARGET_CAPTION_FORMAT));
    String typeUnparsed = StringUtils.trimToEmpty(operation.getConfiguration(TARGET_TYPE));
    MediaPackageElement.Type type = null;
    if (!typeUnparsed.isEmpty()) {
      // Case insensitive matching between user input (workflow config key) and enum value
      for (MediaPackageElement.Type t : MediaPackageElement.Type.values()) {
        if (t.name().equalsIgnoreCase(typeUnparsed)) {
          type = t;
        }
      }
      if (type == null || (type != Track.TYPE && type != Attachment.TYPE)) {
        throw new IllegalArgumentException(String.format("The given type '%s' for mediapackage %s was illegal. Please"
                + "check the operations' configuration keys.", type, mediaPackage.getIdentifier()));
      }
    } else {
      type = Track.TYPE;
    }

    // If the target format is not specified, convert to vtt (default output format is srt)
    String format = (captionFormatOption != null) ? captionFormatOption : "vtt";

    try {
      MediaPackageElement transcription
          = service.getGeneratedTranscription(mediaPackage.getIdentifier().toString(), jobId, type);

      Job job = captionService.convert(transcription, "subrip", format, service.getLanguage());
      if (!waitForStatus(job).isSuccess()) {
        throw new WorkflowOperationException("Transcription format conversion job did not complete successfully.");
      }
      MediaPackageElement convertedTranscription = MediaPackageElementParser.getFromXml(job.getPayload());
      workspace.delete(transcription.getURI());

      convertedTranscription.setFlavor(targetFlavor);
      for (String tag : targetTagOption) {
        convertedTranscription.addTag(tag);
      }
      mediaPackage.add(convertedTranscription);
      logger.info("Added transcription to the mediapackage {}: {}",
          mediaPackage.getIdentifier(), convertedTranscription.getURI());

    } catch (Exception e) {
      throw new WorkflowOperationException(e);
    }

    return createResult(mediaPackage, Action.CONTINUE);
  }

  @Reference(target = "(provider=amberscript)")
  public void setTranscriptionService(TranscriptionService service) {
    this.service = service;
  }

  @Reference
  public void setWorkspace(Workspace service) {
    this.workspace = service;
  }

  @Reference
  public void setCaptionService(CaptionService service) {
    this.captionService = service;
  }

  @Reference
  @Override
  public void setServiceRegistry(ServiceRegistry serviceRegistry) {
    super.setServiceRegistry(serviceRegistry);
  }

}<|MERGE_RESOLUTION|>--- conflicted
+++ resolved
@@ -73,21 +73,6 @@
 
   private Workspace workspace;
 
-<<<<<<< HEAD
-  /** The configuration options for this handler */
-  private static final SortedMap<String, String> CONFIG_OPTIONS;
-
-  static {
-    CONFIG_OPTIONS = new TreeMap<String, String>();
-    CONFIG_OPTIONS.put(TRANSCRIPTION_JOB_ID, "The job id that identifies the file to be attached");
-    CONFIG_OPTIONS.put(TARGET_FLAVOR, "The target \"flavor\" of the transcription file");
-    CONFIG_OPTIONS.put(TARGET_TAGS, "The target \"tags\" of the transcription file");
-    CONFIG_OPTIONS.put(TARGET_CAPTION_FORMAT, "The target caption format of the transcription file (vtt, etc)");
-    CONFIG_OPTIONS.put(TARGET_TYPE, "The target caption MediaPackageElement.Type. Can be track or attachment.");
-  }
-
-=======
->>>>>>> e3bb0026
   @Override
   @Activate
   protected void activate(ComponentContext cc) {
