<?xml version="1.0"?>
<project xmlns="http://maven.apache.org/POM/4.0.0" xmlns:xsi="http://www.w3.org/2001/XMLSchema-instance" xsi:schemaLocation="http://maven.apache.org/POM/4.0.0 https://maven.apache.org/xsd/maven-4.0.0.xsd">
  <modelVersion>4.0.0</modelVersion>
  <artifactId>opencast-transcription-service-workflowoperation</artifactId>
  <name>Opencast :: transcription-service-workflowoperation</name>
  <packaging>bundle</packaging>
  <parent>
    <groupId>org.opencastproject</groupId>
    <artifactId>base</artifactId>
    <version>11-SNAPSHOT</version>
    <relativePath>../../pom.xml</relativePath>
  </parent>
  <properties>
    <opencast.basedir>${project.basedir}/../..</opencast.basedir>
    <checkstyle.skip>false</checkstyle.skip>
  </properties>
  <dependencies>
    <dependency>
      <groupId>org.opencastproject</groupId>
      <artifactId>opencast-workflow-service-api</artifactId>
      <version>${project.version}</version>
    </dependency>
    <dependency>
      <groupId>org.opencastproject</groupId>
      <artifactId>opencast-common</artifactId>
      <version>${project.version}</version>
    </dependency>
    <dependency>
      <groupId>org.opencastproject</groupId>
      <artifactId>opencast-workspace-api</artifactId>
      <version>${project.version}</version>
    </dependency>
    <dependency>
      <groupId>org.opencastproject</groupId>
      <artifactId>opencast-caption-api</artifactId>
      <version>${project.version}</version>
    </dependency>
    <dependency>
      <groupId>org.opencastproject</groupId>
      <artifactId>opencast-transcription-service-api</artifactId>
      <version>${project.version}</version>
    </dependency>
    <dependency>
      <groupId>org.opencastproject</groupId>
      <artifactId>opencast-transcription-service-amberscript</artifactId>
      <version>${project.version}</version>
    </dependency>
    <dependency>
      <groupId>org.apache.commons</groupId>
      <artifactId>commons-lang3</artifactId>
    </dependency>
    <dependency>
      <groupId>org.osgi</groupId>
      <artifactId>org.osgi.compendium</artifactId>
    </dependency>
    <dependency>
      <groupId>org.slf4j</groupId>
      <artifactId>slf4j-api</artifactId>
    </dependency>
    <dependency>
      <groupId>org.glassfish.jaxb</groupId>
      <artifactId>jaxb-runtime</artifactId>
    </dependency>
    <dependency>
      <groupId>org.slf4j</groupId>
      <artifactId>slf4j-log4j12</artifactId>
      <scope>test</scope>
    </dependency>
    <dependency>
      <groupId>commons-io</groupId>
      <artifactId>commons-io</artifactId>
    </dependency>
    <dependency>
      <groupId>junit</groupId>
      <artifactId>junit</artifactId>
      <scope>test</scope>
    </dependency>
    <dependency>
      <groupId>org.easymock</groupId>
      <artifactId>easymock</artifactId>
      <scope>test</scope>
    </dependency>
<<<<<<< HEAD
    <dependency>
      <groupId>org.opencastproject</groupId>
      <artifactId>opencast-transcription-service-amberscript</artifactId>
      <version>11-SNAPSHOT</version>
      <scope>compile</scope>
    </dependency>
=======
>>>>>>> 2586362a
  </dependencies>
  <build>
    <plugins>
      <plugin>
        <groupId>org.apache.maven.plugins</groupId>
        <artifactId>maven-dependency-plugin</artifactId>
        <configuration>
          <ignoredUnusedDeclaredDependencies>
            <!-- provide a logger for tests -->
            <ignoredUnusedDeclaredDependency>org.slf4j:slf4j-log4j12</ignoredUnusedDeclaredDependency>
            <ignoredUnusedDeclaredDependency>org.glassfish.jaxb:jaxb-runtime</ignoredUnusedDeclaredDependency>
          </ignoredUnusedDeclaredDependencies>
        </configuration>
      </plugin>
      <plugin>
        <groupId>org.apache.felix</groupId>
        <artifactId>maven-bundle-plugin</artifactId>
        <extensions>true</extensions>
        <configuration>
          <instructions>
            <Bundle-SymbolicName>${project.artifactId}</Bundle-SymbolicName>
            <Build-Number>${buildNumber}</Build-Number>
            <Service-Component>
              OSGI-INF/google-speech-attach-transcription.xml,
              OSGI-INF/google-speech-start-transcription.xml,
              OSGI-INF/amberscript-attach-transcription.xml,
              OSGI-INF/amberscript-start-transcription.xml,
              OSGI-INF/start-watson-transcription.xml,
              OSGI-INF/attach-watson-transcription.xml
            </Service-Component>
          </instructions>
        </configuration>
      </plugin>
    </plugins>
  </build>
</project><|MERGE_RESOLUTION|>--- conflicted
+++ resolved
@@ -80,15 +80,6 @@
       <artifactId>easymock</artifactId>
       <scope>test</scope>
     </dependency>
-<<<<<<< HEAD
-    <dependency>
-      <groupId>org.opencastproject</groupId>
-      <artifactId>opencast-transcription-service-amberscript</artifactId>
-      <version>11-SNAPSHOT</version>
-      <scope>compile</scope>
-    </dependency>
-=======
->>>>>>> 2586362a
   </dependencies>
   <build>
     <plugins>
