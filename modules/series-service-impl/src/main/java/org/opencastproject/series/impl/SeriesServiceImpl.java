/**
 * Licensed to The Apereo Foundation under one or more contributor license
 * agreements. See the NOTICE file distributed with this work for additional
 * information regarding copyright ownership.
 *
 *
 * The Apereo Foundation licenses this file to you under the Educational
 * Community License, Version 2.0 (the "License"); you may not use this file
 * except in compliance with the License. You may obtain a copy of the License
 * at:
 *
 *   http://opensource.org/licenses/ecl2.txt
 *
 * Unless required by applicable law or agreed to in writing, software
 * distributed under the License is distributed on an "AS IS" BASIS, WITHOUT
 * WARRANTIES OR CONDITIONS OF ANY KIND, either express or implied.  See the
 * License for the specific language governing permissions and limitations under
 * the License.
 *
 */

package org.opencastproject.series.impl;

import static org.opencastproject.util.EqualsUtil.bothNotNull;
import static org.opencastproject.util.EqualsUtil.eqListSorted;
import static org.opencastproject.util.EqualsUtil.eqListUnsorted;
import static org.opencastproject.util.RequireUtil.notNull;
import static org.opencastproject.util.data.Option.some;

import org.opencastproject.authorization.xacml.manager.api.AclServiceFactory;
import org.opencastproject.authorization.xacml.manager.api.ManagedAcl;
import org.opencastproject.authorization.xacml.manager.util.AccessInformationUtil;
import org.opencastproject.elasticsearch.api.SearchIndexException;
import org.opencastproject.elasticsearch.index.ElasticsearchIndex;
import org.opencastproject.elasticsearch.index.objects.series.Series;
import org.opencastproject.elasticsearch.index.rebuild.AbstractIndexProducer;
import org.opencastproject.elasticsearch.index.rebuild.IndexProducer;
import org.opencastproject.elasticsearch.index.rebuild.IndexRebuildException;
import org.opencastproject.elasticsearch.index.rebuild.IndexRebuildService;
import org.opencastproject.mediapackage.EName;
import org.opencastproject.message.broker.api.MessageSender;
import org.opencastproject.message.broker.api.series.SeriesItem;
import org.opencastproject.metadata.dublincore.DublinCore;
import org.opencastproject.metadata.dublincore.DublinCoreCatalog;
import org.opencastproject.metadata.dublincore.DublinCoreValue;
import org.opencastproject.metadata.dublincore.DublinCoreXmlFormat;
import org.opencastproject.metadata.dublincore.EncodingSchemeUtils;
import org.opencastproject.metadata.dublincore.Precision;
import org.opencastproject.security.api.AccessControlList;
import org.opencastproject.security.api.AccessControlParser;
import org.opencastproject.security.api.Organization;
import org.opencastproject.security.api.OrganizationDirectoryService;
import org.opencastproject.security.api.SecurityService;
import org.opencastproject.security.api.UnauthorizedException;
import org.opencastproject.security.api.User;
import org.opencastproject.security.util.SecurityUtil;
import org.opencastproject.series.api.SeriesException;
import org.opencastproject.series.api.SeriesService;
import org.opencastproject.series.impl.persistence.SeriesEntity;
import org.opencastproject.util.NotFoundException;
import org.opencastproject.util.data.Option;

import com.entwinemedia.fn.data.Opt;

import org.apache.commons.lang3.StringUtils;
import org.osgi.service.component.ComponentContext;
import org.osgi.service.component.annotations.Activate;
import org.osgi.service.component.annotations.Component;
import org.osgi.service.component.annotations.Reference;
import org.slf4j.Logger;
import org.slf4j.LoggerFactory;
import org.xml.sax.SAXException;

import java.io.IOException;
import java.nio.charset.StandardCharsets;
import java.util.ArrayList;
import java.util.Arrays;
import java.util.Date;
import java.util.List;
import java.util.Map;
import java.util.Optional;
import java.util.UUID;
import java.util.function.Function;

import javax.xml.parsers.ParserConfigurationException;

/**
 * Implements {@link SeriesService}. Uses {@link SeriesServiceDatabase} for permanent storage and
 * {@link AbstractSearchIndex} for searching.
 */
@Component(
    property = {
        "service.description=Series Service"
    },
    immediate = true,
    service = { SeriesService.class, IndexProducer.class }
)
public class SeriesServiceImpl extends AbstractIndexProducer implements SeriesService {

  /** Logging utility */
  private static final Logger logger = LoggerFactory.getLogger(SeriesServiceImpl.class);

  private static final String THEME_PROPERTY_NAME = "theme";

  /** Persistent storage */
  protected SeriesServiceDatabase persistence;

  /** The security service */
  protected SecurityService securityService;

  /** The organization directory */
  protected OrganizationDirectoryService orgDirectory;

  /** The message broker service sender */
  protected MessageSender messageSender;

  /** The system user name */
  private String systemUserName;

  /** The API index */
  private ElasticsearchIndex elasticsearchIndex;

  private AclServiceFactory aclServiceFactory;

  /** OSGi callback for setting persistance. */
  @Reference(name = "series-persistence")
  public void setPersistence(SeriesServiceDatabase persistence) {
    this.persistence = persistence;
  }

  /** OSGi callback for setting the security service. */
  @Reference(name = "security-service")
  public void setSecurityService(SecurityService securityService) {
    this.securityService = securityService;
  }

  /** OSGi callback for setting the organization directory service. */
  @Reference(name = "orgDirectory")
  public void setOrgDirectory(OrganizationDirectoryService orgDirectory) {
    this.orgDirectory = orgDirectory;
  }

  /** OSGi callback for setting the message sender. */
  @Reference(name = "message-broker-sender")
  public void setMessageSender(MessageSender messageSender) {
    this.messageSender = messageSender;
  }

  /** OSGi callbacks for setting the API index. */
  @Reference(name = "elasticsearch-index")
  public void setElasticsearchIndex(ElasticsearchIndex index) {
    this.elasticsearchIndex = index;
  }

  @Reference
  public void setAclServiceFactory(AclServiceFactory aclServiceFactory) {
    this.aclServiceFactory = aclServiceFactory;
  }

  /**
   * Activates Series Service. Checks whether we are using synchronous or asynchronous indexing. If
   * asynchronous is used, Executor service is set. If index is empty, persistent storage is queried
   * if it contains any series. If that is the case, series are retrieved and indexed.
   */
  @Activate
  public void activate(ComponentContext cc) throws Exception {
    logger.info("Activating Series Service");
    systemUserName = cc.getBundleContext().getProperty(SecurityUtil.PROPERTY_KEY_SYS_USER);
  }

  @Override
  public DublinCoreCatalog updateSeries(DublinCoreCatalog dc) throws SeriesException, UnauthorizedException {
    try {
      for (DublinCoreCatalog dublinCore : isNew(notNull(dc, "dc"))) {
        final String id = dublinCore.getFirst(DublinCore.PROPERTY_IDENTIFIER);

        if (!dublinCore.hasValue(DublinCore.PROPERTY_CREATED)) {
          DublinCoreValue date = EncodingSchemeUtils.encodeDate(new Date(), Precision.Minute);
          dublinCore.set(DublinCore.PROPERTY_CREATED, date);
          logger.debug("Setting series creation date to '{}'", date.getValue());
        }

        if (dublinCore.hasValue(DublinCore.PROPERTY_TITLE)) {
          if (dublinCore.getFirst(DublinCore.PROPERTY_TITLE).length() > 255) {
            dublinCore.set(DublinCore.PROPERTY_TITLE, dublinCore.getFirst(DublinCore.PROPERTY_TITLE).substring(0, 255));
            logger.warn("Title was longer than 255 characters. Cutting excess off.");
          }
        }

        logger.debug("Updating series {}", id);
        // ??? Is this even necessary? This function is about updating DC after all???
        try {
          final AccessControlList acl = persistence.getAccessControlList(id);
          if (acl != null) {
            updateSeriesAclInIndex(id, adminUiIndex, acl);
            updateSeriesAclInIndex(id, externalApiIndex, acl);
          }
        } catch (NotFoundException ignore) {
          // Ignore not found since this is the first indexing
        }
<<<<<<< HEAD

        // update ES indices
        updateSeriesMetadataInIndex(id, adminUiIndex, dublinCore);

        updateSeriesMetadataInIndex(id, externalApiIndex, dublinCore);

        // Make sure store to persistence comes after index, return value can be null
        DublinCoreCatalog updated = persistence.storeSeries(dublinCore);

=======
        // Make sure store to persistence comes after index, return value can be null
        DublinCoreCatalog updated = persistence.storeSeries(dublinCore);
        // update API index
        updateSeriesMetadataInIndex(id, elasticsearchIndex, dublinCore);
>>>>>>> 71bec973
        // still sent for other asynchronous updates
        messageSender.sendObjectMessage(SeriesItem.SERIES_QUEUE, MessageSender.DestinationType.Queue,
                SeriesItem.updateCatalog(dublinCore));
        return (updated == null) ? null : dublinCore;
      }
      return dc;
    } catch (Exception e) {
      throw new SeriesException(e);
    }
  }

  /** Check if <code>dc</code> is new and, if so, return an updated version ready to store. */
  private Option<DublinCoreCatalog> isNew(DublinCoreCatalog dc) throws SeriesServiceDatabaseException {
    final String id = dc.getFirst(DublinCore.PROPERTY_IDENTIFIER);
    if (id != null) {
      try {
        return equals(persistence.getSeries(id), dc) ? Option.none() : some(dc);
      } catch (NotFoundException e) {
        return some(dc);
      }
    } else {
      logger.info("Series Dublin Core does not contain identifier, generating one");
      dc.set(DublinCore.PROPERTY_IDENTIFIER, UUID.randomUUID().toString());
      return some(dc);
    }
  }

  @Override
  public boolean updateAccessControl(final String seriesId, final AccessControlList accessControl)
          throws NotFoundException, SeriesException {
    return updateAccessControl(seriesId, accessControl, false);
  }

  // todo method signature does not fit the three different possible return values
  @Override
  public boolean updateAccessControl(final String seriesId, final AccessControlList accessControl,
          boolean overrideEpisodeAcl)
          throws NotFoundException, SeriesException {
    if (StringUtils.isEmpty(seriesId)) {
      throw new IllegalArgumentException("Series ID parameter must not be null or empty.");
    }
    if (accessControl == null) {
      throw new IllegalArgumentException("ACL parameter must not be null");
    }
    if (needsUpdate(seriesId, accessControl) || overrideEpisodeAcl) {
      logger.debug("Updating ACL of series {}", seriesId);
      boolean updated;

      try {
        updated = persistence.storeSeriesAccessControl(seriesId, accessControl);
        //update API index
        updateSeriesAclInIndex(seriesId, elasticsearchIndex, accessControl);
        // still sent for other asynchronous updates
        messageSender.sendObjectMessage(SeriesItem.SERIES_QUEUE, MessageSender.DestinationType.Queue,
                SeriesItem.updateAcl(seriesId, accessControl, overrideEpisodeAcl));
      } catch (SeriesServiceDatabaseException e) {
        logger.error("Could not update series {} with access control rules: {}", seriesId, e.getMessage());
        throw new SeriesException(e);
      }
      return updated;
    } else {
      // todo not the right return code
      return true;
    }
  }

  /** Check if <code>acl</code> needs to be updated for the given series. */
  private boolean needsUpdate(String seriesId, AccessControlList acl) throws SeriesException {
    try {
      return !equals(persistence.getAccessControlList(seriesId), acl);
    } catch (NotFoundException e) {
      return true;
    } catch (SeriesServiceDatabaseException e) {
      throw new SeriesException(e);
    }
  }

  /*
   * (non-Javadoc)
   *
   * @see org.opencastproject.series.api.SeriesService#deleteSeries(java.lang.String)
   */
  @Override
  public void deleteSeries(final String seriesID) throws SeriesException, NotFoundException {
    try {
      persistence.deleteSeries(seriesID);
      // remove from API index
      removeSeriesFromIndex(seriesID, elasticsearchIndex);
      // still sent for other asynchronous updates
      messageSender.sendObjectMessage(SeriesItem.SERIES_QUEUE, MessageSender.DestinationType.Queue,
              SeriesItem.delete(seriesID));
    } catch (SeriesServiceDatabaseException e1) {
      logger.error("Could not delete series with id {} from persistence storage", seriesID);
      throw new SeriesException(e1);
    }
  }

  @Override
  public DublinCoreCatalog getSeries(String seriesID) throws SeriesException, NotFoundException {
    try {
      return persistence.getSeries(seriesID);
    } catch (SeriesServiceDatabaseException e) {
      logger.error("Failed to execute search query: {}", e.getMessage());
      throw new SeriesException(e);
    }
  }

  @Override
  public AccessControlList getSeriesAccessControl(String seriesID) throws NotFoundException, SeriesException {
    try {
      return persistence.getAccessControlList(seriesID);
    } catch (SeriesServiceDatabaseException e) {
      logger.error("Failed to execute search query: {}", e.getMessage());
      throw new SeriesException(e);
    }
  }

  @Override
  public int getSeriesCount() throws SeriesException {
    try {
      return persistence.countSeries();
    } catch (SeriesServiceDatabaseException e) {
      logger.error("Failed to execute search query: {}", e.getMessage());
      throw new SeriesException(e);
    }
  }

  @Override
  public Map<String, String> getSeriesProperties(String seriesID)
          throws SeriesException, NotFoundException, UnauthorizedException {
    try {
      return persistence.getSeriesProperties(seriesID);
    } catch (SeriesServiceDatabaseException e) {
      logger.error("Failed to get series properties for series with id '{}'", seriesID, e);
      throw new SeriesException(e);
    }
  }

  @Override
  public String getSeriesProperty(String seriesID, String propertyName)
          throws SeriesException, NotFoundException, UnauthorizedException {
    try {
      return persistence.getSeriesProperty(seriesID, propertyName);
    } catch (SeriesServiceDatabaseException e) {
      logger.error("Failed to get series property for series with series id '{}' and property name '{}'", seriesID,
              propertyName, e);
      throw new SeriesException(e);
    }
  }

  @Override
  public void updateSeriesProperty(String seriesID, String propertyName, String propertyValue)
          throws SeriesException, NotFoundException, UnauthorizedException {
    try {
      persistence.updateSeriesProperty(seriesID, propertyName, propertyValue);

      // update API index
      if (propertyName.equals(THEME_PROPERTY_NAME)) {
        updateThemePropertyInIndex(seriesID, Optional.ofNullable(propertyValue), elasticsearchIndex);
      }
    } catch (SeriesServiceDatabaseException e) {
      logger.error(
              "Failed to get series property for series with series id '{}' and property name '{}' and value '{}'",
              seriesID, propertyName, propertyValue, e);
      throw new SeriesException(e);
    }
  }

  @Override
  public void deleteSeriesProperty(String seriesID, String propertyName)
          throws SeriesException, NotFoundException, UnauthorizedException {
    try {
      persistence.deleteSeriesProperty(seriesID, propertyName);

      // update API index
      if (propertyName.equals(THEME_PROPERTY_NAME)) {
        updateThemePropertyInIndex(seriesID, Optional.empty(), elasticsearchIndex);
      }
    } catch (SeriesServiceDatabaseException e) {
      logger.error("Failed to delete series property for series with series id '{}' and property name '{}'",
              seriesID, propertyName, e);
      throw new SeriesException(e);
    }
  }

  /**
   * Define equality on DublinCoreCatalogs. Two DublinCores are considered equal if they have the same properties and if
   * each property has the same values in the same order.
   * <p>
   * Note: As long as http://opencast.jira.com/browse/MH-8759 is not fixed, the encoding scheme of values is not
   * considered.
   * <p>
   * Implementation Note: DublinCores should not be compared by their string serialization since the ordering of
   * properties is not defined and cannot be guaranteed between serializations.
   */
  public static boolean equals(DublinCoreCatalog a, DublinCoreCatalog b) {
    final Map<EName, List<DublinCoreValue>> av = a.getValues();
    final Map<EName, List<DublinCoreValue>> bv = b.getValues();
    if (av.size() == bv.size()) {
      for (Map.Entry<EName, List<DublinCoreValue>> ave : av.entrySet()) {
        if (!eqListSorted(ave.getValue(), bv.get(ave.getKey()))) {
          return false;
        }
      }
      return true;
    } else {
      return false;
    }
  }

  /**
   * Define equality on AccessControlLists. Two AccessControlLists are considered equal if they contain the exact same
   * entries no matter in which order.
   */
  public static boolean equals(AccessControlList a, AccessControlList b) {
    return bothNotNull(a, b) && eqListUnsorted(a.getEntries(), b.getEntries());
  }

  @Override
  public Opt<Map<String, byte[]>> getSeriesElements(String seriesId) throws SeriesException {
    try {
      return persistence.getSeriesElements(seriesId);
    } catch (SeriesServiceDatabaseException e) {
      throw new SeriesException(e);
    }
  }

  @Override
  public Opt<byte[]> getSeriesElementData(String seriesId, String type) throws SeriesException {
    try {
      return persistence.getSeriesElement(seriesId, type);
    } catch (SeriesServiceDatabaseException e) {
      throw new SeriesException(e);
    }
  }

  @Override
  public boolean addSeriesElement(String seriesID, String type, byte[] data) throws SeriesException {
    try {
      if (persistence.existsSeriesElement(seriesID, type)) {
        return false;
      } else {
        return persistence.storeSeriesElement(seriesID, type, data);
      }
    } catch (SeriesServiceDatabaseException e) {
      throw new SeriesException(e);
    }
  }

  @Override
  public boolean updateSeriesElement(String seriesID, String type, byte[] data) throws SeriesException {
    try {
      if (persistence.existsSeriesElement(seriesID, type) && persistence.storeSeriesElement(seriesID, type, data)) {
        messageSender.sendObjectMessage(SeriesItem.SERIES_QUEUE, MessageSender.DestinationType.Queue,
                SeriesItem.updateElement(seriesID, type, new String(data, StandardCharsets.UTF_8)));
        return true;
      } else {
        return false;
      }
    } catch (SeriesServiceDatabaseException e) {
      throw new SeriesException(e);
    }
  }

  @Override
  public boolean deleteSeriesElement(String seriesID, String type) throws SeriesException {
    try {
      if (persistence.existsSeriesElement(seriesID, type)) {
        return persistence.deleteSeriesElement(seriesID, type);
      } else {
        return false;
      }
    } catch (SeriesServiceDatabaseException e) {
      throw new SeriesException(e);
    }
  }

  @Override
  public void repopulate(final ElasticsearchIndex index) throws IndexRebuildException {
    try {
      List<SeriesEntity> databaseSeries = persistence.getAllSeries();
      final int total = databaseSeries.size();
      int current = 1;
      logIndexRebuildBegin(logger, index.getIndexName(), total, "series");

      for (SeriesEntity series: databaseSeries) {
        Organization organization = orgDirectory.getOrganization(series.getOrganization());
        User systemUser = SecurityUtil.createSystemUser(systemUserName, organization);
        SecurityUtil.runAs(securityService, organization, systemUser,
                () -> {
                  String seriesId = series.getSeriesId();
                  logger.trace("Adding series {} for organization {} to the {} index.", seriesId,
                          series.getOrganization(), index.getIndexName());
                  List<Function<Optional<Series>, Optional<Series>>> updateFunctions = new ArrayList<>();

                  DublinCoreCatalog catalog;
                  try {
                    catalog = DublinCoreXmlFormat.read(series.getDublinCoreXML());
                    updateFunctions.add(getMetadataUpdateFunction(seriesId, catalog, organization.getId()));
                  } catch (IOException | ParserConfigurationException | SAXException e) {
                    logger.error("Could not read dublincore XML of series {}.", seriesId, e);
                    return;
                  }

                  String aclStr = series.getAccessControl();
                  if (StringUtils.isNotBlank(aclStr)) {
                    try {
                      AccessControlList acl = AccessControlParser.parseAcl(aclStr);
                      updateFunctions.add(getAclUpdateFunction(seriesId, acl, organization.getId()));
                    } catch (Exception ex) {
                      logger.error("Unable to parse ACL of series {}.", seriesId, ex);
                    }
                  }

                  try {
                    Map<String, String> properties = persistence.getSeriesProperties(seriesId);
                    updateFunctions.add(getThemePropertyUpdateFunction(seriesId,
                            Optional.ofNullable(properties.get(THEME_PROPERTY_NAME)), organization.getId()));
                  } catch (NotFoundException | SeriesServiceDatabaseException e) {
                    logger.error("Error reading properties of series {}", seriesId, e);
                  }

                  // do the actual index update
                  updateSeriesInIndex(seriesId, index, organization.getId(),
                          updateFunctions.toArray(new Function[0]));

                });
        logIndexRebuildProgress(logger, index.getIndexName(), total, current);
        current++;
      }
    } catch (Exception e) {
      logIndexRebuildError(logger, index.getIndexName(), e);
      throw new IndexRebuildException(index.getIndexName(), getService(), e);
    }
  }

  @Override
  public IndexRebuildService.Service getService() {
    return IndexRebuildService.Service.Series;
  }

  /**
   * Remove series from API index.
   *
   * @param seriesId
   *          The series id
   * @param index
   *          The API index to update
   */
  private void removeSeriesFromIndex(String seriesId, ElasticsearchIndex index) {
    String orgId = securityService.getOrganization().getId();
    logger.debug("Removing series {} from the {} index.", seriesId, index.getIndexName());

    try {
      index.delete(Series.DOCUMENT_TYPE, seriesId, orgId);
      logger.debug("Series {} removed from the {} index.", seriesId, index.getIndexName());
    } catch (SearchIndexException e) {
      logger.error("Series {} couldn't be removed from the {} index.", seriesId, index.getIndexName(), e);
    }
  }

  /**
   * Update series metadata in API index. Also update events if series title has changed (optional).
   *
   * @param seriesId
   *          The series id
   * @param index
   *          The API index to update
   * @param dc
   *          The dublin core catalog
   */
  private void updateSeriesMetadataInIndex(String seriesId, ElasticsearchIndex index, DublinCoreCatalog dc) {
    String orgId = securityService.getOrganization().getId();
    logger.debug("Updating metadata of series {} in the {} index.", seriesId, index.getIndexName());

    // update series
    Function<Optional<Series>, Optional<Series>> updateFunction = getMetadataUpdateFunction(seriesId, dc, orgId);
    updateSeriesInIndex(seriesId, index, orgId, updateFunction);
  }

  /**
   * Get the function to update the metadata for a series in an API index.
   *
   * @param seriesId
   *          The series id
   * @param dc
   *          The dublin core catalog
   * @param orgId
   *          The id of the current organization
   * @return the function to do the update
   */
  private Function<Optional<Series>, Optional<Series>> getMetadataUpdateFunction(String seriesId, DublinCoreCatalog dc,
          String orgId) {
    return (Optional<Series> seriesOpt) -> {
      Series series = seriesOpt.orElse(new Series(seriesId, orgId));

      // only for new series
      if (!seriesOpt.isPresent()) {
        series.setCreator(securityService.getUser().getName());
      }

      series.setTitle(dc.getFirst(DublinCoreCatalog.PROPERTY_TITLE));
      series.setDescription(dc.getFirst(DublinCore.PROPERTY_DESCRIPTION));
      series.setSubject(dc.getFirst(DublinCore.PROPERTY_SUBJECT));
      series.setLanguage(dc.getFirst(DublinCoreCatalog.PROPERTY_LANGUAGE));
      series.setLicense(dc.getFirst(DublinCoreCatalog.PROPERTY_LICENSE));
      series.setRightsHolder(dc.getFirst(DublinCore.PROPERTY_RIGHTS_HOLDER));
      String createdDateStr = dc.getFirst(DublinCoreCatalog.PROPERTY_CREATED);
      if (createdDateStr != null) {
        series.setCreatedDateTime(EncodingSchemeUtils.decodeDate(createdDateStr));
      }
      series.setPublishers(dc.get(DublinCore.PROPERTY_PUBLISHER, DublinCore.LANGUAGE_ANY));
      series.setContributors(dc.get(DublinCore.PROPERTY_CONTRIBUTOR, DublinCore.LANGUAGE_ANY));
      series.setOrganizers(dc.get(DublinCoreCatalog.PROPERTY_CREATOR, DublinCore.LANGUAGE_ANY));
      return Optional.of(series);
    };
  }

  /**
   * Update series acl in API index.
   *
   * @param seriesId
   *          The series id
   * @param index
   *          The API index to update
   * @param acl
   *          The acl to update
   */
  private void updateSeriesAclInIndex(String seriesId, ElasticsearchIndex index, AccessControlList acl) {
    String orgId = securityService.getOrganization().getId();
    logger.debug("Updating ACL of series {} in the {} index.", seriesId, index.getIndexName());
    Function<Optional<Series>, Optional<Series>> updateFunction = getAclUpdateFunction(seriesId, acl, orgId);
    updateSeriesInIndex(seriesId, index, orgId, updateFunction);
  }

  /**
   * Get the function to update the acl for a series in an API index.
   *
   * @param seriesId
   *          The series id
   * @param acl
   *          The acl to update
   * @param orgId
   *          The id of the current organization
   * @return the function to do the update
   */
  private Function<Optional<Series>, Optional<Series>> getAclUpdateFunction(String seriesId, AccessControlList acl,
          String orgId) {
    return (Optional<Series> seriesOpt) -> {
      Series series = seriesOpt.orElse(new Series(seriesId, orgId));

      List<ManagedAcl> acls = aclServiceFactory.serviceFor(securityService.getOrganization()).getAcls();
      Option<ManagedAcl> managedAcl = AccessInformationUtil.matchAcls(acls, acl);
      if (managedAcl.isSome()) {
        series.setManagedAcl(managedAcl.get().getName());
      }

      series.setAccessPolicy(AccessControlParser.toJsonSilent(acl));
      return Optional.of(series);
    };
  }

  /**
   * Update series theme property in an API index.
   *
   * @param seriesId
   *          The series id
   * @param propertyValueOpt
   *          The value of the property (optional)
   * @param index
   *          The API index to update
   */
  private void updateThemePropertyInIndex(String seriesId, Optional<String> propertyValueOpt,
          ElasticsearchIndex index) {
    String orgId = securityService.getOrganization().getId();
    logger.debug("Updating theme property of series {} in the {} index.", seriesId, index.getIndexName());
    Function<Optional<Series>, Optional<Series>> updateFunction =
            getThemePropertyUpdateFunction(seriesId, propertyValueOpt, orgId);
    updateSeriesInIndex(seriesId, index, orgId, updateFunction);
  }

  /**
   * Get the function to update the theme property for a series in an API index.
   *
   * @param seriesId
   *          The series id
   * @param propertyValueOpt
   *          The value of the property (optional)
   * @param orgId
   *          The id of the current organization
   * @return the function to do the update
   */
  private Function<Optional<Series>, Optional<Series>> getThemePropertyUpdateFunction(String seriesId,
          Optional<String> propertyValueOpt, String orgId) {
    return (Optional<Series> seriesOpt) -> {
      Series series = seriesOpt.orElse(new Series(seriesId, orgId));
      if (propertyValueOpt.isPresent()) {
        series.setTheme(Long.valueOf(propertyValueOpt.get()));
      } else {
        series.setTheme(null);
      }
      return Optional.of(series);
    };
  }

  /**
   * Update a series in an API index.
   *
   * @param seriesId
   *          The series id
   * @param updateFunctions
   *          The function(s) to do the actual updating
   * @param index
   *          The API index to update
   * @param orgId
   *          The id of the current organization
   * @return the updated series (optional)
   */
  @SafeVarargs
  private final Optional<Series> updateSeriesInIndex(String seriesId, ElasticsearchIndex index, String orgId,
          Function<Optional<Series>, Optional<Series>>... updateFunctions) {
    User user = securityService.getUser();
    Function<Optional<Series>, Optional<Series>> updateFunction = Arrays.stream(updateFunctions)
            .reduce(Function.identity(), Function::andThen);

    try {
      Optional<Series> seriesOpt = index.addOrUpdateSeries(seriesId, updateFunction, orgId, user);
      logger.debug("Series {} updated in the {} index", seriesId, index.getIndexName());
      return seriesOpt;
    } catch (SearchIndexException e) {
      logger.error("Series {} couldn't be updated in the {} index.", seriesId, index.getIndexName(), e);
      return Optional.empty();
    }
  }
}<|MERGE_RESOLUTION|>--- conflicted
+++ resolved
@@ -86,7 +86,7 @@
 
 /**
  * Implements {@link SeriesService}. Uses {@link SeriesServiceDatabase} for permanent storage and
- * {@link AbstractSearchIndex} for searching.
+ * {@link ElasticsearchIndex} for searching.
  */
 @Component(
     property = {
@@ -192,28 +192,18 @@
         try {
           final AccessControlList acl = persistence.getAccessControlList(id);
           if (acl != null) {
-            updateSeriesAclInIndex(id, adminUiIndex, acl);
-            updateSeriesAclInIndex(id, externalApiIndex, acl);
+            updateSeriesAclInIndex(id, elasticsearchIndex, acl);
           }
         } catch (NotFoundException ignore) {
           // Ignore not found since this is the first indexing
         }
-<<<<<<< HEAD
-
-        // update ES indices
-        updateSeriesMetadataInIndex(id, adminUiIndex, dublinCore);
-
-        updateSeriesMetadataInIndex(id, externalApiIndex, dublinCore);
+
+        // update API index
+        updateSeriesMetadataInIndex(id, elasticsearchIndex, dublinCore);
 
         // Make sure store to persistence comes after index, return value can be null
         DublinCoreCatalog updated = persistence.storeSeries(dublinCore);
 
-=======
-        // Make sure store to persistence comes after index, return value can be null
-        DublinCoreCatalog updated = persistence.storeSeries(dublinCore);
-        // update API index
-        updateSeriesMetadataInIndex(id, elasticsearchIndex, dublinCore);
->>>>>>> 71bec973
         // still sent for other asynchronous updates
         messageSender.sendObjectMessage(SeriesItem.SERIES_QUEUE, MessageSender.DestinationType.Queue,
                 SeriesItem.updateCatalog(dublinCore));
