/**
 * Licensed to The Apereo Foundation under one or more contributor license
 * agreements. See the NOTICE file distributed with this work for additional
 * information regarding copyright ownership.
 *
 *
 * The Apereo Foundation licenses this file to you under the Educational
 * Community License, Version 2.0 (the "License"); you may not use this file
 * except in compliance with the License. You may obtain a copy of the License
 * at:
 *
 *   http://opensource.org/licenses/ecl2.txt
 *
 * Unless required by applicable law or agreed to in writing, software
 * distributed under the License is distributed on an "AS IS" BASIS, WITHOUT
 * WARRANTIES OR CONDITIONS OF ANY KIND, either express or implied.  See the
 * License for the specific language governing permissions and limitations under
 * the License.
 *
 */

package org.opencastproject.series.impl;

import static org.opencastproject.util.EqualsUtil.bothNotNull;
import static org.opencastproject.util.EqualsUtil.eqListSorted;
import static org.opencastproject.util.EqualsUtil.eqListUnsorted;
import static org.opencastproject.util.RequireUtil.notNull;
import static org.opencastproject.util.data.Option.some;

import org.opencastproject.authorization.xacml.manager.api.AclServiceFactory;
import org.opencastproject.authorization.xacml.manager.api.ManagedAcl;
import org.opencastproject.authorization.xacml.manager.util.AccessInformationUtil;
import org.opencastproject.elasticsearch.api.SearchIndexException;
import org.opencastproject.elasticsearch.index.ElasticsearchIndex;
import org.opencastproject.elasticsearch.index.objects.series.Series;
import org.opencastproject.elasticsearch.index.rebuild.AbstractIndexProducer;
import org.opencastproject.elasticsearch.index.rebuild.IndexProducer;
import org.opencastproject.elasticsearch.index.rebuild.IndexRebuildException;
import org.opencastproject.elasticsearch.index.rebuild.IndexRebuildService;
import org.opencastproject.mediapackage.EName;
import org.opencastproject.message.broker.api.MessageSender;
import org.opencastproject.message.broker.api.series.SeriesItem;
import org.opencastproject.metadata.dublincore.DublinCore;
import org.opencastproject.metadata.dublincore.DublinCoreCatalog;
import org.opencastproject.metadata.dublincore.DublinCoreValue;
import org.opencastproject.metadata.dublincore.DublinCoreXmlFormat;
import org.opencastproject.metadata.dublincore.EncodingSchemeUtils;
import org.opencastproject.metadata.dublincore.Precision;
import org.opencastproject.security.api.AccessControlList;
import org.opencastproject.security.api.AccessControlParser;
import org.opencastproject.security.api.Organization;
import org.opencastproject.security.api.OrganizationDirectoryService;
import org.opencastproject.security.api.SecurityService;
import org.opencastproject.security.api.UnauthorizedException;
import org.opencastproject.security.api.User;
import org.opencastproject.security.util.SecurityUtil;
import org.opencastproject.series.api.SeriesException;
import org.opencastproject.series.api.SeriesService;
import org.opencastproject.series.impl.persistence.SeriesEntity;
import org.opencastproject.util.NotFoundException;
import org.opencastproject.util.data.Option;

import com.entwinemedia.fn.data.Opt;

import org.apache.commons.lang3.StringUtils;
import org.osgi.service.component.ComponentContext;
import org.osgi.service.component.annotations.Activate;
import org.osgi.service.component.annotations.Component;
import org.osgi.service.component.annotations.Reference;
import org.slf4j.Logger;
import org.slf4j.LoggerFactory;
import org.xml.sax.SAXException;

import java.io.IOException;
import java.nio.charset.StandardCharsets;
import java.util.ArrayList;
import java.util.Arrays;
import java.util.Date;
import java.util.List;
import java.util.Map;
import java.util.Map.Entry;
import java.util.Optional;
import java.util.UUID;
import java.util.function.Function;

import javax.xml.parsers.ParserConfigurationException;

/**
 * Implements {@link SeriesService}. Uses {@link SeriesServiceDatabase} for permanent storage and
 * {@link ElasticsearchIndex} for searching.
 */
@Component(
    property = {
        "service.description=Series Service"
    },
    immediate = true,
    service = { SeriesService.class, IndexProducer.class }
)
public class SeriesServiceImpl extends AbstractIndexProducer implements SeriesService {

  /** Logging utility */
  private static final Logger logger = LoggerFactory.getLogger(SeriesServiceImpl.class);

  private static final String THEME_PROPERTY_NAME = "theme";

  /** Persistent storage */
  protected SeriesServiceDatabase persistence;

  /** The security service */
  protected SecurityService securityService;

  /** The organization directory */
  protected OrganizationDirectoryService orgDirectory;

  /** The message broker service sender */
  protected MessageSender messageSender;

  /** The system user name */
  private String systemUserName;

  /** The API index */
  private ElasticsearchIndex elasticsearchIndex;

  private AclServiceFactory aclServiceFactory;

  /** OSGi callback for setting persistance. */
  @Reference(name = "series-persistence")
  public void setPersistence(SeriesServiceDatabase persistence) {
    this.persistence = persistence;
  }

  /** OSGi callback for setting the security service. */
  @Reference(name = "security-service")
  public void setSecurityService(SecurityService securityService) {
    this.securityService = securityService;
  }

  /** OSGi callback for setting the organization directory service. */
  @Reference(name = "orgDirectory")
  public void setOrgDirectory(OrganizationDirectoryService orgDirectory) {
    this.orgDirectory = orgDirectory;
  }

  /** OSGi callback for setting the message sender. */
  @Reference(name = "message-broker-sender")
  public void setMessageSender(MessageSender messageSender) {
    this.messageSender = messageSender;
  }

  /** OSGi callbacks for setting the API index. */
  @Reference(name = "elasticsearch-index")
  public void setElasticsearchIndex(ElasticsearchIndex index) {
    this.elasticsearchIndex = index;
  }

  @Reference
  public void setAclServiceFactory(AclServiceFactory aclServiceFactory) {
    this.aclServiceFactory = aclServiceFactory;
  }

  /**
   * Activates Series Service. Checks whether we are using synchronous or asynchronous indexing. If
   * asynchronous is used, Executor service is set. If index is empty, persistent storage is queried
   * if it contains any series. If that is the case, series are retrieved and indexed.
   */
  @Activate
  public void activate(ComponentContext cc) throws Exception {
    logger.info("Activating Series Service");
    systemUserName = cc.getBundleContext().getProperty(SecurityUtil.PROPERTY_KEY_SYS_USER);
  }

  @Override
  public DublinCoreCatalog updateSeries(DublinCoreCatalog dc) throws SeriesException, UnauthorizedException {
    try {
      for (DublinCoreCatalog dublinCore : isNew(notNull(dc, "dc"))) {
        final String id = dublinCore.getFirst(DublinCore.PROPERTY_IDENTIFIER);

        if (!dublinCore.hasValue(DublinCore.PROPERTY_CREATED)) {
          DublinCoreValue date = EncodingSchemeUtils.encodeDate(new Date(), Precision.Minute);
          dublinCore.set(DublinCore.PROPERTY_CREATED, date);
          logger.debug("Setting series creation date to '{}'", date.getValue());
        }

        if (dublinCore.hasValue(DublinCore.PROPERTY_TITLE)) {
          if (dublinCore.getFirst(DublinCore.PROPERTY_TITLE).length() > 255) {
            dublinCore.set(DublinCore.PROPERTY_TITLE, dublinCore.getFirst(DublinCore.PROPERTY_TITLE).substring(0, 255));
            logger.warn("Title was longer than 255 characters. Cutting excess off.");
          }
        }

        logger.debug("Updating series {}", id);
        // ??? Is this even necessary? This function is about updating DC after all???
        try {
          final AccessControlList acl = persistence.getAccessControlList(id);
          if (acl != null) {
            updateSeriesAclInIndex(id, elasticsearchIndex, acl);
          }
        } catch (NotFoundException ignore) {
          // Ignore not found since this is the first indexing
        }

        // update API index
        updateSeriesMetadataInIndex(id, elasticsearchIndex, dublinCore);

        // Make sure store to persistence comes after index, return value can be null
        DublinCoreCatalog updated = persistence.storeSeries(dublinCore);

        // still sent for other asynchronous updates
        messageSender.sendObjectMessage(SeriesItem.SERIES_QUEUE, MessageSender.DestinationType.Queue,
                SeriesItem.updateCatalog(dublinCore));
        return (updated == null) ? null : dublinCore;
      }
      return dc;
    } catch (Exception e) {
      throw new SeriesException(e);
    }
  }

  /** Check if <code>dc</code> is new and, if so, return an updated version ready to store. */
  private Option<DublinCoreCatalog> isNew(DublinCoreCatalog dc) throws SeriesServiceDatabaseException {
    final String id = dc.getFirst(DublinCore.PROPERTY_IDENTIFIER);
    if (id != null) {
      try {
        return equals(persistence.getSeries(id), dc) ? Option.none() : some(dc);
      } catch (NotFoundException e) {
        return some(dc);
      }
    } else {
      logger.info("Series Dublin Core does not contain identifier, generating one");
      dc.set(DublinCore.PROPERTY_IDENTIFIER, UUID.randomUUID().toString());
      return some(dc);
    }
  }

  @Override
  public boolean updateAccessControl(final String seriesId, final AccessControlList accessControl)
          throws NotFoundException, SeriesException {
    return updateAccessControl(seriesId, accessControl, false);
  }

  // todo method signature does not fit the three different possible return values
  @Override
  public boolean updateAccessControl(final String seriesId, final AccessControlList accessControl,
          boolean overrideEpisodeAcl)
          throws NotFoundException, SeriesException {
    if (StringUtils.isEmpty(seriesId)) {
      throw new IllegalArgumentException("Series ID parameter must not be null or empty.");
    }
    if (accessControl == null) {
      throw new IllegalArgumentException("ACL parameter must not be null");
    }
    if (needsUpdate(seriesId, accessControl) || overrideEpisodeAcl) {
      logger.debug("Updating ACL of series {}", seriesId);
      boolean updated;

      try {
        updated = persistence.storeSeriesAccessControl(seriesId, accessControl);
        //update API index
        updateSeriesAclInIndex(seriesId, elasticsearchIndex, accessControl);
        // still sent for other asynchronous updates
        messageSender.sendObjectMessage(SeriesItem.SERIES_QUEUE, MessageSender.DestinationType.Queue,
                SeriesItem.updateAcl(seriesId, accessControl, overrideEpisodeAcl));
      } catch (SeriesServiceDatabaseException e) {
        logger.error("Could not update series {} with access control rules: {}", seriesId, e.getMessage());
        throw new SeriesException(e);
      }
      return updated;
    } else {
      // todo not the right return code
      return true;
    }
  }

  /** Check if <code>acl</code> needs to be updated for the given series. */
  private boolean needsUpdate(String seriesId, AccessControlList acl) throws SeriesException {
    try {
      return !equals(persistence.getAccessControlList(seriesId), acl);
    } catch (NotFoundException e) {
      return true;
    } catch (SeriesServiceDatabaseException e) {
      throw new SeriesException(e);
    }
  }

  /*
   * (non-Javadoc)
   *
   * @see org.opencastproject.series.api.SeriesService#deleteSeries(java.lang.String)
   */
  @Override
  public void deleteSeries(final String seriesID) throws SeriesException, NotFoundException {
    try {
      persistence.deleteSeries(seriesID);
      // remove from API index
      removeSeriesFromIndex(seriesID, elasticsearchIndex);
      // still sent for other asynchronous updates
      messageSender.sendObjectMessage(SeriesItem.SERIES_QUEUE, MessageSender.DestinationType.Queue,
              SeriesItem.delete(seriesID));
    } catch (SeriesServiceDatabaseException e1) {
      logger.error("Could not delete series with id {} from persistence storage", seriesID);
      throw new SeriesException(e1);
    }
  }

  @Override
  public DublinCoreCatalog getSeries(String seriesID) throws SeriesException, NotFoundException {
    try {
      return persistence.getSeries(seriesID);
    } catch (SeriesServiceDatabaseException e) {
      logger.error("Failed to execute search query: {}", e.getMessage());
      throw new SeriesException(e);
    }
  }

  @Override
<<<<<<< HEAD
  public AccessControlList getSeriesAccessControl(String seriesID) throws NotFoundException, SeriesException {
=======
  public List<org.opencastproject.series.api.Series> getAllForAdministrativeRead(
      Date from,
      Optional<Date> to,
      int limit
  ) throws SeriesException, UnauthorizedException {
    try {
      return persistence.getAllForAdministrativeRead(from, to, limit);
    } catch (SeriesServiceDatabaseException e) {
      String msg = String.format(
          "Exception while reading all series in range %s to %s from persistence storage",
          from,
          to
      );
      throw new SeriesException(msg, e);
    }
  }


  @Override
  public Map<String, String> getIdTitleMapOfAllSeries() throws SeriesException, UnauthorizedException {
>>>>>>> 62701f59
    try {
      return persistence.getAccessControlList(seriesID);
    } catch (SeriesServiceDatabaseException e) {
      logger.error("Failed to execute search query: {}", e.getMessage());
      throw new SeriesException(e);
    }
  }

  @Override
  public int getSeriesCount() throws SeriesException {
    try {
      return persistence.countSeries();
    } catch (SeriesServiceDatabaseException e) {
      logger.error("Failed to execute search query: {}", e.getMessage());
      throw new SeriesException(e);
    }
  }

  @Override
  public Map<String, String> getSeriesProperties(String seriesID)
          throws SeriesException, NotFoundException, UnauthorizedException {
    try {
      return persistence.getSeriesProperties(seriesID);
    } catch (SeriesServiceDatabaseException e) {
      logger.error("Failed to get series properties for series with id '{}'", seriesID, e);
      throw new SeriesException(e);
    }
  }

  @Override
  public String getSeriesProperty(String seriesID, String propertyName)
          throws SeriesException, NotFoundException, UnauthorizedException {
    try {
      return persistence.getSeriesProperty(seriesID, propertyName);
    } catch (SeriesServiceDatabaseException e) {
      logger.error("Failed to get series property for series with series id '{}' and property name '{}'", seriesID,
              propertyName, e);
      throw new SeriesException(e);
    }
  }

  @Override
  public void updateSeriesProperty(String seriesID, String propertyName, String propertyValue)
          throws SeriesException, NotFoundException, UnauthorizedException {
    try {
      persistence.updateSeriesProperty(seriesID, propertyName, propertyValue);

      // update API index
      if (propertyName.equals(THEME_PROPERTY_NAME)) {
        updateThemePropertyInIndex(seriesID, Optional.ofNullable(propertyValue), elasticsearchIndex);
      }
    } catch (SeriesServiceDatabaseException e) {
      logger.error(
              "Failed to get series property for series with series id '{}' and property name '{}' and value '{}'",
              seriesID, propertyName, propertyValue, e);
      throw new SeriesException(e);
    }
  }

  @Override
  public void deleteSeriesProperty(String seriesID, String propertyName)
          throws SeriesException, NotFoundException, UnauthorizedException {
    try {
      persistence.deleteSeriesProperty(seriesID, propertyName);

      // update API index
      if (propertyName.equals(THEME_PROPERTY_NAME)) {
        updateThemePropertyInIndex(seriesID, Optional.empty(), elasticsearchIndex);
      }
    } catch (SeriesServiceDatabaseException e) {
      logger.error("Failed to delete series property for series with series id '{}' and property name '{}'",
              seriesID, propertyName, e);
      throw new SeriesException(e);
    }
  }

  /**
   * Define equality on DublinCoreCatalogs. Two DublinCores are considered equal if they have the same properties and if
   * each property has the same values in the same order.
   * <p>
   * Note: As long as http://opencast.jira.com/browse/MH-8759 is not fixed, the encoding scheme of values is not
   * considered.
   * <p>
   * Implementation Note: DublinCores should not be compared by their string serialization since the ordering of
   * properties is not defined and cannot be guaranteed between serializations.
   */
  public static boolean equals(DublinCoreCatalog a, DublinCoreCatalog b) {
    final Map<EName, List<DublinCoreValue>> av = a.getValues();
    final Map<EName, List<DublinCoreValue>> bv = b.getValues();
    if (av.size() == bv.size()) {
      for (Map.Entry<EName, List<DublinCoreValue>> ave : av.entrySet()) {
        if (!eqListSorted(ave.getValue(), bv.get(ave.getKey()))) {
          return false;
        }
      }
      return true;
    } else {
      return false;
    }
  }

  /**
   * Define equality on AccessControlLists. Two AccessControlLists are considered equal if they contain the exact same
   * entries no matter in which order.
   */
  public static boolean equals(AccessControlList a, AccessControlList b) {
    return bothNotNull(a, b) && eqListUnsorted(a.getEntries(), b.getEntries());
  }

  @Override
  public Opt<Map<String, byte[]>> getSeriesElements(String seriesId) throws SeriesException {
    try {
      return persistence.getSeriesElements(seriesId);
    } catch (SeriesServiceDatabaseException e) {
      throw new SeriesException(e);
    }
  }

  @Override
  public Opt<byte[]> getSeriesElementData(String seriesId, String type) throws SeriesException {
    try {
      return persistence.getSeriesElement(seriesId, type);
    } catch (SeriesServiceDatabaseException e) {
      throw new SeriesException(e);
    }
  }

  @Override
  public boolean addSeriesElement(String seriesID, String type, byte[] data) throws SeriesException {
    try {
      if (persistence.existsSeriesElement(seriesID, type)) {
        return false;
      } else {
        return persistence.storeSeriesElement(seriesID, type, data);
      }
    } catch (SeriesServiceDatabaseException e) {
      throw new SeriesException(e);
    }
  }

  @Override
  public boolean updateSeriesElement(String seriesID, String type, byte[] data) throws SeriesException {
    try {
      if (persistence.existsSeriesElement(seriesID, type) && persistence.storeSeriesElement(seriesID, type, data)) {
        messageSender.sendObjectMessage(SeriesItem.SERIES_QUEUE, MessageSender.DestinationType.Queue,
                SeriesItem.updateElement(seriesID, type, new String(data, StandardCharsets.UTF_8)));
        return true;
      } else {
        return false;
      }
    } catch (SeriesServiceDatabaseException e) {
      throw new SeriesException(e);
    }
  }

  @Override
  public boolean deleteSeriesElement(String seriesID, String type) throws SeriesException {
    try {
      if (persistence.existsSeriesElement(seriesID, type)) {
        return persistence.deleteSeriesElement(seriesID, type);
      } else {
        return false;
      }
    } catch (SeriesServiceDatabaseException e) {
      throw new SeriesException(e);
    }
  }

  @Override
  public void repopulate(final ElasticsearchIndex index) throws IndexRebuildException {
    try {
      List<SeriesEntity> databaseSeries = persistence.getAllSeries();
      final int total = databaseSeries.size();
      int current = 1;
      logIndexRebuildBegin(logger, index.getIndexName(), total, "series");

      for (SeriesEntity series: databaseSeries) {
        Organization organization = orgDirectory.getOrganization(series.getOrganization());
        User systemUser = SecurityUtil.createSystemUser(systemUserName, organization);
        SecurityUtil.runAs(securityService, organization, systemUser,
                () -> {
                  String seriesId = series.getSeriesId();
                  logger.trace("Adding series {} for organization {} to the {} index.", seriesId,
                          series.getOrganization(), index.getIndexName());
                  List<Function<Optional<Series>, Optional<Series>>> updateFunctions = new ArrayList<>();

                  DublinCoreCatalog catalog;
                  try {
                    catalog = DublinCoreXmlFormat.read(series.getDublinCoreXML());
                    updateFunctions.add(getMetadataUpdateFunction(seriesId, catalog, organization.getId()));
                  } catch (IOException | ParserConfigurationException | SAXException e) {
                    logger.error("Could not read dublincore XML of series {}.", seriesId, e);
                    return;
                  }

                  String aclStr = series.getAccessControl();
                  if (StringUtils.isNotBlank(aclStr)) {
                    try {
                      AccessControlList acl = AccessControlParser.parseAcl(aclStr);
                      updateFunctions.add(getAclUpdateFunction(seriesId, acl, organization.getId()));
                    } catch (Exception ex) {
                      logger.error("Unable to parse ACL of series {}.", seriesId, ex);
                    }
                  }

                  try {
                    Map<String, String> properties = persistence.getSeriesProperties(seriesId);
                    updateFunctions.add(getThemePropertyUpdateFunction(seriesId,
                            Optional.ofNullable(properties.get(THEME_PROPERTY_NAME)), organization.getId()));
                  } catch (NotFoundException | SeriesServiceDatabaseException e) {
                    logger.error("Error reading properties of series {}", seriesId, e);
                  }

                  // do the actual index update
                  updateSeriesInIndex(seriesId, index, organization.getId(),
                          updateFunctions.toArray(new Function[0]));

                });
        logIndexRebuildProgress(logger, index.getIndexName(), total, current);
        current++;
      }
    } catch (Exception e) {
      logIndexRebuildError(logger, index.getIndexName(), e);
      throw new IndexRebuildException(index.getIndexName(), getService(), e);
    }
  }

  @Override
  public IndexRebuildService.Service getService() {
    return IndexRebuildService.Service.Series;
  }

  /**
   * Remove series from API index.
   *
   * @param seriesId
   *          The series id
   * @param index
   *          The API index to update
   */
  private void removeSeriesFromIndex(String seriesId, ElasticsearchIndex index) {
    String orgId = securityService.getOrganization().getId();
    logger.debug("Removing series {} from the {} index.", seriesId, index.getIndexName());

    try {
      index.delete(Series.DOCUMENT_TYPE, seriesId, orgId);
      logger.debug("Series {} removed from the {} index.", seriesId, index.getIndexName());
    } catch (SearchIndexException e) {
      logger.error("Series {} couldn't be removed from the {} index.", seriesId, index.getIndexName(), e);
    }
  }

  /**
   * Update series metadata in API index. Also update events if series title has changed (optional).
   *
   * @param seriesId
   *          The series id
   * @param index
   *          The API index to update
   * @param dc
   *          The dublin core catalog
   */
  private void updateSeriesMetadataInIndex(String seriesId, ElasticsearchIndex index, DublinCoreCatalog dc) {
    String orgId = securityService.getOrganization().getId();
    logger.debug("Updating metadata of series {} in the {} index.", seriesId, index.getIndexName());

    // update series
    Function<Optional<Series>, Optional<Series>> updateFunction = getMetadataUpdateFunction(seriesId, dc, orgId);
    updateSeriesInIndex(seriesId, index, orgId, updateFunction);
  }

  /**
   * Get the function to update the metadata for a series in an API index.
   *
   * @param seriesId
   *          The series id
   * @param dc
   *          The dublin core catalog
   * @param orgId
   *          The id of the current organization
   * @return the function to do the update
   */
  private Function<Optional<Series>, Optional<Series>> getMetadataUpdateFunction(String seriesId, DublinCoreCatalog dc,
          String orgId) {
    return (Optional<Series> seriesOpt) -> {
      Series series = seriesOpt.orElse(new Series(seriesId, orgId));

      // only for new series
      if (!seriesOpt.isPresent()) {
        series.setCreator(securityService.getUser().getName());
      }

      series.setTitle(dc.getFirst(DublinCoreCatalog.PROPERTY_TITLE));
      series.setDescription(dc.getFirst(DublinCore.PROPERTY_DESCRIPTION));
      series.setSubject(dc.getFirst(DublinCore.PROPERTY_SUBJECT));
      series.setLanguage(dc.getFirst(DublinCoreCatalog.PROPERTY_LANGUAGE));
      series.setLicense(dc.getFirst(DublinCoreCatalog.PROPERTY_LICENSE));
      series.setRightsHolder(dc.getFirst(DublinCore.PROPERTY_RIGHTS_HOLDER));
      String createdDateStr = dc.getFirst(DublinCoreCatalog.PROPERTY_CREATED);
      if (createdDateStr != null) {
        series.setCreatedDateTime(EncodingSchemeUtils.decodeDate(createdDateStr));
      }
      series.setPublishers(dc.get(DublinCore.PROPERTY_PUBLISHER, DublinCore.LANGUAGE_ANY));
      series.setContributors(dc.get(DublinCore.PROPERTY_CONTRIBUTOR, DublinCore.LANGUAGE_ANY));
      series.setOrganizers(dc.get(DublinCoreCatalog.PROPERTY_CREATOR, DublinCore.LANGUAGE_ANY));
      return Optional.of(series);
    };
  }

  /**
   * Update series acl in API index.
   *
   * @param seriesId
   *          The series id
   * @param index
   *          The API index to update
   * @param acl
   *          The acl to update
   */
  private void updateSeriesAclInIndex(String seriesId, ElasticsearchIndex index, AccessControlList acl) {
    String orgId = securityService.getOrganization().getId();
    logger.debug("Updating ACL of series {} in the {} index.", seriesId, index.getIndexName());
    Function<Optional<Series>, Optional<Series>> updateFunction = getAclUpdateFunction(seriesId, acl, orgId);
    updateSeriesInIndex(seriesId, index, orgId, updateFunction);
  }

  /**
   * Get the function to update the acl for a series in an API index.
   *
   * @param seriesId
   *          The series id
   * @param acl
   *          The acl to update
   * @param orgId
   *          The id of the current organization
   * @return the function to do the update
   */
  private Function<Optional<Series>, Optional<Series>> getAclUpdateFunction(String seriesId, AccessControlList acl,
          String orgId) {
    return (Optional<Series> seriesOpt) -> {
      Series series = seriesOpt.orElse(new Series(seriesId, orgId));

      List<ManagedAcl> acls = aclServiceFactory.serviceFor(securityService.getOrganization()).getAcls();
      Option<ManagedAcl> managedAcl = AccessInformationUtil.matchAcls(acls, acl);
      if (managedAcl.isSome()) {
        series.setManagedAcl(managedAcl.get().getName());
      }

      series.setAccessPolicy(AccessControlParser.toJsonSilent(acl));
      return Optional.of(series);
    };
  }

  /**
   * Update series theme property in an API index.
   *
   * @param seriesId
   *          The series id
   * @param propertyValueOpt
   *          The value of the property (optional)
   * @param index
   *          The API index to update
   */
  private void updateThemePropertyInIndex(String seriesId, Optional<String> propertyValueOpt,
          ElasticsearchIndex index) {
    String orgId = securityService.getOrganization().getId();
    logger.debug("Updating theme property of series {} in the {} index.", seriesId, index.getIndexName());
    Function<Optional<Series>, Optional<Series>> updateFunction =
            getThemePropertyUpdateFunction(seriesId, propertyValueOpt, orgId);
    updateSeriesInIndex(seriesId, index, orgId, updateFunction);
  }

  /**
   * Get the function to update the theme property for a series in an API index.
   *
   * @param seriesId
   *          The series id
   * @param propertyValueOpt
   *          The value of the property (optional)
   * @param orgId
   *          The id of the current organization
   * @return the function to do the update
   */
  private Function<Optional<Series>, Optional<Series>> getThemePropertyUpdateFunction(String seriesId,
          Optional<String> propertyValueOpt, String orgId) {
    return (Optional<Series> seriesOpt) -> {
      Series series = seriesOpt.orElse(new Series(seriesId, orgId));
      if (propertyValueOpt.isPresent()) {
        series.setTheme(Long.valueOf(propertyValueOpt.get()));
      } else {
        series.setTheme(null);
      }
      return Optional.of(series);
    };
  }

  /**
   * Update a series in an API index.
   *
   * @param seriesId
   *          The series id
   * @param updateFunctions
   *          The function(s) to do the actual updating
   * @param index
   *          The API index to update
   * @param orgId
   *          The id of the current organization
   * @return the updated series (optional)
   */
  @SafeVarargs
  private final Optional<Series> updateSeriesInIndex(String seriesId, ElasticsearchIndex index, String orgId,
          Function<Optional<Series>, Optional<Series>>... updateFunctions) {
    User user = securityService.getUser();
    Function<Optional<Series>, Optional<Series>> updateFunction = Arrays.stream(updateFunctions)
            .reduce(Function.identity(), Function::andThen);

    try {
      Optional<Series> seriesOpt = index.addOrUpdateSeries(seriesId, updateFunction, orgId, user);
      logger.debug("Series {} updated in the {} index", seriesId, index.getIndexName());
      return seriesOpt;
    } catch (SearchIndexException e) {
      logger.error("Series {} couldn't be updated in the {} index.", seriesId, index.getIndexName(), e);
      return Optional.empty();
    }
  }
}<|MERGE_RESOLUTION|>--- conflicted
+++ resolved
@@ -313,9 +313,6 @@
   }
 
   @Override
-<<<<<<< HEAD
-  public AccessControlList getSeriesAccessControl(String seriesID) throws NotFoundException, SeriesException {
-=======
   public List<org.opencastproject.series.api.Series> getAllForAdministrativeRead(
       Date from,
       Optional<Date> to,
@@ -333,10 +330,7 @@
     }
   }
 
-
-  @Override
-  public Map<String, String> getIdTitleMapOfAllSeries() throws SeriesException, UnauthorizedException {
->>>>>>> 62701f59
+  public AccessControlList getSeriesAccessControl(String seriesID) throws NotFoundException, SeriesException {
     try {
       return persistence.getAccessControlList(seriesID);
     } catch (SeriesServiceDatabaseException e) {
