/**
 * Licensed to The Apereo Foundation under one or more contributor license
 * agreements. See the NOTICE file distributed with this work for additional
 * information regarding copyright ownership.
 *
 *
 * The Apereo Foundation licenses this file to you under the Educational
 * Community License, Version 2.0 (the "License"); you may not use this file
 * except in compliance with the License. You may obtain a copy of the License
 * at:
 *
 *   http://opensource.org/licenses/ecl2.txt
 *
 * Unless required by applicable law or agreed to in writing, software
 * distributed under the License is distributed on an "AS IS" BASIS, WITHOUT
 * WARRANTIES OR CONDITIONS OF ANY KIND, either express or implied.  See the
 * License for the specific language governing permissions and limitations under
 * the License.
 *
 */

package org.opencastproject.composer.impl.endpoint;

import static org.opencastproject.util.doc.rest.RestParameter.Type.TEXT;

import org.opencastproject.composer.api.ComposerService;
import org.opencastproject.composer.api.EncoderException;
import org.opencastproject.composer.api.EncodingProfile;
import org.opencastproject.composer.api.EncodingProfileImpl;
import org.opencastproject.composer.api.EncodingProfileList;
import org.opencastproject.composer.api.LaidOutElement;
import org.opencastproject.composer.layout.Dimension;
import org.opencastproject.composer.layout.Layout;
import org.opencastproject.composer.layout.Serializer;
import org.opencastproject.job.api.JaxbJob;
import org.opencastproject.job.api.Job;
import org.opencastproject.job.api.JobProducer;
import org.opencastproject.mediapackage.Attachment;
import org.opencastproject.mediapackage.MediaPackageElement;
import org.opencastproject.mediapackage.MediaPackageElementParser;
import org.opencastproject.mediapackage.Track;
import org.opencastproject.rest.AbstractJobProducerEndpoint;
import org.opencastproject.serviceregistry.api.ServiceRegistry;
import org.opencastproject.smil.api.SmilService;
import org.opencastproject.smil.entity.api.Smil;
import org.opencastproject.util.JsonObj;
import org.opencastproject.util.LocalHashMap;
import org.opencastproject.util.NotFoundException;
import org.opencastproject.util.UrlSupport;
import org.opencastproject.util.data.Option;
import org.opencastproject.util.doc.rest.RestParameter;
import org.opencastproject.util.doc.rest.RestParameter.Type;
import org.opencastproject.util.doc.rest.RestQuery;
import org.opencastproject.util.doc.rest.RestResponse;
import org.opencastproject.util.doc.rest.RestService;

import org.apache.commons.lang3.StringUtils;
import org.apache.commons.lang3.math.NumberUtils;
import org.osgi.service.component.ComponentContext;
import org.slf4j.Logger;
import org.slf4j.LoggerFactory;

import java.util.ArrayList;
import java.util.Arrays;
import java.util.LinkedList;
import java.util.List;

import javax.servlet.http.HttpServletResponse;
import javax.ws.rs.DefaultValue;
import javax.ws.rs.FormParam;
import javax.ws.rs.GET;
import javax.ws.rs.POST;
import javax.ws.rs.Path;
import javax.ws.rs.PathParam;
import javax.ws.rs.Produces;
import javax.ws.rs.core.MediaType;
import javax.ws.rs.core.Response;

/**
 * A REST endpoint delegating functionality to the {@link ComposerService}
 */
@Path("/")
@RestService(name = "composer", title = "Composer", abstractText = "This service creates and augments Opencast media packages that include media tracks, metadata "
        + "catalogs and attachments.", notes = {
        "All paths above are relative to the REST endpoint base (something like http://your.server/files)",
        "If the service is down or not working it will return a status 503, this means the the underlying service is "
                + "not working and is either restarting or has failed",
        "A status code 500 means a general failure has occurred which is not recoverable and was not anticipated. In "
                + "other words, there is a bug! You should file an error report with your server logs from the time when the "
                + "error occurred: <a href=\"https://opencast.jira.com\">Opencast Issue Tracker</a>" })
public class ComposerRestService extends AbstractJobProducerEndpoint {

  /** The logger */
  private static final Logger logger = LoggerFactory.getLogger(ComposerRestService.class);

  private static final String VIDEO_TRACK_DEFAULT = "<track id=\"track-1\" type=\"presentation/source\">\n"
          + "  <mimetype>video/quicktime</mimetype>\n"
          + "  <url>http://localhost:8080/workflow/samples/camera.mpg</url>\n"
          + "  <checksum type=\"md5\">43b7d843b02c4a429b2f547a4f230d31</checksum>\n"
          + "  <duration>14546</duration>\n" + "  <video>\n"
          + "    <device type=\"UFG03\" version=\"30112007\" vendor=\"Unigraf\" />\n"
          + "    <encoder type=\"H.264\" version=\"7.4\" vendor=\"Apple Inc\" />\n"
          + "    <resolution>640x480</resolution>\n"
          + "    <scanType type=\"progressive\" />\n"
          + "    <bitrate>540520</bitrate>\n"
          + "    <frameRate>2</frameRate>\n"
          + "  </video>\n"
          + "</track>";

  private static final String AUDIO_TRACK_DEFAULT = "<track id=\"track-2\" type=\"presentation/source\">\n"
          + "  <mimetype>audio/mp3</mimetype>\n"
          + "  <url>serverUrl/workflow/samples/audio.mp3</url>\n"
          + "  <checksum type=\"md5\">950f9fa49caa8f1c5bbc36892f6fd062</checksum>\n"
          + "  <duration>10472</duration>\n"
          + "  <audio>\n"
          + "    <channels>2</channels>\n"
          + "    <bitdepth>0</bitdepth>\n"
          + "    <bitrate>128004.0</bitrate>\n"
          + "    <samplingrate>44100</samplingrate>\n"
          + "  </audio>\n"
          + "</track>";

  private static final String MEDIA_TRACK_DEFAULT = "<track id=\"track-3\">\n"
          + "  <mimetype>video/quicktime</mimetype>\n"
          + "  <url>serverUrl/workflow/samples/slidechanges.mov</url>\n"
          + "  <checksum type=\"md5\">4cbcc9223c0425a54c3f253823487d5f</checksum>\n"
          + "  <duration>27626</duration>\n"
          + "  <video>\n"
          + "    <resolution>1024x768</resolution>"
          + "  </video>\n"
          + "</track>";

  private static final String CAPTIONS_CATALOGS_DEFAULT = "<captions>\n"
          + "  <catalog id=\"catalog-1\">\n"
          + "    <mimetype>application/x-subrip</mimetype>\n"
          + "    <url>serverUrl/workflow/samples/captions_test_eng.srt</url>\n"
          + "    <checksum type=\"md5\">55d70b062896aa685e2efc4226b32980</checksum>\n" + "    <tags>\n"
          + "      <tag>lang:en</tag>\n"
          + "    </tags>\n"
          + "  </catalog>\n"
          + "  <catalog id=\"catalog-2\">\n"
          + "    <mimetype>application/x-subrip</mimetype>\n"
          + "    <url>serverUrl/workflow/samples/captions_test_fra.srt</url>\n"
          + "    <checksum type=\"md5\">8f6cd99bbb6d591107f3b5c47ee51f2c</checksum>\n" + "    <tags>\n"
          + "      <tag>lang:fr</tag>\n"
          + "    </tags>\n"
          + "  </catalog>\n"
          + "</captions>\n";

  private static final String IMAGE_ATTACHMENT_DEFAULT = "<attachment id=\"track-3\">\n"
          + "  <mimetype>image/jpeg</mimetype>\n"
          + "  <url>serverUrl/workflow/samples/image.jpg</url>\n"
          + "</attachment>";

  /** The base server URL */
  protected String serverUrl;

  /** The composer service */
  protected ComposerService composerService = null;

  /** The service registry */
  protected ServiceRegistry serviceRegistry = null;

  /** The smil service */
  protected SmilService smilService = null;

  public void setSmilService(SmilService smilService) {
    this.smilService = smilService;
  }

  /**
   * Callback from the OSGi declarative services to set the service registry.
   *
   * @param serviceRegistry
   *          the service registry
   */
  protected void setServiceRegistry(ServiceRegistry serviceRegistry) {
    this.serviceRegistry = serviceRegistry;
  }

  /**
   * Sets the composer service.
   *
   * @param composerService
   *          the composer service
   */
  public void setComposerService(ComposerService composerService) {
    this.composerService = composerService;
  }

  /**
   * Callback from OSGi that is called when this service is activated.
   *
   * @param cc
   *          OSGi component context
   */
  public void activate(ComponentContext cc) {
    if (cc == null || cc.getBundleContext().getProperty("org.opencastproject.server.url") == null) {
      serverUrl = UrlSupport.DEFAULT_BASE_URL;
    } else {
      serverUrl = cc.getBundleContext().getProperty("org.opencastproject.server.url");
    }
  }

  /**
   * Encodes a track.
   *
   * @param sourceTrackAsXml
   *          The source track
   * @param profileId
   *          The profile to use in encoding this track
   * @return A response containing the job for this encoding job in the response body.
   * @throws Exception
   */
  @POST
  @Path("encode")
  @Produces(MediaType.TEXT_XML)
  @RestQuery(name = "encode", description = "Starts an encoding process, based on the specified encoding profile ID and the track", restParameters = {
          @RestParameter(description = "The track containing the stream", isRequired = true, name = "sourceTrack", type = Type.TEXT, defaultValue = VIDEO_TRACK_DEFAULT),
          @RestParameter(description = "The encoding profile to use", isRequired = true, name = "profileId", type = Type.STRING, defaultValue = "mp4-medium.http")
    }, reponses = {
          @RestResponse(description = "Results in an xml document containing the job for the encoding task", responseCode = HttpServletResponse.SC_OK),
          @RestResponse(description = "If required parameters aren't set or if sourceTrack isn't from the type Track", responseCode = HttpServletResponse.SC_BAD_REQUEST) }, returnDescription = "")
  public Response encode(@FormParam("sourceTrack") String sourceTrackAsXml, @FormParam("profileId") String profileId)
          throws Exception {
    // Ensure that the POST parameters are present
    if (StringUtils.isBlank(sourceTrackAsXml) || StringUtils.isBlank(profileId))
      return Response.status(Response.Status.BAD_REQUEST).entity("sourceTrack and profileId must not be null").build();

    // Deserialize the track
    MediaPackageElement sourceTrack = MediaPackageElementParser.getFromXml(sourceTrackAsXml);
    if (!Track.TYPE.equals(sourceTrack.getElementType()))
      return Response.status(Response.Status.BAD_REQUEST).entity("sourceTrack element must be of type track").build();

    try {
      // Asynchronously encode the specified tracks
      Job job = composerService.encode((Track) sourceTrack, profileId);
      return Response.ok().entity(new JaxbJob(job)).build();
    } catch (EncoderException e) {
      logger.warn("Unable to encode the track: " + e.getMessage());
      return Response.status(Response.Status.INTERNAL_SERVER_ERROR).build();
    }
  }

  /**
   * Encodes a track to multiple tracks in parallel.
   *
   * @param sourceTrackAsXml
   *          The source track
   * @param profileId
   *          The profile to use in encoding this track
   * @return A response containing the job for this encoding job in the response body.
   * @throws Exception
   */
  @POST
  @Path("parallelencode")
  @Produces(MediaType.TEXT_XML)
  @RestQuery(name = "parallelencode", description = "Starts an encoding process, based on the specified encoding profile ID and the track",
    restParameters = {
      @RestParameter(description = "The track containing the stream", isRequired = true, name = "sourceTrack", type = Type.TEXT, defaultValue = VIDEO_TRACK_DEFAULT),
      @RestParameter(description = "The encoding profile to use", isRequired = true, name = "profileId", type = Type.STRING, defaultValue = "mp4-medium.http")
    }, reponses = {
      @RestResponse(description = "Results in an xml document containing the job for the encoding task", responseCode = HttpServletResponse.SC_OK)
    }, returnDescription = "")
  public Response parallelencode(@FormParam("sourceTrack") String sourceTrackAsXml, @FormParam("profileId") String profileId)
          throws Exception {
    // Ensure that the POST parameters are present
    if (sourceTrackAsXml == null || profileId == null) {
      return Response.status(Response.Status.BAD_REQUEST).entity("sourceTrack and profileId must not be null").build();
    }

    // Deserialize the track
    MediaPackageElement sourceTrack = MediaPackageElementParser.getFromXml(sourceTrackAsXml);
    if (!Track.TYPE.equals(sourceTrack.getElementType())) {
      return Response.status(Response.Status.BAD_REQUEST).entity("sourceTrack element must be of type track").build();
    }

    // Asynchronously encode the specified tracks
    Job job = composerService.parallelEncode((Track) sourceTrack, profileId);
    if (job == null)
      return Response.status(Response.Status.INTERNAL_SERVER_ERROR).entity("Encoding failed").build();
    return Response.ok().entity(new JaxbJob(job)).build();
  }

  /**
   * Trims a track to a new length.
   *
   * @param sourceTrackAsXml
   *          The source track
   * @param profileId
   *          the encoding profile to use for trimming
   * @param start
   *          the new trimming start time
   * @param duration
   *          the new video duration
   * @return A response containing the job for this encoding job in the response body.
   * @throws Exception
   */
  @POST
  @Path("trim")
  @Produces(MediaType.TEXT_XML)
  @RestQuery(name = "trim", description = "Starts a trimming process, based on the specified track, start time and duration in ms", restParameters = {
          @RestParameter(description = "The track containing the stream", isRequired = true, name = "sourceTrack", type = Type.TEXT, defaultValue = VIDEO_TRACK_DEFAULT),
          @RestParameter(description = "The encoding profile to use for trimming", isRequired = true, name = "profileId", type = Type.STRING, defaultValue = "trim.work"),
          @RestParameter(description = "The start time in milisecond", isRequired = true, name = "start", type = Type.STRING, defaultValue = "0"),
          @RestParameter(description = "The duration in milisecond", isRequired = true, name = "duration", type = Type.STRING, defaultValue = "10000") }, reponses = {
          @RestResponse(description = "Results in an xml document containing the job for the trimming task", responseCode = HttpServletResponse.SC_OK),
          @RestResponse(description = "If the start time is negative or exceeds the track duration", responseCode = HttpServletResponse.SC_BAD_REQUEST),
          @RestResponse(description = "If the duration is negative or, including the new start time, exceeds the track duration", responseCode = HttpServletResponse.SC_BAD_REQUEST) }, returnDescription = "")
  public Response trim(@FormParam("sourceTrack") String sourceTrackAsXml, @FormParam("profileId") String profileId,
          @FormParam("start") long start, @FormParam("duration") long duration) throws Exception {
    // Ensure that the POST parameters are present
    if (StringUtils.isBlank(sourceTrackAsXml) || StringUtils.isBlank(profileId))
      return Response.status(Response.Status.BAD_REQUEST).entity("sourceTrack and profileId must not be null").build();

    // Deserialize the track
    MediaPackageElement sourceElement = MediaPackageElementParser.getFromXml(sourceTrackAsXml);
    if (!Track.TYPE.equals(sourceElement.getElementType()))
      return Response.status(Response.Status.BAD_REQUEST).entity("sourceTrack element must be of type track").build();

    // Make sure the trim times make sense
    Track sourceTrack = (Track) sourceElement;

    if (sourceTrack.getDuration() == null)
      return Response.status(Response.Status.BAD_REQUEST).entity("sourceTrack element does not have a duration")
              .build();

    if (start < 0) {
      start = 0;
    } else if (duration <= 0) {
      duration = (sourceTrack.getDuration() - start);
    } else if (start + duration > sourceTrack.getDuration()) {
      duration = (sourceTrack.getDuration() - start);
    }

    try {
      // Asynchronously encode the specified tracks
      Job job = composerService.trim(sourceTrack, profileId, start, duration);
      return Response.ok().entity(new JaxbJob(job)).build();
    } catch (EncoderException e) {
      logger.warn("Unable to trim the track: " + e.getMessage());
      return Response.status(Response.Status.INTERNAL_SERVER_ERROR).build();
    }
  }

  /**
   * Encodes a track.
   *
   * @param audioSourceTrackXml
   *          The audio source track
   * @param videoSourceTrackXml
   *          The video source track
   * @param profileId
   *          The profile to use in encoding this track
   * @return A response containing the job for this encoding job in the response body.
   * @throws Exception
   */
  @POST
  @Path("mux")
  @Produces(MediaType.TEXT_XML)
  @RestQuery(name = "mux", description = "Starts an encoding process, which will mux the two tracks using the given encoding profile", restParameters = {
          @RestParameter(description = "The track containing the audio stream", isRequired = true, name = "sourceAudioTrack", type = Type.TEXT, defaultValue = AUDIO_TRACK_DEFAULT),
          @RestParameter(description = "The track containing the video stream", isRequired = true, name = "sourceVideoTrack", type = Type.TEXT, defaultValue = VIDEO_TRACK_DEFAULT),
          @RestParameter(description = "The encoding profile to use", isRequired = true, name = "profileId", type = Type.STRING, defaultValue = "mp4-medium.http") }, reponses = {
          @RestResponse(description = "Results in an xml document containing the job for the encoding task", responseCode = HttpServletResponse.SC_OK),
          @RestResponse(description = "If required parameters aren't set or if the source tracks aren't from the type Track", responseCode = HttpServletResponse.SC_BAD_REQUEST) }, returnDescription = "")
  public Response mux(@FormParam("audioSourceTrack") String audioSourceTrackXml,
          @FormParam("videoSourceTrack") String videoSourceTrackXml, @FormParam("profileId") String profileId)
          throws Exception {
    // Ensure that the POST parameters are present
    if (StringUtils.isBlank(audioSourceTrackXml) || StringUtils.isBlank(videoSourceTrackXml)
            || StringUtils.isBlank(profileId)) {
      return Response.status(Response.Status.BAD_REQUEST)
              .entity("audioSourceTrack, videoSourceTrack, and profileId must not be null").build();
    }

    // Deserialize the audio track
    MediaPackageElement audioSourceTrack = MediaPackageElementParser.getFromXml(audioSourceTrackXml);
    if (!Track.TYPE.equals(audioSourceTrack.getElementType()))
      return Response.status(Response.Status.BAD_REQUEST).entity("audioSourceTrack must be of type track").build();

    // Deserialize the video track
    MediaPackageElement videoSourceTrack = MediaPackageElementParser.getFromXml(videoSourceTrackXml);
    if (!Track.TYPE.equals(videoSourceTrack.getElementType()))
      return Response.status(Response.Status.BAD_REQUEST).entity("videoSourceTrack must be of type track").build();

    try {
      // Asynchronously encode the specified tracks
      Job job = composerService.mux((Track) videoSourceTrack, (Track) audioSourceTrack, profileId);
      return Response.ok().entity(new JaxbJob(job)).build();
    } catch (EncoderException e) {
      logger.warn("Unable to mux tracks: " + e.getMessage());
      return Response.status(Response.Status.INTERNAL_SERVER_ERROR).build();
    }
  }

  /**
   * Encodes a track in a media package.
   *
   * @param sourceTrackXml
   *          The source track
   * @param profileId
   *          The profile to use in encoding this track
   * @param times
   *          one or more times in seconds separated by comma
   * @return A {@link Response} with the resulting track in the response body
   * @throws Exception
   */
  @POST
  @Path("image")
  @Produces(MediaType.TEXT_XML)
  @RestQuery(name = "image", description = "Starts an image extraction process, based on the specified encoding profile ID and the source track", restParameters = {
          @RestParameter(description = "The track containing the video stream", isRequired = true, name = "sourceTrack", type = Type.TEXT, defaultValue = VIDEO_TRACK_DEFAULT),
          @RestParameter(description = "The encoding profile to use", isRequired = true, name = "profileId", type = Type.STRING, defaultValue = "player-preview.http"),
          @RestParameter(description = "The number of seconds (many numbers can be specified, separated by semicolon) into the video to extract the image", isRequired = false, name = "time", type = Type.STRING),
          @RestParameter(description = "An optional set of key=value\\n properties", isRequired = false, name = "properties", type = TEXT) }, reponses = {
          @RestResponse(description = "Results in an xml document containing the image attachment", responseCode = HttpServletResponse.SC_OK),
          @RestResponse(description = "If required parameters aren't set or if sourceTrack isn't from the type Track", responseCode = HttpServletResponse.SC_BAD_REQUEST) }, returnDescription = "The image extraction job")
  public Response image(@FormParam("sourceTrack") String sourceTrackXml, @FormParam("profileId") String profileId,
          @FormParam("time") String times, @FormParam("properties") LocalHashMap localMap) throws Exception {
    // Ensure that the POST parameters are present
    if (StringUtils.isBlank(sourceTrackXml) || StringUtils.isBlank(profileId))
      return Response.status(Response.Status.BAD_REQUEST).entity("sourceTrack and profileId must not be null").build();

    // Deserialize the source track
    MediaPackageElement sourceTrack = MediaPackageElementParser.getFromXml(sourceTrackXml);
    if (!Track.TYPE.equals(sourceTrack.getElementType()))
      return Response.status(Response.Status.BAD_REQUEST).entity("sourceTrack element must be of type track").build();

    boolean timeBased = false;
    double[] timeArray = null;
    if (StringUtils.isNotBlank(times)) {
      // parse time codes
      try {
        timeArray = parseTimeArray(times);
      } catch (Exception e) {
        return Response.status(Response.Status.BAD_REQUEST).entity("could not parse times: invalid format").build();
      }
      timeBased = true;
    } else if (localMap == null) {
      return Response.status(Response.Status.BAD_REQUEST).build();
    }

    try {
      // Asynchronously encode the specified tracks
      Job job;
      if (timeBased) {
        job = composerService.image((Track) sourceTrack, profileId, timeArray);
      } else {
        job = composerService.image((Track) sourceTrack, profileId, localMap.getMap());
      }
      return Response.ok().entity(new JaxbJob(job)).build();
    } catch (EncoderException e) {
      logger.warn("Unable to extract image(s): " + e.getMessage());
      return Response.status(Response.Status.INTERNAL_SERVER_ERROR).build();
    }
  }

  /**
   * Encodes a track in a media package.
   *
   * @param sourceTrackXml
   *          The source track
   * @param profileId
   *          The profile to use in encoding this track
   * @param times
   *          one or more times in seconds separated by comma
   * @return A {@link Response} with the resulting track in the response body
   * @throws Exception
   */
  @POST
  @Path("imagesync")
  @Produces(MediaType.TEXT_XML)
  @RestQuery(name = "imagesync", description = "Synchronously extracts an image, based on the specified encoding profile ID and the source track", restParameters = {
      @RestParameter(description = "The track containing the video stream", isRequired = true, name = "sourceTrack", type = Type.TEXT, defaultValue = VIDEO_TRACK_DEFAULT),
      @RestParameter(description = "The encoding profile to use", isRequired = true, name = "profileId", type = Type.STRING, defaultValue = "player-preview.http"),
      @RestParameter(description = "The number of seconds (many numbers can be specified, separated by semicolon) into the video to extract the image", isRequired = false, name = "time", type = Type.STRING)}, reponses = {
      @RestResponse(description = "Results in an xml document containing the image attachment", responseCode = HttpServletResponse.SC_OK),
      @RestResponse(description = "If required parameters aren't set or if sourceTrack isn't from the type Track", responseCode = HttpServletResponse.SC_BAD_REQUEST) }, returnDescription = "The extracted image")
  public Response imageSync(@FormParam("sourceTrack") String sourceTrackXml, @FormParam("profileId") String profileId,
                        @FormParam("time") String times) throws Exception {
    // Ensure that the POST parameters are present
    if (StringUtils.isBlank(sourceTrackXml) || StringUtils.isBlank(profileId) || StringUtils.isBlank(times)) {
      return Response.status(Response.Status.BAD_REQUEST).entity("sourceTrack, times, and profileId must not be null").build();
    }

    // Deserialize the source track
    MediaPackageElement sourceTrack = MediaPackageElementParser.getFromXml(sourceTrackXml);
    if (!Track.TYPE.equals(sourceTrack.getElementType())) {
      return Response.status(Response.Status.BAD_REQUEST).entity("sourceTrack element must be of type track").build();
    }

    double[] timeArray = null;
    // parse time codes
    try {
      timeArray = parseTimeArray(times);
    } catch (Exception e) {
      return Response.status(Response.Status.BAD_REQUEST).entity("could not parse times: invalid format").build();
    }

    try {
      List<Attachment> result = composerService.imageSync((Track) sourceTrack, profileId, timeArray);
      return Response.ok().entity(MediaPackageElementParser.getArrayAsXml(result)).build();
    } catch (EncoderException e) {
      logger.warn("Unable to extract image(s): " + e.getMessage());
      return Response.status(Response.Status.INTERNAL_SERVER_ERROR).build();
    }
  }

  /**
   * Compose two videos into one with an optional watermark.
   *
   * @param compositeSizeJson
   *          The composite track dimension as JSON
   * @param lowerTrackXml
   *          The lower track of the composition as XML
   * @param lowerLayoutJson
   *          The lower layout as JSON
   * @param upperTrackXml
   *          The upper track of the composition as XML
   * @param upperLayoutJson
   *          The upper layout as JSON
   * @param watermarkAttachmentXml
   *          The watermark image attachment of the composition as XML
   * @param watermarkLayoutJson
   *          The watermark layout as JSON
   * @param profileId
   *          The encoding profile to use
   * @param background
   *          The background color
   * @return A {@link Response} with the resulting track in the response body
   * @throws Exception
   */
  @POST
  @Path("composite")
  @Produces(MediaType.TEXT_XML)
  @RestQuery(name = "composite", description = "Starts a video compositing process, based on the specified resolution, encoding profile ID, the source elements and their layouts", restParameters = {
          @RestParameter(description = "The resolution size of the resulting video as JSON", isRequired = true, name = "compositeSize", type = Type.STRING),
          @RestParameter(description = "The lower source track containing the lower video", isRequired = true, name = "lowerTrack", type = Type.TEXT),
          @RestParameter(description = "The lower layout containing the JSON definition of the layout", isRequired = true, name = "lowerLayout", type = Type.TEXT),
          @RestParameter(description = "The upper source track containing the upper video", isRequired = false, name = "upperTrack", type = Type.TEXT),
          @RestParameter(description = "The upper layout containing the JSON definition of the layout", isRequired = false, name = "upperLayout", type = Type.TEXT),
          @RestParameter(description = "The watermark source attachment containing watermark image", isRequired = false, name = "watermarkTrack", type = Type.TEXT),
          @RestParameter(description = "The watermark layout containing the JSON definition of the layout", isRequired = false, name = "watermarkLayout", type = Type.TEXT),
          @RestParameter(description = "The background color", isRequired = false, name = "background", type = Type.TEXT, defaultValue = "black"),
          @RestParameter(description = "The encoding profile to use", isRequired = true, name = "profileId", type = Type.STRING) }, reponses = {
          @RestResponse(description = "Results in an xml document containing the compound video track", responseCode = HttpServletResponse.SC_OK),
          @RestResponse(description = "If required parameters aren't set or if the source elements aren't from the right type", responseCode = HttpServletResponse.SC_BAD_REQUEST) }, returnDescription = "")
  public Response composite(@FormParam("compositeSize") String compositeSizeJson,
          @FormParam("lowerTrack") String lowerTrackXml, @FormParam("lowerLayout") String lowerLayoutJson,
          @FormParam("upperTrack") String upperTrackXml, @FormParam("upperLayout") String upperLayoutJson,
          @FormParam("watermarkAttachment") String watermarkAttachmentXml,
          @FormParam("watermarkLayout") String watermarkLayoutJson, @FormParam("profileId") String profileId,
          @FormParam("background") @DefaultValue("black") String background) throws Exception {
    // Ensure that the POST parameters are present
    if (StringUtils.isBlank(compositeSizeJson) || StringUtils.isBlank(lowerTrackXml)
            || StringUtils.isBlank(lowerLayoutJson) || StringUtils.isBlank(profileId))
      return Response.status(Response.Status.BAD_REQUEST).entity("One of the required parameters must not be null")
              .build();

    // Deserialize the source elements
    MediaPackageElement lowerTrack = MediaPackageElementParser.getFromXml(lowerTrackXml);
    Layout lowerLayout = Serializer.layout(JsonObj.jsonObj(lowerLayoutJson));
    if (!Track.TYPE.equals(lowerTrack.getElementType()))
      return Response.status(Response.Status.BAD_REQUEST).entity("lowerTrack element must be of type track").build();
    LaidOutElement<Track> lowerLaidOutElement = new LaidOutElement<Track>((Track) lowerTrack, lowerLayout);

    Option<LaidOutElement<Track>> upperLaidOutElement = Option.<LaidOutElement<Track>> none();
    if (StringUtils.isNotBlank(upperTrackXml)) {
      MediaPackageElement upperTrack = MediaPackageElementParser.getFromXml(upperTrackXml);
      Layout upperLayout = Serializer.layout(JsonObj.jsonObj(upperLayoutJson));
      if (!Track.TYPE.equals(upperTrack.getElementType())) {
        return Response.status(Response.Status.BAD_REQUEST).entity("upperTrack element must be of type track").build();
      }
      upperLaidOutElement = Option.option(new LaidOutElement<Track>((Track) upperTrack, upperLayout));
    }
    Option<LaidOutElement<Attachment>> watermarkLaidOutElement = Option.<LaidOutElement<Attachment>> none();
    if (StringUtils.isNotBlank(watermarkAttachmentXml)) {
      Layout watermarkLayout = Serializer.layout(JsonObj.jsonObj(watermarkLayoutJson));
      MediaPackageElement watermarkAttachment = MediaPackageElementParser.getFromXml(watermarkAttachmentXml);
      if (!Attachment.TYPE.equals(watermarkAttachment.getElementType()))
        return Response.status(Response.Status.BAD_REQUEST).entity("watermarkTrack element must be of type track")
                .build();
      watermarkLaidOutElement = Option.some(new LaidOutElement<Attachment>((Attachment) watermarkAttachment,
              watermarkLayout));
    }

    Dimension compositeTrackSize = Serializer.dimension(JsonObj.jsonObj(compositeSizeJson));

    try {
      // Asynchronously composite the specified source elements
      Job job = composerService.composite(compositeTrackSize, upperLaidOutElement, lowerLaidOutElement,
              watermarkLaidOutElement, profileId, background);
      return Response.ok().entity(new JaxbJob(job)).build();
    } catch (EncoderException e) {
      logger.warn("Unable to composite video: " + e.getMessage());
      return Response.status(Response.Status.INTERNAL_SERVER_ERROR).build();
    }
  }

  /**
   * Concat multiple tracks having the same codec to a single track.
   *
   * @param sourceTracksXml
   *          an array of track to concat in order of the array as XML
   * @param profileId
   *          The encoding profile to use
   * @param outputDimension
   *          The output dimension as JSON
   * @return A {@link Response} with the resulting track in the response body
   * @throws Exception
   */
  @POST
  @Path("concat")
  @Produces(MediaType.TEXT_XML)
  @RestQuery(name = "concat", description = "Starts a video concating process from multiple videos, based on the specified encoding profile ID and the source tracks", restParameters = {
          @RestParameter(description = "The source tracks to concat as XML", isRequired = true, name = "sourceTracks", type = Type.TEXT),
          @RestParameter(description = "The encoding profile to use", isRequired = true, name = "profileId", type = Type.STRING),
          @RestParameter(description = "The resolution dimension of the concat video as JSON", isRequired = false, name = "outputDimension", type = Type.STRING),
          @RestParameter(description = "The  frame rate of the concat video (should be positive, e.g. 25.0). Negative values and zero will cause no FFmpeg fps filter to be used in the filter chain.",
      isRequired = false, name = "outputFrameRate", type = Type.STRING),
          @RestParameter(description = "The source files have the same codecs and should not be re-encoded", isRequired = false, name = "sameCodec",type = Type.TEXT, defaultValue = "false")}, reponses = {
    @RestResponse(description = "Results in an xml document containing the video track", responseCode = HttpServletResponse.SC_OK),
    @RestResponse(description = "If required parameters aren't set or if sourceTracks aren't from the type Track or not at least two tracks are present",
            responseCode = HttpServletResponse.SC_BAD_REQUEST)}, returnDescription = "")
  public Response concat(@FormParam("sourceTracks") String sourceTracksXml, @FormParam("profileId") String profileId,
          @FormParam("outputDimension") String outputDimension, @FormParam("outputFrameRate") String outputFrameRate,
          @FormParam("sameCodec") String sameCodec) throws Exception {
    // Ensure that the POST parameters are present
    if (StringUtils.isBlank(sourceTracksXml) || StringUtils.isBlank(profileId))
      return Response.status(Response.Status.BAD_REQUEST).entity("sourceTracks and profileId must not be null").build();

    // Deserialize the source track
    List<? extends MediaPackageElement> tracks = MediaPackageElementParser.getArrayFromXml(sourceTracksXml);
    if (tracks.size() < 2)
      return Response.status(Response.Status.BAD_REQUEST).entity("At least two tracks must be set to concat").build();

    for (MediaPackageElement elem : tracks) {
      if (!Track.TYPE.equals(elem.getElementType()))
        return Response.status(Response.Status.BAD_REQUEST).entity("sourceTracks must be of type track").build();
    }
    float fps = NumberUtils.toFloat(outputFrameRate, -1.0f);
    try {
      // Asynchronously concat the specified tracks together
      Dimension dimension = null;
      if (StringUtils.isNotBlank(outputDimension)) {
        dimension = Serializer.dimension(JsonObj.jsonObj(outputDimension));
      }
      boolean hasSameCodec = Boolean.parseBoolean(sameCodec);
      Job job = null;
      if (fps > 0) {
        job = composerService.concat(profileId, dimension, fps, hasSameCodec, tracks.toArray(new Track[tracks.size()]));
      } else {
        job = composerService.concat(profileId, dimension, hasSameCodec, tracks.toArray(new Track[tracks.size()]));
      }
      return Response.ok().entity(new JaxbJob(job)).build();
    } catch (EncoderException e) {
      logger.warn("Unable to concat videos: " + e.getMessage());
      return Response.status(Response.Status.INTERNAL_SERVER_ERROR).build();
    }
  }

  /**
   * Transforms an image attachment to a video track
   *
   * @param sourceAttachmentXml
   *          The source image attachment
   * @param profileId
   *          The profile to use for encoding
   * @param timeString
   *          the length of the resulting video track in seconds
   * @return A {@link Response} with the resulting track in the response body
   * @throws Exception
   */
  @POST
  @Path("imagetovideo")
  @Produces(MediaType.TEXT_XML)
  @RestQuery(name = "imagetovideo", description = "Starts an image converting process to a video, based on the specified encoding profile ID and the source image attachment", restParameters = {
          @RestParameter(description = "The resulting video time in seconds", isRequired = false, name = "time", type = Type.STRING, defaultValue = "1"),
          @RestParameter(description = "The attachment containing the image to convert", isRequired = true, name = "sourceAttachment", type = Type.TEXT),
          @RestParameter(description = "The encoding profile to use", isRequired = true, name = "profileId", type = Type.STRING) }, reponses = {
          @RestResponse(description = "Results in an xml document containing the video track", responseCode = HttpServletResponse.SC_OK),
          @RestResponse(description = "If required parameters aren't set or if sourceAttachment isn't from the type Attachment", responseCode = HttpServletResponse.SC_BAD_REQUEST) }, returnDescription = "")
  public Response imageToVideo(@FormParam("sourceAttachment") String sourceAttachmentXml,
          @FormParam("profileId") String profileId, @FormParam("time") @DefaultValue("1") String timeString)
          throws Exception {
    // Ensure that the POST parameters are present
    if (StringUtils.isBlank(sourceAttachmentXml) || StringUtils.isBlank(profileId))
      return Response.status(Response.Status.BAD_REQUEST).entity("sourceAttachment and profileId must not be null")
              .build();

    // parse time
    Double time;
    try {
      time = Double.parseDouble(timeString);
    } catch (Exception e) {
      logger.info("Unable to parse time {} as long value!", timeString);
      return Response.status(Response.Status.BAD_REQUEST).entity("Could not parse time: invalid format").build();
    }

    // Deserialize the source track
    MediaPackageElement sourceAttachment = MediaPackageElementParser.getFromXml(sourceAttachmentXml);
    if (!Attachment.TYPE.equals(sourceAttachment.getElementType()))
      return Response.status(Response.Status.BAD_REQUEST).entity("sourceAttachment element must be of type attachment")
              .build();

    try {
      // Asynchronously convert the specified attachment to a video
      Job job = composerService.imageToVideo((Attachment) sourceAttachment, profileId, time);
      return Response.ok().entity(new JaxbJob(job)).build();
    } catch (EncoderException e) {
      logger.warn("Unable to convert image to video: " + e.getMessage());
      return Response.status(Response.Status.INTERNAL_SERVER_ERROR).build();
    }
  }

  /**
   * Converts an image to another format.
   *
   * @param sourceImageXml
   *          The source image
   * @param profileId
   *          The profile to use in image conversion
   * @return A {@link Response} with the resulting image in the response body
   * @throws Exception
   */
  @POST
  @Path("convertimage")
  @Produces(MediaType.TEXT_XML)
  @RestQuery(name = "convertimage", description = "Starts an image conversion process, based on the specified encoding profile ID and the source image", restParameters = {
          @RestParameter(description = "The original image", isRequired = true, name = "sourceImage", type = Type.TEXT, defaultValue = IMAGE_ATTACHMENT_DEFAULT),
          @RestParameter(description = "A comma separated list of encoding profiles to use", isRequired = true, name = "profileId", type = Type.STRING, defaultValue = "image-conversion.http") }, reponses = {
          @RestResponse(description = "Results in an xml document containing the image attachment", responseCode = HttpServletResponse.SC_OK),
          @RestResponse(description = "If required parameters aren't set or if sourceImage isn't from the type Attachment", responseCode = HttpServletResponse.SC_BAD_REQUEST) }, returnDescription = "")
  public Response convertImage(@FormParam("sourceImage") String sourceImageXml, @FormParam("profileId") String profileId)
          throws Exception {
    // Ensure that the POST parameters are present
    if (StringUtils.isBlank(sourceImageXml) || StringUtils.isBlank(profileId))
      return Response.status(Response.Status.BAD_REQUEST).entity("sourceImage and profileId must not be null").build();

    // Deserialize the source track
    MediaPackageElement sourceImage = MediaPackageElementParser.getFromXml(sourceImageXml);
    if (!Attachment.TYPE.equals(sourceImage.getElementType()))
      return Response.status(Response.Status.BAD_REQUEST).entity("sourceImage element must be of type track").build();

    try {
      // Asynchronously convert the specified image
      Job job = composerService.convertImage((Attachment) sourceImage, StringUtils.split(profileId, ','));
      return Response.ok().entity(new JaxbJob(job)).build();
    } catch (EncoderException e) {
      logger.warn("Unable to convert image: " + e.getMessage());
      return Response.status(Response.Status.INTERNAL_SERVER_ERROR).build();
    }
  }

  /**
   * Demuxes a track into multiple outputs
   *
   * @param sourceTrackAsXml
   *          The source track
   * @param profileId
   *          The profile to use in encoding this track
   * @return A response containing the job for this encoding job in the response body.
   * @throws Exception
   *           - if it fails
   */
  @POST
  @Path("demux")
  @Produces(MediaType.TEXT_XML)
  @RestQuery(name = "demux", description = "Starts an demux process that produces multiple outputs, based on the specified encoding profile ID and the track", restParameters = {
          @RestParameter(description = "The track containing the stream", isRequired = true, name = "sourceTrack", type = Type.TEXT, defaultValue = VIDEO_TRACK_DEFAULT),
          @RestParameter(description = "The encoding profile to use", isRequired = true, name = "profileId", type = Type.STRING, defaultValue = "demux.work") }, reponses = {
                  @RestResponse(description = "Results in an xml document containing the job for the encoding task", responseCode = HttpServletResponse.SC_OK),
                  @RestResponse(description = "If required parameters aren't set or if sourceTrack isn't from the type Track", responseCode = HttpServletResponse.SC_BAD_REQUEST) }, returnDescription = "")
  public Response demux(@FormParam("sourceTrack") String sourceTrackAsXml, @FormParam("profileId") String profileId)
          throws Exception {
    // Ensure that the POST parameters are present
    if (StringUtils.isBlank(sourceTrackAsXml) || StringUtils.isBlank(profileId))
      return Response.status(Response.Status.BAD_REQUEST).entity("sourceTrack and profileId must not be null").build();

    // Deserialize the track
    MediaPackageElement sourceTrack = MediaPackageElementParser.getFromXml(sourceTrackAsXml);
    if (!Track.TYPE.equals(sourceTrack.getElementType()))
      return Response.status(Response.Status.BAD_REQUEST).entity("sourceTrack element must be of type track").build();

    try {
      // Asynchronously encode the specified tracks
      Job job = composerService.demux((Track) sourceTrack, profileId);
      return Response.ok().entity(new JaxbJob(job)).build();
    } catch (EncoderException e) {
      logger.warn("Unable to encode the track: " + e);
      return Response.status(Response.Status.INTERNAL_SERVER_ERROR).build();
    }
  }

  /**
   * ProcessSmil - encode a video based on descriptions in a smil file into all format in the profileIds
   *
   * @param smilAsXml
   *          - smil describing a list of videos and clips in them to make up one video
   * @param trackId
   *          - a paramGroup Id in the smil file describing a track
   * @param mediaType
   *          - audio only, video only or both
   * @param profileIds
   *          - list of encoding profile ids
   * @return a job running the process
   * @throws Exception
   *           if it fails
   */
  @POST
  @Path("processsmil")
  @Produces(MediaType.TEXT_XML)
  @RestQuery(name = "processsmil", description = "Starts an encoding process, based on the tracks and edit points in the smil and specified encoding profile IDs", restParameters = {
          @RestParameter(description = "The smil containing the tracks and edit points", isRequired = true, name = "smilAsXml", type = Type.TEXT),
          @RestParameter(description = "The id (paramgroup) of the track to encode", isRequired = false, name = "trackId", type = Type.STRING, defaultValue = ""),
          @RestParameter(description = "MediaType - v for video only, a for audio only, audiovisual otherwise", isRequired = false, name = "mediaType", type = Type.STRING, defaultValue = "o"),
          @RestParameter(description = "The encoding profiles to use", isRequired = true, name = "profileIds", type = Type.STRING) }, reponses = {
                  @RestResponse(description = "Results in an xml document containing the job for the encoding task", responseCode = HttpServletResponse.SC_OK),
                  @RestResponse(description = "If required parameters aren't set or if sourceTrack isn't from the type Track", responseCode = HttpServletResponse.SC_BAD_REQUEST) }, returnDescription = "")
  public Response processSmil(@FormParam("smilAsXml") String smilAsXml, @FormParam("trackId") String trackId,
          @FormParam("mediaType") String mediaType, @FormParam("profileIds") String profileIds) throws Exception {
    // Ensure that the POST parameters are present
    if (StringUtils.isBlank(smilAsXml) || StringUtils.isBlank(profileIds))
      return Response.status(Response.Status.BAD_REQUEST).entity("smil and profileId must not be null").build();

    // Deserialize the data
    Smil smil;
    String[] profiles = StringUtils.split(profileIds, ",");
    try {
      smil = smilService.fromXml(smilAsXml).getSmil();
    } catch (Exception e) {
      return Response.status(Response.Status.BAD_REQUEST).entity("smil must be readable").build();
    }

    try {
      // Encode the specified tracks
      Job job = composerService.processSmil(smil, trackId, mediaType, Arrays.asList(profiles));
      return Response.ok().entity(new JaxbJob(job)).build();
    } catch (EncoderException e) {
      logger.warn("Unable to process the smil: " + e);
      return Response.status(Response.Status.INTERNAL_SERVER_ERROR).build();
    }
  }

  @POST
  @Path("multiencode")
  @Produces(MediaType.TEXT_XML)
  @RestQuery(name = "multiencode", description = "Starts an encoding process that produces multiple outputs, based on the specified encoding profile ID and the track",
    restParameters = {
      @RestParameter(description = "The track containing the stream", isRequired = true, name = "sourceTrack", type = Type.TEXT, defaultValue = VIDEO_TRACK_DEFAULT),
      @RestParameter(description = "The comma-delimited encoding profiles to use", isRequired = true, name = "profileIds", type = Type.STRING, defaultValue = "mp4-medium.http,mp4-low.http")
    }, reponses = {
      @RestResponse(description = "Results in an xml document containing the job for the encoding task", responseCode = HttpServletResponse.SC_OK),
      @RestResponse(description = "If required parameters aren't set or if sourceTrack isn't from the type Track", responseCode = HttpServletResponse.SC_BAD_REQUEST)
    }, returnDescription = "")
  public Response multiEncode(@FormParam("sourceTrack") String sourceTrackAsXml,
          @FormParam("profileIds") String profileIds) throws Exception {
    // Ensure that the POST parameters are present
    if (StringUtils.isBlank(sourceTrackAsXml) || StringUtils.isBlank(profileIds))
      return Response.status(Response.Status.BAD_REQUEST).entity("sourceTrack and profileIds must not be null").build();

    // Deserialize the track
    MediaPackageElement sourceTrack = MediaPackageElementParser.getFromXml(sourceTrackAsXml);
    if (!Track.TYPE.equals(sourceTrack.getElementType()))
      return Response.status(Response.Status.BAD_REQUEST).entity("sourceTrack element must be of type track").build();

    try {
      // Encode the specified track with the profiles
      String[] profiles = StringUtils.split(profileIds, ",");
      Job job = composerService.multiEncode((Track) sourceTrack, Arrays.asList(profiles));
      return Response.ok().entity(new JaxbJob(job)).build();
    } catch (EncoderException e) {
      logger.warn("Unable to encode the track: ", e);
      return Response.status(Response.Status.INTERNAL_SERVER_ERROR).build();
    }
  }

  /**
   * Synchronously converts an image to other formats.
   *
   * @param sourceImageXml
   *          The source image
   * @param profileIds
   *          The profiles to use in image conversion
   * @return A {@link Response} with the resulting images in the response body
   * @throws Exception
   */
  @POST
  @Path("convertimagesync")
  @Produces(MediaType.TEXT_XML)
  @RestQuery(name = "convertimagesync", description = "Synchronously converts an image, based on the specified encoding profiles and the source image", restParameters = {
<<<<<<< HEAD
      @RestParameter(description = "The original image", isRequired = true, name = "sourceImage", type = Type.TEXT, defaultValue = IMAGE_ATTACHMENT_DEFAULT),
=======
      @RestParameter(description = "The original image", isRequired = true, name = "sourceImage", type = Type.TEXT, defaultValue = "${this.imageAttachmentDefault}"),
>>>>>>> cabd00ae
      @RestParameter(description = "The encoding profiles to use", isRequired = true, name = "profileIds", type = Type.STRING, defaultValue = "image-conversion.http") }, reponses = {
      @RestResponse(description = "Results in an xml document containing the image attachments", responseCode = HttpServletResponse.SC_OK),
      @RestResponse(description = "If required parameters aren't set or if sourceImage isn't from the type attachment", responseCode = HttpServletResponse.SC_BAD_REQUEST) }, returnDescription = "")
  public Response convertImageSync(@FormParam("sourceImage") String sourceImageXml, @FormParam("profileIds")
      String profileIds) throws Exception {
    // Ensure that the POST parameters are present
    if (StringUtils.isBlank(sourceImageXml) || StringUtils.isBlank(profileIds))
      return Response.status(Response.Status.BAD_REQUEST).entity("sourceImage and profileIds must not be null").build();

    // Deserialize the source track
    MediaPackageElement sourceImage = MediaPackageElementParser.getFromXml(sourceImageXml);
    if (!Attachment.TYPE.equals(sourceImage.getElementType()))
      return Response.status(Response.Status.BAD_REQUEST).entity("sourceImage element must be of type track").build();

    try {
      List<Attachment> results = composerService.convertImageSync((Attachment) sourceImage,
          StringUtils.split(profileIds, ','));
      return Response.ok().entity(MediaPackageElementParser.getArrayAsXml(results)).build();
    } catch (EncoderException e) {
      logger.warn("Unable to convert image: " + e.getMessage());
      return Response.status(Response.Status.INTERNAL_SERVER_ERROR).build();
    }
  }

  @GET
  @Path("profiles.xml")
  @Produces(MediaType.TEXT_XML)
  @RestQuery(name = "profiles", description = "Retrieve the encoding profiles", reponses = { @RestResponse(description = "Results in an xml document describing the available encoding profiles", responseCode = HttpServletResponse.SC_OK) }, returnDescription = "")
  public EncodingProfileList listProfiles() {
    List<EncodingProfileImpl> list = new ArrayList<EncodingProfileImpl>();
    for (EncodingProfile p : composerService.listProfiles()) {
      list.add((EncodingProfileImpl) p);
    }
    return new EncodingProfileList(list);
  }

  @GET
  @Path("profile/{id}.xml")
  @Produces(MediaType.TEXT_XML)
  @RestQuery(name = "profilesID", description = "Retrieve an encoding profile", pathParameters = { @RestParameter(name = "id", description = "the profile ID", isRequired = false, type = RestParameter.Type.STRING) }, reponses = {
          @RestResponse(description = "Results in an xml document describing the requested encoding profile", responseCode = HttpServletResponse.SC_OK),
          @RestResponse(description = "If profile has not been found", responseCode = HttpServletResponse.SC_NOT_FOUND) }, returnDescription = "")
  public Response getProfile(@PathParam("id") String profileId) throws NotFoundException {
    EncodingProfileImpl profile = (EncodingProfileImpl) composerService.getProfile(profileId);
    if (profile == null)
      throw new NotFoundException();
    return Response.ok(profile).build();
  }

  /**
   * {@inheritDoc}
   *
   * @see org.opencastproject.rest.AbstractJobProducerEndpoint#getService()
   */
  @Override
  public JobProducer getService() {
    if (composerService instanceof JobProducer)
      return (JobProducer) composerService;
    else
      return null;
  }

  /**
   * {@inheritDoc}
   *
   * @see org.opencastproject.rest.AbstractJobProducerEndpoint#getServiceRegistry()
   */
  @Override
  public ServiceRegistry getServiceRegistry() {
    return serviceRegistry;
  }

  /**
   * Parses string containing times in seconds separated by comma.
   *
   * @param times
   *          string to be parsed
   * @return array of times in seconds
   */
  protected double[] parseTimeArray(String times) {
    String[] timeStringArray = times.split(";");
    List<Double> parsedTimeArray = new LinkedList<Double>();
    for (String timeString : timeStringArray) {
      String trimmed = StringUtils.trim(timeString);
      if (StringUtils.isNotBlank(trimmed)) {
        parsedTimeArray.add(Double.parseDouble(timeString));
      }
    }
    double[] timeArray = new double[parsedTimeArray.size()];
    for (int i = 0; i < parsedTimeArray.size(); i++) {
      timeArray[i] = parsedTimeArray.get(i);
    }
    return timeArray;
  }

}<|MERGE_RESOLUTION|>--- conflicted
+++ resolved
@@ -824,9 +824,7 @@
     if (StringUtils.isBlank(smilAsXml) || StringUtils.isBlank(profileIds))
       return Response.status(Response.Status.BAD_REQUEST).entity("smil and profileId must not be null").build();
 
-    // Deserialize the data
-    Smil smil;
-    String[] profiles = StringUtils.split(profileIds, ",");
+    // Deserialize the data     String[] profiles = StringUtils.split(profileIds, ",");
     try {
       smil = smilService.fromXml(smilAsXml).getSmil();
     } catch (Exception e) {
@@ -877,24 +875,20 @@
   }
 
   /**
-   * Synchronously converts an image to other formats.
+   * Synchronously converts an image to another format.
    *
    * @param sourceImageXml
    *          The source image
-   * @param profileIds
-   *          The profiles to use in image conversion
-   * @return A {@link Response} with the resulting images in the response body
+   * @param profileId
+   *          The profile to use in image conversion
+   * @return A {@link Response} with the resulting image in the response body
    * @throws Exception
    */
   @POST
   @Path("convertimagesync")
   @Produces(MediaType.TEXT_XML)
   @RestQuery(name = "convertimagesync", description = "Synchronously converts an image, based on the specified encoding profiles and the source image", restParameters = {
-<<<<<<< HEAD
       @RestParameter(description = "The original image", isRequired = true, name = "sourceImage", type = Type.TEXT, defaultValue = IMAGE_ATTACHMENT_DEFAULT),
-=======
-      @RestParameter(description = "The original image", isRequired = true, name = "sourceImage", type = Type.TEXT, defaultValue = "${this.imageAttachmentDefault}"),
->>>>>>> cabd00ae
       @RestParameter(description = "The encoding profiles to use", isRequired = true, name = "profileIds", type = Type.STRING, defaultValue = "image-conversion.http") }, reponses = {
       @RestResponse(description = "Results in an xml document containing the image attachments", responseCode = HttpServletResponse.SC_OK),
       @RestResponse(description = "If required parameters aren't set or if sourceImage isn't from the type attachment", responseCode = HttpServletResponse.SC_BAD_REQUEST) }, returnDescription = "")
