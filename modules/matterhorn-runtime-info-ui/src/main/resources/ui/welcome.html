<!DOCTYPE html PUBLIC "-//W3C//DTD XHTML 1.0 Transitional//EN" "http://www.w3.org/TR/xhtml1/DTD/xhtml1-transitional.dtd">
<html xmlns="http://www.w3.org/1999/xhtml">
  <head>
    <meta http-equiv="Content-Type" content="text/html; charset=utf-8"></meta>
  <link rel="shortcut icon" href="img/favicon.ico" />
    <title>Opencast Matterhorn - 1.7 Development Snapshot</title>
    <script type="text/javascript" src="js/jquery/jquery.js"></script>
    <script type="text/javascript">
    $(document).ready(function() {
      $.getJSON("/info/components.json", function(data) {
        var contentDiv = $("#content");
        var capt = false;
        var confMon = false;
        $.each(data, function(section) {
            if("rest" == section) {
               $.each(data.rest, function(i) {
                  var col = $('#docs1');
                  var pathToDocs = data.rest[i].docs.replace(/^.*\/\/[^\/]+/, '');
                  col.append("<li>" + data.rest[i].description + " <a href='" + pathToDocs + "'>Docs</a></li>");
                  if(data.rest[i].description.toLowerCase() == "Capture REST Endpoint".toLowerCase()) {
                    $('#col3m').append('<br /><a class="redbutton" id="captureLink" href="/capture">Go to Capture</a>');
                    capt = true;
                  } else if(data.rest[i].description.toLowerCase() == "Confidence Monitoring REST Endpoint".toLowerCase()) {
                    $('#col4m').append('<br /><a class="redbutton" id="confidenceMonitoringLink" '
                        + 'href="/confidence-monitoring">Go to Confidence Monitoring</a>');
                    confMon = true;
                  }
               })
            } else if("engage" == section) {
               $('#engagelink').attr('href', data.engage + '/engage/ui');
            } else if("admin" == section) {
               $('#adminlink').attr('href', data.admin + '/admin/');
            }
          });
<<<<<<< HEAD
		      if(!capt) {
		        $('#col3m').hide();
		      }
		      if(!confMon) {
		        $('#col4m').hide();
		      }
		      if(typeof analytics == "undefined") {
		        $('#col5m').hide();
		      }
=======
          if(capt) {
            $('#col3m').show();
          }
          if(confMon) {
            $('#col4m').show();
          }
>>>>>>> cc85a002
        });
      });
    </script>
    <link href="style.css" rel="stylesheet" type="text/css" />
  </head>
  <body>
    <div id="wrapper">
      <div id="topbanner">
        <div id="matterhornlogo"><img src="img/mh_logos/MatterhornLogo_large.png" alt="Matterhorn logo" width="260" height="182" class="matterhornlogo" /></div>
        <div id="opencastlogo"><a href="http://www.opencastproject.org"><img src="img/mh_logos/OpencastLogo.png" alt="Opencast" width="143" height="38" hspace="20" vspace="5" border="0" /></a></div>
        <h1>1.7 Development Snapshot</h1>
        <div id="promotext">
          <p>Matterhorn is a free, open-source system that provides a lecture capture solution and an enterprise media
            infrastructure for educational audio and video content.</p>
          <p>Learn more about the features of Matterhorn by taking the
            <a href="http://opencast.org/matterhorn/product-tour">Product Tour</a> or viewing an
           <a href="http://opencast.org/matterhorn/features">Overview of Features</a>. </p>
        </div>
      </div>
      <div id="middlebanner">
        <div id="col1m">
          <img src="img/welcome/clock_icon.png" width="70" height="70" />
          <h2>Administrative Tools</h2>
          <p>These tools enable the capture, ingest, and distribution of lecture recordings:</p>
          <ul>
            <li>Schedule an event for automated capture</li>
            <li>Upload a media file for processing and
              distribution.</li>
            <li> Monitor progress of recording through media pipeline.</li>
          </ul>
          <br />
          <a class="redbutton" id="adminlink">Go to Admin Tools</a>
        </div>
        <div id="col2m">
          <img src="img/welcome/computer_icon.png" width="85" height="59" />
          <h2>Engage Tools</h2>
          <p>These tools support engagement and discovery of distributed media derived from the admin tools:</p>
          <ul>
            <li>Create custom RSS feeds</li>
            <li>Search for Video by keyword</li>
            <li>Accessible media player</li>
          </ul>
          <br />
          <a class="redbutton" id="engagelink"> Go to  Media Module</a>
        </div>
      </div>
      <div id="middlebanner2">
        <div id="col3m" style="display: none;">
          <img src="img/welcome/capture_icon.png" width="70" height="70" />
          <h2>Capture Tools</h2>
          <p>These tools enable you to capture immediately and to modify the capture settings:</p>
          <ul>
            <li>Start and stop capturing</li>
            <li>Test new configurations</li>
          </ul>
        </div>
        <div id="col4m" style="display: none;">
          <img src="img/welcome/confidence_monitoring_icon.png" width="80" height="61" />
          <h2>Confidence Monitoring</h2>
          <p>These tools enable you to watch the status of the capture devices:</p>
          <ul>
            <li>Preview image of video and VGA</li>
            <li>VU-meter for audio</li>
          </ul>
        </div>
      </div>
      <div id="bottombanner">
        <div id="col1b">
          <h2>Services Documentation</h2>
            <ul id="docs1">
            </ul>
        </div>
        <div id="col2b">
          <h2>Release Notes</h2>
          <p>Covers &quot;what&#39;s new&quot;, install/build instructions,
          known issues, and frequently asked questions. Please read these notes
          and the bug/feature reporting instructions before reporting any
          issues.</p>
          <ul>
            <li><a href="https://opencast.jira.com/wiki/display/mhtrunk/">Release Documentation</a></li>
            <li><a href="https://opencast.jira.com/wiki/display/mhtrunk/Release+Notes">Release Notes</a></li>
            <li><a href="https://opencast.jira.com/wiki/display/MHDOC/FAQ">FAQ</a></li>
          </ul>

          <h2>Community Resources</h2>
          <ul class="links">
            <li><a href="https://opencast.jira.com/wiki/display/MH/Communication">Mailing Lists and Communication</a></li>
            <li><a href="https://opencast.jira.com/browse/MH">Issue Tracker</a> (report a bug, request a feature)</li>
          </ul>

        </div>

        <div id="col3b">
            <h2>Developer Links</h2>
            <p class="emphasis">Install and Configure</p>
            <ul>
               <li><a href="https://opencast.jira.com/wiki/display/mhtrunk/Core+Server">Matterhorn Core</a></li>
               <li><a href="https://opencast.jira.com/wiki/display/mhtrunk/Capture+Agent">Capture Agent</a></li>
               <li><a href="https://opencast.jira.com/wiki/display/mhtrunk/Install+Across+Multiple+Servers">Distributed Deployment</a></li>
             </ul>
             <ul>
              <li><a href="https://opencast.jira.com/wiki/display/MH/Cookbook">Cookbooks</a></li>
            </ul>
        </div>
      </div>
      <div id="footer">
        <p>Opencast Matterhorn code is licensed under the
          <a href="http://www.osedu.org/licenses/ECL-2.0/ecl2.txt">Educational Community License, Version 2.0</a>.<br />
          All other (non-code) intellectual property is licensed under a
          <a href="http://creativecommons.org/licenses/by/3.0/us/" rel="license">Creative Commons Attribution 3.0 United
          States License</a>.<br />Permissions beyond the scope of this license may be available
          <a href="http://www.opencastproject.org/contact" rel="cc:morePermissions">on request</a>.</p>
      </div>
    </div>
  </body>
</html><|MERGE_RESOLUTION|>--- conflicted
+++ resolved
@@ -32,24 +32,12 @@
                $('#adminlink').attr('href', data.admin + '/admin/');
             }
           });
-<<<<<<< HEAD
-		      if(!capt) {
-		        $('#col3m').hide();
-		      }
-		      if(!confMon) {
-		        $('#col4m').hide();
-		      }
-		      if(typeof analytics == "undefined") {
-		        $('#col5m').hide();
-		      }
-=======
           if(capt) {
             $('#col3m').show();
           }
           if(confMon) {
             $('#col4m').show();
           }
->>>>>>> cc85a002
         });
       });
     </script>
