<MimeTypes>
  <MimeType>
    <Type>application/futuresplash</Type>
    <Description>FutureSplash Player</Description>
    <Extensions>spl</Extensions>
  </MimeType>
  <MimeType>
    <Type>application/java-archive</Type>
    <Description>Java archive</Description>
    <Extensions>jar</Extensions>
  </MimeType>
  <MimeType>
    <Type>application/json</Type>
    <Description>JavaScript Object Notation</Description>
    <Extensions>json</Extensions>
  </MimeType>
  <MimeType>
    <Type>application/ogg</Type>
    <Description>Ogg file</Description>
    <Extensions>ogg,oga,ogv,ogx</Extensions>
  </MimeType>
  <MimeType>
    <Type>text/vtt</Type>
    <Description>Web VTT captions</Description>
    <Extensions>vtt</Extensions>
  </MimeType>
  <MimeType>
    <Type>application/pdf</Type>
    <Description>Portable Document Format</Description>
    <Extensions>pdf</Extensions>
  </MimeType>
  <MimeType>
    <Type>application/sdp</Type>
    <Description>SDP stream descriptor</Description>
    <Extensions>sdp</Extensions>
  </MimeType>
  <MimeType>
    <Type>application/x-dv</Type>
    <Description>DV Video</Description>
    <Extensions>dv</Extensions>
  </MimeType>
  <MimeType>
    <Type>application/x-mpeg</Type>
    <Description>AMC media</Description>
    <Extensions>amc</Extensions>
  </MimeType>
  <MimeType>
    <Type>application/x-rtsp</Type>
    <Description>RTSP stream descriptor</Description>
    <Extensions>rtsp,rts</Extensions>
  </MimeType>
  <MimeType>
    <Type>application/x-sdp</Type>
    <Description>SDP stream descriptor</Description>
    <Extensions>sdp</Extensions>
  </MimeType>
  <MimeType>
    <Type>application/x-shockwave-flash</Type>
    <Description>Shockwave Flash</Description>
    <Extensions>swf</Extensions>
  </MimeType>
  <MimeType>
    <Type>application/zip</Type>
    <Description>ZIP compressed data</Description>
    <Extensions>zip</Extensions>
  </MimeType>
  <MimeType>
    <Type>audio/3gpp</Type>
    <Description>3GPP media</Description>
    <Extensions>3gp,3gpp</Extensions>
  </MimeType>
  <MimeType>
    <Type>audio/3gpp2</Type>
    <Description>3GPP2 media</Description>
    <Extensions>3g2,3gp2</Extensions>
  </MimeType>
  <MimeType>
    <Type>audio/aac</Type>
    <Description>AAC audio</Description>
    <Extensions>aac,adts</Extensions>
  </MimeType>
  <MimeType>
<<<<<<< HEAD
    <Type>image/png</Type>
    <Description>PNG image</Description>
    <Extensions>png</Extensions>
=======
    <Type>audio/aiff</Type>
    <Description>AIFF audio</Description>
    <Extensions>aiff,aif,aifc,cdda</Extensions>
>>>>>>> b13e863a
  </MimeType>
  <MimeType>
    <Type>audio/amr</Type>
    <Description>AMR audio</Description>
    <Extensions>amr</Extensions>
  </MimeType>
  <MimeType>
    <Type>audio/basic</Type>
    <Description>uLaw/AU audio</Description>
    <Extensions>au,snd,ulw</Extensions>
  </MimeType>
  <MimeType>
    <Type>audio/flac</Type>
    <Description>FLAC audio</Description>
    <Extensions>flac</Extensions>
  </MimeType>
  <MimeType>
    <Type>audio/mid</Type>
    <Description>MIDI</Description>
    <Extensions>mid,midi,smf,kar</Extensions>
  </MimeType>
  <MimeType>
    <Type>audio/midi</Type>
    <Description>MIDI</Description>
    <Extensions>mid,midi,smf,kar</Extensions>
  </MimeType>
  <MimeType>
    <Type>audio/mp3</Type>
    <Description>MP3 audio</Description>
    <Extensions>mp3,swa</Extensions>
  </MimeType>
  <MimeType>
    <Type>audio/mp4</Type>
    <Description>MPEG-4 media</Description>
    <Extensions>mp4</Extensions>
  </MimeType>
  <MimeType>
    <Type>audio/mpeg</Type>
    <Description>MPEG audio</Description>
    <Extensions>m1a,mp2,mpa,m2a,mp3,swa</Extensions>
  </MimeType>
  <MimeType>
    <Type>audio/mpeg3</Type>
    <Description>MP3 audio</Description>
    <Extensions>mp3,swa</Extensions>
  </MimeType>
  <MimeType>
    <Type>audio/ogg</Type>
    <Description>Ogg audio</Description>
    <Extensions>ogg,oga,ogv,ogx</Extensions>
  </MimeType>
  <MimeType>
    <Type>audio/vnd.qcelp</Type>
    <Description>QUALCOMM PureVoice audio</Description>
    <Extensions>qcp,qcp</Extensions>
  </MimeType>
  <MimeType>
    <Type>audio/wav</Type>
    <Description>WAVE audio</Description>
    <Extensions>wav,bwf</Extensions>
  </MimeType>
  <MimeType>
    <Type>audio/x-aac</Type>
    <Description>AAC audio</Description>
    <Extensions>aac,adts</Extensions>
  </MimeType>
  <MimeType>
    <Type>audio/x-aiff</Type>
    <Description>AIFF audio</Description>
    <Extensions>aiff,aif,aifc,cdda</Extensions>
  </MimeType>
  <MimeType>
    <Type>audio/x-caf</Type>
    <Description>CAF audio</Description>
    <Extensions>caf</Extensions>
  </MimeType>
  <MimeType>
    <Type>audio/x-flac</Type>
    <Description>FLAC audio</Description>
    <Extensions>flac</Extensions>
  </MimeType>
  <MimeType>
    <Type>audio/x-gsm</Type>
    <Description>GSM audio</Description>
    <Extensions>gsm</Extensions>
  </MimeType>
  <MimeType>
    <Type>audio/x-m4a</Type>
    <Description>AAC audio</Description>
    <Extensions>m4a</Extensions>
  </MimeType>
  <MimeType>
    <Type>audio/x-m4b</Type>
    <Description>AAC audio book</Description>
    <Extensions>m4b</Extensions>
  </MimeType>
  <MimeType>
    <Type>audio/x-m4p</Type>
    <Description>AAC audio (protected)</Description>
    <Extensions>m4p</Extensions>
  </MimeType>
  <MimeType>
    <Type>audio/x-matroska</Type>
    <Description>Matroska audio</Description>
    <Extensions>mka</Extensions>
  </MimeType>
  <MimeType>
    <Type>audio/x-midi</Type>
    <Description>MIDI</Description>
    <Extensions>mid,midi,smf,kar</Extensions>
  </MimeType>
  <MimeType>
    <Type>audio/x-mp3</Type>
    <Description>MP3 audio</Description>
    <Extensions>mp3,swa</Extensions>
  </MimeType>
  <MimeType>
    <Type>audio/x-mpeg3</Type>
    <Description>MP3 audio</Description>
    <Extensions>mp3,swa</Extensions>
  </MimeType>
  <MimeType>
    <Type>audio/x-ms-wax</Type>
    <Description>Windows Media Playlist</Description>
    <Extensions>wax</Extensions>
  </MimeType>
  <MimeType>
    <Type>audio/x-ms-wma</Type>
    <Description>Windows Media Audio</Description>
    <Extensions>wma</Extensions>
  </MimeType>
  <MimeType>
    <Type>audio/x-wav</Type>
    <Description>WAVE audio</Description>
    <Extensions>wav,bwf</Extensions>
  </MimeType>
  <MimeType>
    <Type>image/jp2</Type>
    <Description>JPEG2000 image</Description>
    <Extensions>jp2</Extensions>
  </MimeType>
  <MimeType>
    <Type>image/jpeg2000</Type>
    <Description>JPEG2000 image</Description>
    <Extensions>jp2</Extensions>
  </MimeType>
  <MimeType>
    <Type>image/jpeg2000-image</Type>
    <Description>JPEG2000 image</Description>
    <Extensions>jp2</Extensions>
  </MimeType>
  <MimeType>
    <Type>image/jpg</Type>
    <Description>JPG image</Description>
    <Extensions>jpg</Extensions>
  </MimeType>
  <MimeType>
    <Type>image/pict</Type>
    <Description>PICT image</Description>
    <Extensions>pict,pic,pct</Extensions>
  </MimeType>
  <MimeType>
    <Type>image/png</Type>
    <Description>PNG image</Description>
    <Extensions>png</Extensions>
  </MimeType>
  <MimeType>
    <Type>image/tiff</Type>
    <Description>TIFF image</Description>
    <Extensions>tif,tiff</Extensions>
  </MimeType>
  <MimeType>
    <Type>image/x-bmp</Type>
    <Description>BMP image</Description>
    <Extensions>bmp,dib</Extensions>
  </MimeType>
  <MimeType>
    <Type>image/x-jpeg2000-image</Type>
    <Description>JPEG2000 image</Description>
    <Extensions>jp2</Extensions>
  </MimeType>
  <MimeType>
    <Type>image/x-macpaint</Type>
    <Description>MacPaint image</Description>
    <Extensions>pntg,pnt,mac</Extensions>
  </MimeType>
  <MimeType>
    <Type>image/x-pict</Type>
    <Description>PICT image</Description>
    <Extensions>pict,pic,pct</Extensions>
  </MimeType>
  <MimeType>
    <Type>image/x-png</Type>
    <Description>PNG image</Description>
    <Extensions>png</Extensions>
  </MimeType>
  <MimeType>
    <Type>image/x-quicktime</Type>
    <Description>QuickTime image</Description>
    <Extensions>qtif,qti</Extensions>
  </MimeType>
  <MimeType>
    <Type>image/x-sgi</Type>
    <Description>SGI image</Description>
    <Extensions>sgi,rgb</Extensions>
  </MimeType>
  <MimeType>
    <Type>image/x-targa</Type>
    <Description>TGA image</Description>
    <Extensions>targa,tga</Extensions>
  </MimeType>
  <MimeType>
    <Type>image/x-tiff</Type>
    <Description>TIFF image</Description>
    <Extensions>tif,tiff</Extensions>
  </MimeType>
  <MimeType>
    <Type>text/calendar</Type>
    <Description>iCalendar</Description>
    <Extensions>ical,ics,icalendar</Extensions>
  </MimeType>
  <MimeType>
    <Type>text/plain</Type>
    <Description>Text Document</Description>
    <Extensions>txt</Extensions>
  </MimeType>
  <MimeType>
    <Type>text/plain</Type>
    <Description>SubRip</Description>
    <Extensions>srt</Extensions>
  </MimeType>
  <MimeType>
    <Type>text/vtt</Type>
    <Description>WebVTT</Description>
    <Extensions>vtt</Extensions>
  </MimeType>
  <MimeType>
    <Type>text/xml</Type>
    <Description>XML Document</Description>
    <Extensions>xml</Extensions>
  </MimeType>
  <MimeType>
    <Type>video/3gpp</Type>
    <Description>3GPP media</Description>
    <Extensions>3gp,3gpp</Extensions>
  </MimeType>
  <MimeType>
    <Type>video/3gpp2</Type>
    <Description>3GPP2 media</Description>
    <Extensions>3g2,3gp2</Extensions>
  </MimeType>
  <MimeType>
    <Type>video/avi</Type>
    <Description>Video For Windows (AVI)</Description>
    <Extensions>avi,vfw</Extensions>
  </MimeType>
  <MimeType>
    <Type>video/divx</Type>
    <Description>DivX Video File</Description>
    <Extensions>divx,div</Extensions>
  </MimeType>
  <MimeType>
    <Type>video/flc</Type>
    <Description>AutoDesk Animator (FLC)</Description>
    <Extensions>flc,fli,cel</Extensions>
  </MimeType>
  <MimeType>
    <Type>video/mj2</Type>
    <Description>Motion JPEG</Description>
    <Extensions>mj2</Extensions>
  </MimeType>
  <MimeType>
    <Type>video/mp2t</Type>
    <Description>MPEG-2 transport stream</Description>
    <Extensions>ts</Extensions>
  </MimeType>
  <MimeType>
    <Type>video/mp4</Type>
    <Description>MPEG-4 media</Description>
    <Extensions>mp4</Extensions>
  </MimeType>
  <MimeType>
    <Type>video/mpeg</Type>
    <Description>MPEG media</Description>
    <Extensions>mpeg,mpg,m1s,m75,m15,mpm,mpv</Extensions>
  </MimeType>
  <MimeType>
    <Type>video/msvideo</Type>
    <Description>Video For Windows (AVI)</Description>
    <Extensions>avi,vfw</Extensions>
  </MimeType>
  <MimeType>
    <Type>video/ogg</Type>
    <Description>Ogg video</Description>
    <Extensions>ogg,oga,ogv,ogx</Extensions>
  </MimeType>
  <MimeType>
    <Type>video/quicktime</Type>
    <Description>QuickTime Movie</Description>
    <Extensions>mov,qt,mov,qt,mqv</Extensions>
  </MimeType>
  <MimeType>
    <Type>video/sd-video</Type>
    <Description>SD video</Description>
    <Extensions>sdv</Extensions>
  </MimeType>
  <MimeType>
    <Type>video/webm</Type>
    <Description>WebM video</Description>
    <Extensions>webm</Extensions>
  </MimeType>
  <MimeType>
    <Type>video/x-dv</Type>
    <Description>DV Video</Description>
    <Extensions>dv</Extensions>
  </MimeType>
  <MimeType>
    <Type>video/x-flv</Type>
    <Description>Flash video</Description>
    <Extensions>flv</Extensions>
  </MimeType>
  <MimeType>
    <Type>video/x-m4v</Type>
    <Description>Video (protected)</Description>
    <Extensions>m4v</Extensions>
  </MimeType>
  <MimeType>
    <Type>video/x-matroska</Type>
    <Description>Matroska video</Description>
    <Extensions>mkv</Extensions>
  </MimeType>
  <MimeType>
    <Type>video/x-matroska-3d</Type>
    <Description>Matroska 3D video</Description>
    <Extensions>mk3d</Extensions>
  </MimeType>
  <MimeType>
    <Type>video/x-ms-asf</Type>
    <Description>Windows Media Video</Description>
    <Extensions>asf</Extensions>
  </MimeType>
  <MimeType>
    <Type>video/x-ms-asx</Type>
    <Description>Windows Media Playlist</Description>
    <Extensions>asx</Extensions>
  </MimeType>
  <MimeType>
    <Type>video/x-ms-wm</Type>
    <Description>Windows Media Video</Description>
    <Extensions>wm</Extensions>
  </MimeType>
  <MimeType>
    <Type>video/x-ms-wmp</Type>
    <Description>Windows Media Video</Description>
    <Extensions>wmp</Extensions>
  </MimeType>
  <MimeType>
    <Type>video/x-ms-wmv</Type>
    <Description>Windows Media Video</Description>
    <Extensions>wmv</Extensions>
  </MimeType>
  <MimeType>
    <Type>video/x-ms-wmx</Type>
    <Description>Windows Media Playlist</Description>
    <Extensions>wmx</Extensions>
  </MimeType>
  <MimeType>
    <Type>video/x-ms-wvx</Type>
    <Description>Windows Media Playlist</Description>
    <Extensions>wvx</Extensions>
  </MimeType>
</MimeTypes><|MERGE_RESOLUTION|>--- conflicted
+++ resolved
@@ -20,11 +20,6 @@
     <Extensions>ogg,oga,ogv,ogx</Extensions>
   </MimeType>
   <MimeType>
-    <Type>text/vtt</Type>
-    <Description>Web VTT captions</Description>
-    <Extensions>vtt</Extensions>
-  </MimeType>
-  <MimeType>
     <Type>application/pdf</Type>
     <Description>Portable Document Format</Description>
     <Extensions>pdf</Extensions>
@@ -80,180 +75,174 @@
     <Extensions>aac,adts</Extensions>
   </MimeType>
   <MimeType>
-<<<<<<< HEAD
+    <Type>audio/aiff</Type>
+    <Description>AIFF audio</Description>
+    <Extensions>aiff,aif,aifc,cdda</Extensions>
+  </MimeType>
+  <MimeType>
+    <Type>audio/amr</Type>
+    <Description>AMR audio</Description>
+    <Extensions>amr</Extensions>
+  </MimeType>
+  <MimeType>
+    <Type>audio/basic</Type>
+    <Description>uLaw/AU audio</Description>
+    <Extensions>au,snd,ulw</Extensions>
+  </MimeType>
+  <MimeType>
+    <Type>audio/flac</Type>
+    <Description>FLAC audio</Description>
+    <Extensions>flac</Extensions>
+  </MimeType>
+  <MimeType>
+    <Type>audio/mid</Type>
+    <Description>MIDI</Description>
+    <Extensions>mid,midi,smf,kar</Extensions>
+  </MimeType>
+  <MimeType>
+    <Type>audio/midi</Type>
+    <Description>MIDI</Description>
+    <Extensions>mid,midi,smf,kar</Extensions>
+  </MimeType>
+  <MimeType>
+    <Type>audio/mp3</Type>
+    <Description>MP3 audio</Description>
+    <Extensions>mp3,swa</Extensions>
+  </MimeType>
+  <MimeType>
+    <Type>audio/mp4</Type>
+    <Description>MPEG-4 media</Description>
+    <Extensions>mp4</Extensions>
+  </MimeType>
+  <MimeType>
+    <Type>audio/mpeg</Type>
+    <Description>MPEG audio</Description>
+    <Extensions>m1a,mp2,mpa,m2a,mp3,swa</Extensions>
+  </MimeType>
+  <MimeType>
+    <Type>audio/mpeg3</Type>
+    <Description>MP3 audio</Description>
+    <Extensions>mp3,swa</Extensions>
+  </MimeType>
+  <MimeType>
+    <Type>audio/ogg</Type>
+    <Description>Ogg audio</Description>
+    <Extensions>ogg,oga,ogv,ogx</Extensions>
+  </MimeType>
+  <MimeType>
+    <Type>audio/vnd.qcelp</Type>
+    <Description>QUALCOMM PureVoice audio</Description>
+    <Extensions>qcp,qcp</Extensions>
+  </MimeType>
+  <MimeType>
+    <Type>audio/wav</Type>
+    <Description>WAVE audio</Description>
+    <Extensions>wav,bwf</Extensions>
+  </MimeType>
+  <MimeType>
+    <Type>audio/x-aac</Type>
+    <Description>AAC audio</Description>
+    <Extensions>aac,adts</Extensions>
+  </MimeType>
+  <MimeType>
+    <Type>audio/x-aiff</Type>
+    <Description>AIFF audio</Description>
+    <Extensions>aiff,aif,aifc,cdda</Extensions>
+  </MimeType>
+  <MimeType>
+    <Type>audio/x-caf</Type>
+    <Description>CAF audio</Description>
+    <Extensions>caf</Extensions>
+  </MimeType>
+  <MimeType>
+    <Type>audio/x-flac</Type>
+    <Description>FLAC audio</Description>
+    <Extensions>flac</Extensions>
+  </MimeType>
+  <MimeType>
+    <Type>audio/x-gsm</Type>
+    <Description>GSM audio</Description>
+    <Extensions>gsm</Extensions>
+  </MimeType>
+  <MimeType>
+    <Type>audio/x-m4a</Type>
+    <Description>AAC audio</Description>
+    <Extensions>m4a</Extensions>
+  </MimeType>
+  <MimeType>
+    <Type>audio/x-m4b</Type>
+    <Description>AAC audio book</Description>
+    <Extensions>m4b</Extensions>
+  </MimeType>
+  <MimeType>
+    <Type>audio/x-m4p</Type>
+    <Description>AAC audio (protected)</Description>
+    <Extensions>m4p</Extensions>
+  </MimeType>
+  <MimeType>
+    <Type>audio/x-matroska</Type>
+    <Description>Matroska audio</Description>
+    <Extensions>mka</Extensions>
+  </MimeType>
+  <MimeType>
+    <Type>audio/x-midi</Type>
+    <Description>MIDI</Description>
+    <Extensions>mid,midi,smf,kar</Extensions>
+  </MimeType>
+  <MimeType>
+    <Type>audio/x-mp3</Type>
+    <Description>MP3 audio</Description>
+    <Extensions>mp3,swa</Extensions>
+  </MimeType>
+  <MimeType>
+    <Type>audio/x-mpeg3</Type>
+    <Description>MP3 audio</Description>
+    <Extensions>mp3,swa</Extensions>
+  </MimeType>
+  <MimeType>
+    <Type>audio/x-ms-wax</Type>
+    <Description>Windows Media Playlist</Description>
+    <Extensions>wax</Extensions>
+  </MimeType>
+  <MimeType>
+    <Type>audio/x-ms-wma</Type>
+    <Description>Windows Media Audio</Description>
+    <Extensions>wma</Extensions>
+  </MimeType>
+  <MimeType>
+    <Type>audio/x-wav</Type>
+    <Description>WAVE audio</Description>
+    <Extensions>wav,bwf</Extensions>
+  </MimeType>
+  <MimeType>
+    <Type>image/jp2</Type>
+    <Description>JPEG2000 image</Description>
+    <Extensions>jp2</Extensions>
+  </MimeType>
+  <MimeType>
+    <Type>image/jpeg2000</Type>
+    <Description>JPEG2000 image</Description>
+    <Extensions>jp2</Extensions>
+  </MimeType>
+  <MimeType>
+    <Type>image/jpeg2000-image</Type>
+    <Description>JPEG2000 image</Description>
+    <Extensions>jp2</Extensions>
+  </MimeType>
+  <MimeType>
+    <Type>image/jpg</Type>
+    <Description>JPG image</Description>
+    <Extensions>jpg</Extensions>
+  </MimeType>
+  <MimeType>
+    <Type>image/pict</Type>
+    <Description>PICT image</Description>
+    <Extensions>pict,pic,pct</Extensions>
+  </MimeType>
+  <MimeType>
     <Type>image/png</Type>
     <Description>PNG image</Description>
     <Extensions>png</Extensions>
-=======
-    <Type>audio/aiff</Type>
-    <Description>AIFF audio</Description>
-    <Extensions>aiff,aif,aifc,cdda</Extensions>
->>>>>>> b13e863a
-  </MimeType>
-  <MimeType>
-    <Type>audio/amr</Type>
-    <Description>AMR audio</Description>
-    <Extensions>amr</Extensions>
-  </MimeType>
-  <MimeType>
-    <Type>audio/basic</Type>
-    <Description>uLaw/AU audio</Description>
-    <Extensions>au,snd,ulw</Extensions>
-  </MimeType>
-  <MimeType>
-    <Type>audio/flac</Type>
-    <Description>FLAC audio</Description>
-    <Extensions>flac</Extensions>
-  </MimeType>
-  <MimeType>
-    <Type>audio/mid</Type>
-    <Description>MIDI</Description>
-    <Extensions>mid,midi,smf,kar</Extensions>
-  </MimeType>
-  <MimeType>
-    <Type>audio/midi</Type>
-    <Description>MIDI</Description>
-    <Extensions>mid,midi,smf,kar</Extensions>
-  </MimeType>
-  <MimeType>
-    <Type>audio/mp3</Type>
-    <Description>MP3 audio</Description>
-    <Extensions>mp3,swa</Extensions>
-  </MimeType>
-  <MimeType>
-    <Type>audio/mp4</Type>
-    <Description>MPEG-4 media</Description>
-    <Extensions>mp4</Extensions>
-  </MimeType>
-  <MimeType>
-    <Type>audio/mpeg</Type>
-    <Description>MPEG audio</Description>
-    <Extensions>m1a,mp2,mpa,m2a,mp3,swa</Extensions>
-  </MimeType>
-  <MimeType>
-    <Type>audio/mpeg3</Type>
-    <Description>MP3 audio</Description>
-    <Extensions>mp3,swa</Extensions>
-  </MimeType>
-  <MimeType>
-    <Type>audio/ogg</Type>
-    <Description>Ogg audio</Description>
-    <Extensions>ogg,oga,ogv,ogx</Extensions>
-  </MimeType>
-  <MimeType>
-    <Type>audio/vnd.qcelp</Type>
-    <Description>QUALCOMM PureVoice audio</Description>
-    <Extensions>qcp,qcp</Extensions>
-  </MimeType>
-  <MimeType>
-    <Type>audio/wav</Type>
-    <Description>WAVE audio</Description>
-    <Extensions>wav,bwf</Extensions>
-  </MimeType>
-  <MimeType>
-    <Type>audio/x-aac</Type>
-    <Description>AAC audio</Description>
-    <Extensions>aac,adts</Extensions>
-  </MimeType>
-  <MimeType>
-    <Type>audio/x-aiff</Type>
-    <Description>AIFF audio</Description>
-    <Extensions>aiff,aif,aifc,cdda</Extensions>
-  </MimeType>
-  <MimeType>
-    <Type>audio/x-caf</Type>
-    <Description>CAF audio</Description>
-    <Extensions>caf</Extensions>
-  </MimeType>
-  <MimeType>
-    <Type>audio/x-flac</Type>
-    <Description>FLAC audio</Description>
-    <Extensions>flac</Extensions>
-  </MimeType>
-  <MimeType>
-    <Type>audio/x-gsm</Type>
-    <Description>GSM audio</Description>
-    <Extensions>gsm</Extensions>
-  </MimeType>
-  <MimeType>
-    <Type>audio/x-m4a</Type>
-    <Description>AAC audio</Description>
-    <Extensions>m4a</Extensions>
-  </MimeType>
-  <MimeType>
-    <Type>audio/x-m4b</Type>
-    <Description>AAC audio book</Description>
-    <Extensions>m4b</Extensions>
-  </MimeType>
-  <MimeType>
-    <Type>audio/x-m4p</Type>
-    <Description>AAC audio (protected)</Description>
-    <Extensions>m4p</Extensions>
-  </MimeType>
-  <MimeType>
-    <Type>audio/x-matroska</Type>
-    <Description>Matroska audio</Description>
-    <Extensions>mka</Extensions>
-  </MimeType>
-  <MimeType>
-    <Type>audio/x-midi</Type>
-    <Description>MIDI</Description>
-    <Extensions>mid,midi,smf,kar</Extensions>
-  </MimeType>
-  <MimeType>
-    <Type>audio/x-mp3</Type>
-    <Description>MP3 audio</Description>
-    <Extensions>mp3,swa</Extensions>
-  </MimeType>
-  <MimeType>
-    <Type>audio/x-mpeg3</Type>
-    <Description>MP3 audio</Description>
-    <Extensions>mp3,swa</Extensions>
-  </MimeType>
-  <MimeType>
-    <Type>audio/x-ms-wax</Type>
-    <Description>Windows Media Playlist</Description>
-    <Extensions>wax</Extensions>
-  </MimeType>
-  <MimeType>
-    <Type>audio/x-ms-wma</Type>
-    <Description>Windows Media Audio</Description>
-    <Extensions>wma</Extensions>
-  </MimeType>
-  <MimeType>
-    <Type>audio/x-wav</Type>
-    <Description>WAVE audio</Description>
-    <Extensions>wav,bwf</Extensions>
-  </MimeType>
-  <MimeType>
-    <Type>image/jp2</Type>
-    <Description>JPEG2000 image</Description>
-    <Extensions>jp2</Extensions>
-  </MimeType>
-  <MimeType>
-    <Type>image/jpeg2000</Type>
-    <Description>JPEG2000 image</Description>
-    <Extensions>jp2</Extensions>
-  </MimeType>
-  <MimeType>
-    <Type>image/jpeg2000-image</Type>
-    <Description>JPEG2000 image</Description>
-    <Extensions>jp2</Extensions>
-  </MimeType>
-  <MimeType>
-    <Type>image/jpg</Type>
-    <Description>JPG image</Description>
-    <Extensions>jpg</Extensions>
-  </MimeType>
-  <MimeType>
-    <Type>image/pict</Type>
-    <Description>PICT image</Description>
-    <Extensions>pict,pic,pct</Extensions>
-  </MimeType>
-  <MimeType>
-    <Type>image/png</Type>
-    <Description>PNG image</Description>
-    <Extensions>png</Extensions>
   </MimeType>
   <MimeType>
     <Type>image/tiff</Type>
