--- conflicted
+++ resolved
@@ -341,11 +341,7 @@
    * {@inheritDoc}
    *
    * @see org.opencastproject.serviceregistry.api.ServiceRegistry#createJob(java.lang.String, java.lang.String,
-<<<<<<< HEAD
-          float)
-=======
           Float)
->>>>>>> 152f8bf4
    */
   @Override
   public Job createJob(String type, String operation, Float jobLoad) throws ServiceRegistryException {
@@ -367,11 +363,7 @@
    * {@inheritDoc}
    *
    * @see org.opencastproject.serviceregistry.api.ServiceRegistry#createJob(java.lang.String, java.lang.String,
-<<<<<<< HEAD
-          java.util.List, float)
-=======
           java.util.List, Float)
->>>>>>> 152f8bf4
    */
   @Override
   public Job createJob(String type, String operation, List<String> arguments, Float jobLoad)
@@ -395,11 +387,7 @@
    * {@inheritDoc}
    *
    * @see org.opencastproject.serviceregistry.api.ServiceRegistry#createJob(java.lang.String, java.lang.String,
-<<<<<<< HEAD
-          java.util.List, java.lang.String, float)
-=======
           java.util.List, java.lang.String, Float)
->>>>>>> 152f8bf4
    */
   @Override
   public Job createJob(String type, String operation, List<String> arguments, String payload, Float jobLoad)
@@ -423,11 +411,7 @@
    * {@inheritDoc}
    *
    * @see org.opencastproject.serviceregistry.api.ServiceRegistry#createJob(java.lang.String, java.lang.String,
-<<<<<<< HEAD
-          java.util.List, java.lang.String, boolean, float)
-=======
           java.util.List, java.lang.String, boolean, Float)
->>>>>>> 152f8bf4
    */
   @Override
   public Job createJob(String type, String operation, List<String> arguments, String payload, boolean queueable,
@@ -451,11 +435,7 @@
    * {@inheritDoc}
    *
    * @see org.opencastproject.serviceregistry.api.ServiceRegistry#createJob(java.lang.String, java.lang.String,
-<<<<<<< HEAD
-          java.util.List, java.lang.String, boolean, org.opencastproject.job.api.Job, float)
-=======
           java.util.List, java.lang.String, boolean, org.opencastproject.job.api.Job, Float)
->>>>>>> 152f8bf4
    */
   @Override
   public Job createJob(String type, String operation, List<String> arguments, String payload, boolean queueable,
@@ -582,13 +562,8 @@
     Job updatedJob = null;
     synchronized (jobs) {
       try {
-<<<<<<< HEAD
-        updatedJob = updateInternal((JaxbJob) job);
-        jobs.put(updatedJob.getId(), JobParser.toXml(updatedJob));
-=======
         updatedJob = updateInternal(job);
         jobs.put(updatedJob.getId(), JobParser.toXml(new JaxbJob(updatedJob)));
->>>>>>> 152f8bf4
       } catch (IOException e) {
         throw new IllegalStateException("Error serializing job", e);
       }
@@ -596,11 +571,7 @@
     return updatedJob;
   }
 
-<<<<<<< HEAD
-  private Job updateInternal(JaxbJob job) {
-=======
   private Job updateInternal(Job job) {
->>>>>>> 152f8bf4
     Date now = new Date();
     Status status = job.getStatus();
     if (job.getDateCreated() == null) {
@@ -623,8 +594,6 @@
       }
       job.setDateCompleted(now);
       job.setRunTime(now.getTime() - job.getDateStarted().getTime());
-<<<<<<< HEAD
-=======
 
       // Cleanup local list of jobs assigned to a specific service
       for (Entry<String, List<ServiceRegistrationInMemoryImpl>> service : services.entrySet()) {
@@ -640,7 +609,6 @@
           }
         }
       }
->>>>>>> 152f8bf4
     }
     return job;
   }
