--- conflicted
+++ resolved
@@ -11,13 +11,8 @@
     "jquery": "^3.5.1"
   },
   "devDependencies": {
-<<<<<<< HEAD
-    "eslint": "^7.5.0",
-    "eslint-plugin-header": "^3.0.0",
-=======
     "eslint": "^7.10.0",
     "eslint-plugin-header": "^3.1.0",
->>>>>>> ca0975f3
     "html-linter": "^1.1.1"
   }
 }