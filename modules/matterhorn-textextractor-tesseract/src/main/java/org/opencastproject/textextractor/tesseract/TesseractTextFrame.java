--- conflicted
+++ resolved
@@ -18,18 +18,9 @@
 import org.opencastproject.textextractor.api.TextFrame;
 import org.opencastproject.textextractor.api.TextLine;
 
-<<<<<<< HEAD
-import org.apache.commons.lang.StringUtils;
-
 import java.io.IOException;
 import java.io.InputStream;
 import java.util.ArrayList;
-import java.util.List;
-=======
-import java.io.IOException;
-import java.io.InputStream;
-import java.util.ArrayList;
->>>>>>> 85bf0314
 import java.io.BufferedReader;
 import java.io.InputStreamReader;
 
@@ -57,22 +48,7 @@
     TesseractTextFrame textFrame = new TesseractTextFrame();
 
     while ((line = in.readLine()) != null) {
-<<<<<<< HEAD
-      List<String> words = new ArrayList<String>();
-      for (String word : StringUtils.split(line)) {
-        String result = word.replaceAll("^[\\W]*|[\\W]*$", "");
-        if (StringUtils.isNotBlank(result)) {
-          words.add(result);
-        }
-      }
-      if (words.size() == 0) {
-        continue;
-      }
-      textFrame.lines.add(new TesseractLine(StringUtils.join(
-              words.toArray(new String[words.size()]), ' ')));
-=======
       textFrame.lines.add(new TesseractLine(line));
->>>>>>> 85bf0314
     }
 
     return textFrame;
