--- conflicted
+++ resolved
@@ -51,7 +51,6 @@
 import org.opencastproject.security.api.SecurityService;
 import org.opencastproject.security.api.User;
 import org.opencastproject.series.api.SeriesService;
-import org.opencastproject.util.XmlSafeParser;
 import org.opencastproject.util.data.Option;
 import org.opencastproject.util.persistence.PersistenceUtil;
 import org.opencastproject.workspace.api.Workspace;
@@ -68,11 +67,6 @@
 import javax.persistence.EntityManagerFactory;
 import javax.xml.namespace.NamespaceContext;
 import javax.xml.transform.Source;
-<<<<<<< HEAD
-import javax.xml.transform.Transformer;
-import javax.xml.transform.TransformerException;
-=======
->>>>>>> 7663fbb8
 import javax.xml.transform.dom.DOMSource;
 
 /** Second test suite for OAI-PMH including a fully functional persistence backend. */
@@ -354,16 +348,4 @@
     };
   }
 
-<<<<<<< HEAD
-  public static void print(Source source) {
-    try {
-      final Transformer t = XmlSafeParser.newTransformerFactory().newTransformer();
-      t.setOutputProperty(OutputKeys.INDENT, "yes");
-      t.transform(source, new StreamResult(System.out));
-    } catch (TransformerException e) {
-      chuck(e);
-    }
-  }
-=======
->>>>>>> 7663fbb8
 }