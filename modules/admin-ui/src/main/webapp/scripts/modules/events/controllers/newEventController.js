--- conflicted
+++ resolved
@@ -41,21 +41,13 @@
         };
 
     angular.forEach($scope.states, function (state) {
-<<<<<<< HEAD
       if (state.stateController.isAccessState) {
         accessController = state.stateController;
       } else if (state.stateController.isMetadataState) {
+        // MH-12854 get latest collections (series)
+        state.stateController.reset({resetDefaults: true});
         metadata = state.stateController;
       }
-=======
-        if (state.stateController.isAccessState) {
-            accessController = state.stateController;
-        } else if (state.stateController.isMetadataState) {
-            // MH-12854 get latest collections (series)
-            state.stateController.reset({resetDefaults: true});
-            metadata = state.stateController;
-        }
->>>>>>> f4e4ceca
     });
 
     if (angular.isDefined(metadata) && angular.isDefined(accessController)) {
@@ -168,14 +160,7 @@
     };
 
     $scope.close = function () {
-<<<<<<< HEAD
       resetStates();
       Modal.$scope.close();
     };
-  }]);
-=======
-        resetStates();
-        Modal.$scope.close();
-    };
-}]);
->>>>>>> f4e4ceca
+  }]);