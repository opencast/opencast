--- conflicted
+++ resolved
@@ -1272,122 +1272,6 @@
     ));
   }
 
-  @POST  // use POST instead of GET because of a possibly long list of ids
-  @Path("events/metadata.json")
-  @Produces(MediaType.APPLICATION_JSON)
-  @RestQuery(name = "geteventsmetadata",
-             description = "Returns all the data related to the edit events metadata modal as JSON",
-             returnDescription = "All the data related to the edit events metadata modal as JSON",
-             restParameters = {
-               @RestParameter(name = "eventIds", description = "The event ids", isRequired = true,
-                              type = RestParameter.Type.STRING)
-             }, reponses = {
-               @RestResponse(description = "Returns all the data related to the edit events metadata modal as JSON",
-                             responseCode = HttpServletResponse.SC_OK),
-               @RestResponse(description = "No events to update, either not found or with running workflow, "
-                                         + "details in response body.",
-                             responseCode = HttpServletResponse.SC_NOT_FOUND)
-             })
-  public Response getEventsMetadata(@FormParam("eventIds") String eventIds) throws Exception {
-
-    if (StringUtils.isBlank(eventIds)) {
-      return badRequest("Event ids can't be empty");
-    }
-
-    JSONParser parser = new JSONParser();
-    List<String> ids;
-    try {
-      ids = (List<String>) parser.parse(eventIds);
-    } catch (org.json.simple.parser.ParseException e) {
-      logger.error("Unable to parse '{}'", eventIds, e);
-      return badRequest("Unable to parse event ids");
-    } catch (ClassCastException e) {
-      logger.error("Unable to cast '{}'", eventIds, e);
-      return badRequest("Unable to parse event ids");
-    }
-
-    Set<String> eventsNotFound = new HashSet();
-    Set<String> eventsWithRunningWorkflow = new HashSet();
-    Set<String> eventsMerged = new HashSet();
-
-    //get once instead of for each event
-    Map<String, String> seriesWithWriteAccess = null;
-    if (getOnlySeriesWithWriteAccessEventModal()) {
-      seriesWithWriteAccess = getSeriesService().getUserSeriesByAccess(true);
-    }
-
-    // collect the metadata of all events
-    List<MetadataCollection> collectedMetadata = new ArrayList();
-    for (String eventId: ids) {
-      Opt<Event> optEvent = getIndexService().getEvent(eventId, getIndex());
-      // not found?
-      if (optEvent.isNone()) {
-        eventsNotFound.add(eventId);
-        continue;
-      }
-
-      Event event = optEvent.get();
-
-      // check if there's a running workflow
-      final String wfState = event.getWorkflowState();
-      if (wfState != null && WorkflowUtil.isActive(WorkflowInstance.WorkflowState.valueOf(wfState))) {
-        eventsWithRunningWorkflow.add(eventId);
-        continue;
-      }
-
-      // collect metadata
-      MetadataCollection metadataCollection =
-        EventUtils.getEventMetadata(event, getIndexService().getCommonEventCatalogUIAdapter());
-      collectedMetadata.add(metadataCollection);
-
-      // in case we want only series with write access
-      if (getOnlySeriesWithWriteAccessEventModal()) {
-        MetadataField<?> seriesField =
-          metadataCollection.getOutputFields().get(DublinCore.PROPERTY_IS_PART_OF.getLocalName());
-        seriesField.setCollection(Opt.some(seriesWithWriteAccess));
-      }
-
-      eventsMerged.add(eventId);
-    }
-
-    // no events found?
-    if (collectedMetadata.isEmpty()) {
-      return notFoundJson(obj(
-        f("notFound", JSONUtils.setToJSON(eventsNotFound)),
-        f("runningWorkflow", JSONUtils.setToJSON(eventsWithRunningWorkflow))));
-    }
-
-    // merge metadata of events
-    MetadataCollection mergedMetadata;
-    if (collectedMetadata.size() == 1) {
-      mergedMetadata = collectedMetadata.get(0);
-    }
-    else {
-      //use first metadata collection as base
-      mergedMetadata = collectedMetadata.get(0).getCopy();
-      collectedMetadata.remove(0);
-
-      for (MetadataField field : mergedMetadata.getFields()) {
-        for (MetadataCollection otherMetadataCollection : collectedMetadata) {
-          MetadataField matchingField = otherMetadataCollection.getOutputFields().get(field.getOutputID());
-
-          // check if fields have the same value
-          if (!field.getValue().equals(matchingField.getValue())) {
-            field.setDifferentValues();
-            break;
-          }
-        }
-      }
-    }
-
-    return okJson(obj(
-      f("metadata", mergedMetadata.toJSON()),
-      f("notFound", JSONUtils.setToJSON(eventsNotFound)),
-      f("runningWorkflow", JSONUtils.setToJSON(eventsWithRunningWorkflow)),
-      f("merged", JSONUtils.setToJSON(eventsMerged))
-    ));
-  }
-
   @PUT
   @Path("bulk/update")
   @RestQuery(name = "bulkupdate", description = "Update all of the given events at once", restParameters = {
@@ -1586,11 +1470,7 @@
         description = "The ids of the events to update"),
       @RestParameter(name = "metadata", isRequired = true, type = RestParameter.Type.TEXT,
         description = "The metadata fields to update"),
-<<<<<<< HEAD
-    }, reponses = {
-=======
     }, responses = {
->>>>>>> ca0975f3
     @RestResponse(description = "All events have been updated successfully.",
       responseCode = HttpServletResponse.SC_NO_CONTENT),
     @RestResponse(description = "One or multiple errors occured while updating event metadata. "
