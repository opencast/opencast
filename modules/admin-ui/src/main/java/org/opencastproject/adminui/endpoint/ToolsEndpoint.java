/**
 * Licensed to The Apereo Foundation under one or more contributor license
 * agreements. See the NOTICE file distributed with this work for additional
 * information regarding copyright ownership.
 *
 *
 * The Apereo Foundation licenses this file to you under the Educational
 * Community License, Version 2.0 (the "License"); you may not use this file
 * except in compliance with the License. You may obtain a copy of the License
 * at:
 *
 *   http://opensource.org/licenses/ecl2.txt
 *
 * Unless required by applicable law or agreed to in writing, software
 * distributed under the License is distributed on an "AS IS" BASIS, WITHOUT
 * WARRANTIES OR CONDITIONS OF ANY KIND, either express or implied.  See the
 * License for the specific language governing permissions and limitations under
 * the License.
 *
 */

package org.opencastproject.adminui.endpoint;

import static com.entwinemedia.fn.Stream.$;
import static com.entwinemedia.fn.data.json.Jsons.arr;
import static com.entwinemedia.fn.data.json.Jsons.f;
import static com.entwinemedia.fn.data.json.Jsons.obj;
import static com.entwinemedia.fn.data.json.Jsons.v;
import static java.lang.String.format;
import static java.util.Collections.emptyList;
import static java.util.Objects.requireNonNull;
import static javax.servlet.http.HttpServletResponse.SC_INTERNAL_SERVER_ERROR;
import static javax.servlet.http.HttpServletResponse.SC_NOT_FOUND;
import static javax.servlet.http.HttpServletResponse.SC_OK;
import static org.opencastproject.util.data.Tuple.tuple;

import org.opencastproject.adminui.impl.AdminUIConfiguration;
import org.opencastproject.adminui.impl.ThumbnailImpl;
import org.opencastproject.adminui.index.AdminUISearchIndex;
import org.opencastproject.assetmanager.api.AssetManager;
import org.opencastproject.assetmanager.api.AssetManagerException;
import org.opencastproject.assetmanager.util.WorkflowPropertiesUtil;
import org.opencastproject.assetmanager.util.Workflows;
import org.opencastproject.composer.api.ComposerService;
import org.opencastproject.composer.api.EncoderException;
import org.opencastproject.distribution.api.DistributionException;
import org.opencastproject.index.service.api.IndexService;
import org.opencastproject.index.service.api.IndexService.Source;
import org.opencastproject.index.service.exception.IndexServiceException;
import org.opencastproject.index.service.impl.index.event.Event;
import org.opencastproject.index.service.util.RestUtils;
import org.opencastproject.matterhorn.search.SearchIndexException;
import org.opencastproject.mediapackage.Attachment;
import org.opencastproject.mediapackage.Catalog;
import org.opencastproject.mediapackage.MediaPackage;
import org.opencastproject.mediapackage.MediaPackageElement;
import org.opencastproject.mediapackage.MediaPackageElement.Type;
import org.opencastproject.mediapackage.MediaPackageElementBuilder;
import org.opencastproject.mediapackage.MediaPackageElementBuilderFactory;
import org.opencastproject.mediapackage.MediaPackageElementFlavor;
import org.opencastproject.mediapackage.MediaPackageException;
import org.opencastproject.mediapackage.Publication;
import org.opencastproject.mediapackage.Stream;
import org.opencastproject.mediapackage.Track;
import org.opencastproject.mediapackage.VideoStream;
import org.opencastproject.publication.api.ConfigurablePublicationService;
import org.opencastproject.publication.api.OaiPmhPublicationService;
import org.opencastproject.publication.api.PublicationException;
import org.opencastproject.security.api.SecurityService;
import org.opencastproject.security.urlsigning.exception.UrlSigningException;
import org.opencastproject.security.urlsigning.service.UrlSigningService;
import org.opencastproject.security.urlsigning.utils.UrlSigningServiceOsgiUtil;
import org.opencastproject.smil.api.SmilException;
import org.opencastproject.smil.api.SmilResponse;
import org.opencastproject.smil.api.SmilService;
import org.opencastproject.smil.entity.api.Smil;
import org.opencastproject.smil.entity.media.api.SmilMediaObject;
import org.opencastproject.smil.entity.media.container.api.SmilMediaContainer;
import org.opencastproject.smil.entity.media.element.api.SmilMediaElement;
import org.opencastproject.util.MimeTypes;
import org.opencastproject.util.NotFoundException;
import org.opencastproject.util.RestUtil.R;
import org.opencastproject.util.UnknownFileTypeException;
import org.opencastproject.util.data.Tuple;
import org.opencastproject.util.doc.rest.RestParameter;
import org.opencastproject.util.doc.rest.RestQuery;
import org.opencastproject.util.doc.rest.RestResponse;
import org.opencastproject.util.doc.rest.RestService;
import org.opencastproject.workflow.api.ConfiguredWorkflow;
import org.opencastproject.workflow.api.WorkflowDatabaseException;
import org.opencastproject.workflow.api.WorkflowDefinition;
import org.opencastproject.workflow.api.WorkflowService;
import org.opencastproject.workflow.api.WorkflowUtil;
import org.opencastproject.workflow.handler.distribution.InternalPublicationChannel;
import org.opencastproject.workspace.api.Workspace;

import com.entwinemedia.fn.Fn;
import com.entwinemedia.fn.data.Opt;
import com.entwinemedia.fn.data.json.Field;
import com.entwinemedia.fn.data.json.JObject;
import com.entwinemedia.fn.data.json.JValue;
import com.entwinemedia.fn.data.json.Jsons;
import com.entwinemedia.fn.data.json.Jsons.Functions;

import org.apache.commons.fileupload.FileItemIterator;
import org.apache.commons.fileupload.FileItemStream;
import org.apache.commons.fileupload.FileUploadException;
import org.apache.commons.fileupload.servlet.ServletFileUpload;
import org.apache.commons.fileupload.util.Streams;
import org.apache.commons.io.IOUtils;
import org.apache.commons.lang3.BooleanUtils;
import org.json.simple.JSONArray;
import org.json.simple.JSONObject;
import org.json.simple.parser.JSONParser;
import org.osgi.service.cm.ConfigurationException;
import org.osgi.service.cm.ManagedService;
import org.slf4j.Logger;
import org.slf4j.LoggerFactory;
import org.xml.sax.SAXException;

import java.io.IOException;
import java.io.InputStream;
import java.net.URI;
import java.net.URISyntaxException;
import java.util.ArrayList;
import java.util.Arrays;
import java.util.Collection;
import java.util.Collections;
import java.util.Comparator;
import java.util.Dictionary;
import java.util.Iterator;
import java.util.LinkedList;
import java.util.List;
import java.util.Map;
import java.util.Objects;
import java.util.Optional;
import java.util.OptionalDouble;
import java.util.stream.Collectors;

import javax.servlet.http.HttpServletRequest;
import javax.servlet.http.HttpServletResponse;
import javax.ws.rs.Consumes;
import javax.ws.rs.GET;
import javax.ws.rs.POST;
import javax.ws.rs.Path;
import javax.ws.rs.PathParam;
import javax.ws.rs.Produces;
import javax.ws.rs.WebApplicationException;
import javax.ws.rs.core.Context;
import javax.ws.rs.core.MediaType;
import javax.ws.rs.core.Response;
import javax.xml.bind.JAXBException;

@Path("/")
@RestService(name = "toolsService", title = "Tools API Service",
  abstractText = "Provides a location for the tools API.",
  notes = { "This service provides a location for the tools API for the admin UI.",
            "<strong>Important:</strong> "
              + "<em>This service is for exclusive use by the module admin-ui. Its API might change "
              + "anytime without prior notice. Any dependencies other than the admin UI will be strictly ignored. "
              + "DO NOT use this for integration of third-party applications.<em>"})
public class ToolsEndpoint implements ManagedService {
  /** The logging facility */
  private static final Logger logger = LoggerFactory.getLogger(ToolsEndpoint.class);

  /** The default file name for generated Smil catalogs. */
  private static final String TARGET_FILE_NAME = "cut.smil";

  /** The Json key for the cutting details object. */
  private static final String CONCAT_KEY = "concat";

  /** The Json key for the end of a segment. */
  private static final String END_KEY = "end";

  /** The Json key for the beginning of a segment. */
  private static final String START_KEY = "start";

  /** The Json key for the segments array. */
  private static final String SEGMENTS_KEY = "segments";

  /** The Json key for the tracks array. */
  private static final String TRACKS_KEY = "tracks";

  /** The Json key for the default thumbnail position. */
  private static final String DEFAULT_THUMBNAIL_POSITION_KEY = "defaultThumbnailPosition";

  /** The Json key for the source_tracks array. */
  private static final String SOURCE_TRACKS_KEY = "source_tracks";

  /** Tag that marks workflow for being used from the editor tool */
  private static final String EDITOR_WORKFLOW_TAG = "editor";

  /** Field names in thumbnail request. */
  private static final String THUMBNAIL_FILE = "FILE";
  private static final String THUMBNAIL_TRACK = "TRACK";
  private static final String THUMBNAIL_POSITION = "POSITION";
  private static final String THUMBNAIL_DEFAULT = "DEFAULT";

  /** Option to enable/disable thumbnail support */
  private static final String OPT_THUMBNAIL_ENABLED = "thumbnail.enabled";

  private long expireSeconds = UrlSigningServiceOsgiUtil.DEFAULT_URL_SIGNING_EXPIRE_DURATION;

  private Boolean signWithClientIP = UrlSigningServiceOsgiUtil.DEFAULT_SIGN_WITH_CLIENT_IP;

  // service references
  private AdminUIConfiguration adminUIConfiguration;
  private AdminUISearchIndex searchIndex;
  private AssetManager assetManager;
  private ComposerService composerService;
  private IndexService index;
  private OaiPmhPublicationService oaiPmhPublicationService;
  private ConfigurablePublicationService configurablePublicationService;
  private SecurityService securityService;
  private SmilService smilService;
  private UrlSigningService urlSigningService;
  private WorkflowService workflowService;
  private Workspace workspace;
  private boolean thumbnailEnabled = true;

  void setConfigurablePublicationService(ConfigurablePublicationService configurablePublicationService) {
    this.configurablePublicationService = configurablePublicationService;
  }

  /** OSGi DI. */
  void setAdminUIConfiguration(AdminUIConfiguration adminUIConfiguration) {
    this.adminUIConfiguration = adminUIConfiguration;
  }

  /** OSGi DI */
  void setAdminUISearchIndex(AdminUISearchIndex adminUISearchIndex) {
    this.searchIndex = adminUISearchIndex;
  }

  /** OSGi DI */
  void setAssetManager(AssetManager assetManager) {
    this.assetManager = assetManager;
  }

  /** OSGi DI */
  void setIndexService(IndexService index) {
    this.index = index;
  }

  /** OSGi DI */
  void setOaiPmhPublicationService(OaiPmhPublicationService oaiPmhPublicationService) {
    this.oaiPmhPublicationService = oaiPmhPublicationService;
  }

  /** OSGi DI */
  void setSecurityService(SecurityService securityService) {
    this.securityService = securityService;
  }

  /** OSGi DI */
  void setSmilService(SmilService smilService) {
    this.smilService = smilService;
  }

  /** OSGi DI */
  void setUrlSigningService(UrlSigningService urlSigningService) {
    this.urlSigningService = urlSigningService;
  }

  /** OSGi DI */
  void setWorkflowService(WorkflowService workflowService) {
    this.workflowService = workflowService;
  }

  /** OSGi DI */
  void setWorkspace(Workspace workspace) {
    this.workspace = workspace;
  }

  /** OSGi DI */
  void setComposerService(ComposerService composerService) {
    this.composerService = composerService;
  }

  /** OSGi callback if properties file is present */
  @Override
  public void updated(Dictionary<String, ?> properties) throws ConfigurationException {
    if (properties == null) {
      logger.info("No configuration available, using defaults");
      return;
    }

    expireSeconds = UrlSigningServiceOsgiUtil.getUpdatedSigningExpiration(properties, this.getClass().getSimpleName());
    signWithClientIP = UrlSigningServiceOsgiUtil.getUpdatedSignWithClientIP(properties,
            this.getClass().getSimpleName());

    thumbnailEnabled = BooleanUtils.toBoolean(Objects.toString(properties.get(OPT_THUMBNAIL_ENABLED), "true"));
    logger.debug("Thumbnail feature enabled: {}", thumbnailEnabled);
  }

  @GET
  @Path("{mediapackageid}.json")
  @RestQuery(name = "getAvailableTools", description = "Returns a list of tools which are currently available for the given media package.", returnDescription = "A JSON array with tools identifiers", pathParameters = {
          @RestParameter(name = "mediapackageid", description = "The id of the media package", isRequired = true, type = RestParameter.Type.STRING) }, reponses = {
                  @RestResponse(description = "Available tools evaluated", responseCode = HttpServletResponse.SC_OK) })
  public Response getAvailableTools(@PathParam("mediapackageid") final String mediaPackageId) {
    final List<JValue> jTools = new ArrayList<>();
    if (isEditorAvailable(mediaPackageId))
      jTools.add(v("editor"));

    return RestUtils.okJson(obj(f("available", arr(jTools))));
  }

  private List<MediaPackageElement> getPreviewElementsFromPublication(Opt<Publication> publication) {
    List<MediaPackageElement> previewElements = new LinkedList<>();
    for (Publication p : publication) {
      for (Attachment attachment : p.getAttachments()) {
        if (elementHasPreviewFlavor(attachment)) {
          previewElements.add(attachment);
        }
      }
      for (Catalog catalog : p.getCatalogs()) {
        if (elementHasPreviewFlavor(catalog)) {
          previewElements.add(catalog);
        }
      }
      for (Track track : p.getTracks()) {
        if (elementHasPreviewFlavor(track)) {
          previewElements.add(track);
        }
      }
    }
    return previewElements;
  }

  private Boolean elementHasPreviewFlavor(MediaPackageElement element) {
    return element.getFlavor() != null
            && adminUIConfiguration.getPreviewSubtype().equals(element.getFlavor().getSubtype());
  }

  @GET
  @Path("{mediapackageid}/editor.json")
  @Produces(MediaType.APPLICATION_JSON)
  @RestQuery(name = "getVideoEditor", description = "Returns all the information required to get the editor tool started", returnDescription = "JSON object", pathParameters = {
          @RestParameter(name = "mediapackageid", description = "The id of the media package", isRequired = true, type = RestParameter.Type.STRING) }, reponses = {
                  @RestResponse(description = "Media package found", responseCode = SC_OK),
                  @RestResponse(description = "Media package not found", responseCode = SC_NOT_FOUND) })
  public Response getVideoEditor(@PathParam("mediapackageid") final String mediaPackageId)
          throws IndexServiceException, NotFoundException {

    // Select tracks
    final Event event = getEvent(mediaPackageId).get();
    final MediaPackage mp = index.getEventMediapackage(event);
    List<MediaPackageElement> previewPublications = getPreviewElementsFromPublication(getInternalPublication(mp));
    long previewDuration = 0;

    // Collect previews and tracks
    List<JValue> jPreviews = new ArrayList<>();
    List<JValue> jTracks = new ArrayList<>();
    for (MediaPackageElement element : previewPublications) {
      final URI elementUri;
      if (urlSigningService.accepts(element.getURI().toString())) {
        try {
          String clientIP = null;
          if (signWithClientIP) {
            clientIP = securityService.getUserIP();
          }
          elementUri = new URI(urlSigningService.sign(element.getURI().toString(), expireSeconds, null, clientIP));
        } catch (URISyntaxException e) {
          logger.error("Error while trying to sign the preview urls because:", e);
          throw new WebApplicationException(e, SC_INTERNAL_SERVER_ERROR);
        } catch (UrlSigningException e) {
          logger.error("Error while trying to sign the preview urls because:", e);
          throw new WebApplicationException(e, SC_INTERNAL_SERVER_ERROR);
        }
      } else {
        elementUri = element.getURI();
      }
      JObject jPreview = obj(f("uri", v(elementUri.toString())));
      // Get the elements frame rate for frame by frame skipping in the editor
      // Note that this assumes that the resulting video will have the same frame rate as the preview
      // and also that there is only one video stream for any preview element.
      if (element instanceof Track) {
        long trackDuration = ((Track) element).getDuration();
        // use duration of preview instead of mp since they can differ slightly
        // there should be only one preview track, but just in case, pick the longest
        if (trackDuration > previewDuration) {
          previewDuration = trackDuration;
        }

        for (Stream stream: ((Track) element).getStreams()) {
          if (stream instanceof VideoStream) {
            jPreview = jPreview.merge(obj(f("frameRate", v(((VideoStream) stream).getFrameRate()))));
            break;
          }
        }
      }
      jPreviews.add(jPreview);

      if (!Type.Track.equals(element.getElementType()))
        continue;

      JObject jTrack = obj(f("id", v(element.getIdentifier())), f("flavor", v(element.getFlavor().getType())));
      // Check if there's a waveform for the current track
      Opt<Attachment> optWaveform = getWaveformForTrack(mp, element);
      if (optWaveform.isSome()) {
        final URI waveformUri;
        if (urlSigningService.accepts(element.getURI().toString())) {
          try {
            waveformUri = new URI(
                    urlSigningService.sign(optWaveform.get().getURI().toString(), expireSeconds, null, null));
          } catch (URISyntaxException e) {
            logger.error("Error while trying to serialize the waveform urls because:", e);
            throw new WebApplicationException(e, SC_INTERNAL_SERVER_ERROR);
          } catch (UrlSigningException e) {
            logger.error("Error while trying to sign the preview urls because:", e);
            throw new WebApplicationException(e, SC_INTERNAL_SERVER_ERROR);
          }
        } else {
          waveformUri = optWaveform.get().getURI();
        }
        jTracks.add(jTrack.merge(obj(f("waveform", v(waveformUri.toString())))));
      } else {
        jTracks.add(jTrack);
      }

    }

    // Get existing segments
    List<JValue> jSegments = new ArrayList<>();
    for (Tuple<Long, Long> segment : getSegments(mp)) {
      jSegments.add(obj(f(START_KEY, v(segment.getA())), f(END_KEY, v(segment.getB()))));
    }

    // Get workflows
    List<JValue> jWorkflows = new ArrayList<>();
    for (WorkflowDefinition workflow : getEditingWorkflows()) {
      jWorkflows.add(obj(f("id", v(workflow.getId())), f("name", v(workflow.getTitle(), Jsons.BLANK)),
              f("displayOrder", v(workflow.getDisplayOrder()))));
    }

    // Get thumbnail
    final List<Field> thumbnailFields = new ArrayList<>();
<<<<<<< HEAD
    try {
      final ThumbnailImpl thumbnailImpl = newThumbnailImpl();
      final Optional<ThumbnailImpl.Thumbnail> optThumbnail = thumbnailImpl
        .getThumbnail(mp, urlSigningService, expireSeconds);

      optThumbnail.ifPresent(thumbnail -> {
        thumbnailFields.add(f("type", thumbnail.getType().name()));
        thumbnailFields.add(f("url", thumbnail.getUrl().toString()));
        thumbnailFields.add(f("defaultPosition",  thumbnailImpl.getDefaultPosition()));
        thumbnail.getPosition().ifPresent(p -> thumbnailFields.add(f("position", p)));
        thumbnail.getTrack().ifPresent(t -> thumbnailFields.add(f("track", t)));
      });
    } catch (UrlSigningException | URISyntaxException e) {
      logger.error("Error while trying to serialize the thumbnail url because:", e);
      throw new WebApplicationException(e, SC_INTERNAL_SERVER_ERROR);
=======
    if (thumbnailEnabled) {
      try {
        final ThumbnailImpl thumbnailImpl = newThumbnailImpl();
        final Optional<ThumbnailImpl.Thumbnail> optThumbnail = thumbnailImpl
          .getThumbnail(mp, urlSigningService, expireSeconds);

        optThumbnail.ifPresent(thumbnail -> {
          thumbnailFields.add(f("type", thumbnail.getType().name()));
          thumbnailFields.add(f("url", thumbnail.getUrl().toString()));
          thumbnailFields.add(f("defaultPosition", thumbnailImpl.getDefaultPosition()));
          thumbnail.getPosition().ifPresent(p -> thumbnailFields.add(f("position", p)));
          thumbnail.getTrack().ifPresent(t -> thumbnailFields.add(f("track", t)));
        });
      } catch (UrlSigningException | URISyntaxException e) {
        throw new WebApplicationException(e, SC_INTERNAL_SERVER_ERROR);
      }
>>>>>>> 39f62564
    }


    final Map<String, String> latestWfProperties = WorkflowPropertiesUtil
      .getLatestWorkflowProperties(assetManager, mediaPackageId);
    // The properties have the format "hide_flavor_audio" or "hide_flavor_video", where flavor is preconfigured.
    // We filter all the properties that have this format, and then those which have values "true".
    final Collection<Tuple<String, String>> hiddens = latestWfProperties.entrySet()
      .stream()
      .map(p -> Tuple.tuple(p.getKey().split("_"), p.getValue()))
      .filter(p -> p.getA().length == 3)
      .filter(p -> p.getA()[0].equals("hide"))
      .filter(p -> p.getB().equals("true"))
      .map(p -> Tuple.tuple(p.getA()[1], p.getA()[2]))
      .collect(Collectors.toSet());

    final Collection<MediaPackageElementFlavor> acceptedFlavors = Arrays
      .asList(this.adminUIConfiguration.getSourceTrackLeftFlavor(),
        this.adminUIConfiguration.getSourceTrackRightFlavor());

    // We already know the internal publication exists, so just "get" it here.
    final Publication internalPub = getInternalPublication(mp).get();

    final List<JValue> sourceTracks = Arrays.stream(mp.getElements())
      .filter(e -> e.getElementType().equals(Type.Track))
      .map(e -> (Track)e)
      .filter(e -> acceptedFlavors.contains(e.getFlavor()))
      .map(e -> {
        String side = null;
        if (e.getFlavor().equals(this.adminUIConfiguration.getSourceTrackLeftFlavor())) {
          side = "left";
        } else if (e.getFlavor().equals(this.adminUIConfiguration.getSourceTrackRightFlavor())) {
          side = "right";
        }
        final boolean audioHidden = hiddens.contains(Tuple.tuple(e.getFlavor().getType(), "audio"));
        final String audioPreview = Arrays.stream(internalPub.getAttachments())
          .filter(a -> a.getFlavor().getType().equals(e.getFlavor().getType()))
          .filter(a -> a.getFlavor().getSubtype().equals(this.adminUIConfiguration.getPreviewAudioSubtype()))
          .map(MediaPackageElement::getURI).map(this::signUrl)
          .findAny()
          .orElse(null);
        final SourceTrackSubInfo audio = new SourceTrackSubInfo(e.hasAudio(), audioPreview,
          audioHidden);
        final boolean videoHidden = hiddens.contains(Tuple.tuple(e.getFlavor().getType(), "video"));
        final String videoPreview = Arrays.stream(internalPub.getAttachments())
          .filter(a -> a.getFlavor().getType().equals(e.getFlavor().getType()))
          .filter(a -> a.getFlavor().getSubtype().equals(this.adminUIConfiguration.getPreviewVideoSubtype()))
          .map(MediaPackageElement::getURI).map(this::signUrl)
          .findAny()
          .orElse(null);
        final SourceTrackSubInfo video = new SourceTrackSubInfo(e.hasVideo(), videoPreview,
          videoHidden);
        return new SourceTrackInfo(e.getFlavor().getType(), e.getFlavor().getSubtype(), audio, video, side);
      })
      .map(SourceTrackInfo::toJson)
      .collect(Collectors.toList());

    return RestUtils.okJson(obj(f("title", v(mp.getTitle(), Jsons.BLANK)),
            f("date", v(event.getRecordingStartDate(), Jsons.BLANK)),
            f("series", obj(f("id", v(event.getSeriesId(), Jsons.BLANK)),
            f("title", v(event.getSeriesName(), Jsons.BLANK)))),
            f("presenters", arr($(event.getPresenters()).map(Functions.stringToJValue))),
            f(SOURCE_TRACKS_KEY, arr(sourceTracks)),
            f("previews", arr(jPreviews)),
            f(TRACKS_KEY, arr(jTracks)),
            f("thumbnail", obj(thumbnailFields)),
            f("thumbnail_enabled", v(thumbnailEnabled)),
            f("duration", v(previewDuration)),
            f(SEGMENTS_KEY, arr(jSegments)),
            f("workflows", arr(jWorkflows))));
  }

  private ThumbnailImpl newThumbnailImpl() {
    return new ThumbnailImpl(adminUIConfiguration, workspace, oaiPmhPublicationService, configurablePublicationService,
      assetManager, composerService);
  }

  @POST
  @Consumes(MediaType.MULTIPART_FORM_DATA)
  @Produces(MediaType.APPLICATION_JSON)
  @Path("{mediapackageid}/thumbnail.json")
  public Response changeThumbnail(@PathParam("mediapackageid") final String mediaPackageId,
    @Context HttpServletRequest request)
    throws IndexServiceException, NotFoundException, DistributionException, MediaPackageException {

    if (!thumbnailEnabled) {
      return R.badRequest("Thumbnail creation is prohibited");
    }

    final Opt<Event> optEvent = getEvent(mediaPackageId);
    if (optEvent.isNone()) {
      return R.notFound();
    }

    if (WorkflowUtil.isActive(optEvent.get().getWorkflowState())) {
      return R.locked();
    }

    final MediaPackage mp = index.getEventMediapackage(optEvent.get());

    try {
      final ThumbnailImpl thumbnail = newThumbnailImpl();

      Optional<String> track = Optional.empty();
      OptionalDouble position = OptionalDouble.empty();

      final FileItemIterator iter = new ServletFileUpload().getItemIterator(request);
      while (iter.hasNext()) {
        final FileItemStream current = iter.next();
        if (!current.isFormField() && THUMBNAIL_FILE.equalsIgnoreCase(current.getFieldName())) {
          final MediaPackageElement distElement = thumbnail.upload(mp, current.openStream(), current.getContentType());
          return RestUtils.okJson(obj(f("thumbnail",
            obj(
              f("position", thumbnail.getDefaultPosition()),
              f("defaultPosition", thumbnail.getDefaultPosition()),
              f("type", ThumbnailImpl.ThumbnailSource.UPLOAD.name()),
              f("url", signUrl(distElement.getURI()))))));
        } else if (current.isFormField() && THUMBNAIL_TRACK.equalsIgnoreCase(current.getFieldName())) {
          final String value = Streams.asString(current.openStream());
          if (!THUMBNAIL_DEFAULT.equalsIgnoreCase(value)) {
            track = Optional.of(value);
          }
        } else if (current.isFormField() && THUMBNAIL_POSITION.equalsIgnoreCase(current.getFieldName())) {
          final String value = Streams.asString(current.openStream());
          position = OptionalDouble.of(Double.parseDouble(value));
        }
      }

      if (!position.isPresent()) {
        return R.badRequest("Missing thumbnail position");
      }

      final MediaPackageElement distributedElement;
      final ThumbnailImpl.ThumbnailSource thumbnailSource;
      if (track.isPresent()) {
        distributedElement = thumbnail.chooseThumbnail(mp, track.get(), position.getAsDouble());
        thumbnailSource = ThumbnailImpl.ThumbnailSource.SNAPSHOT;
      } else {
        distributedElement = thumbnail.chooseDefaultThumbnail(mp, position.getAsDouble());
        thumbnailSource = ThumbnailImpl.ThumbnailSource.DEFAULT;
      }
      return RestUtils.okJson(obj(f("thumbnail", obj(
        f("type", thumbnailSource.name()),
        f("position", position.getAsDouble()),
        f("defaultPosition", thumbnail.getDefaultPosition()),
        f("url", signUrl(distributedElement.getURI()))
      ))));
    } catch (IOException | FileUploadException e) {
      logger.error("Error reading request body:", e);
      return R.serverError();
    } catch (PublicationException | UnknownFileTypeException | EncoderException e) {
      logger.error("Could not generate or publish thumbnail", e);
      return R.serverError();
    }
  }

  @POST
  @Path("{mediapackageid}/editor.json")
  @Consumes(MediaType.APPLICATION_JSON)
  @RestQuery(name = "editVideo", description = "Takes editing information from the client side and processes it", returnDescription = "", pathParameters = {
          @RestParameter(name = "mediapackageid", description = "The id of the media package", isRequired = true, type = RestParameter.Type.STRING) }, reponses = {
                  @RestResponse(description = "Editing information saved and processed", responseCode = HttpServletResponse.SC_OK),
                  @RestResponse(description = "Media package not found", responseCode = HttpServletResponse.SC_NOT_FOUND),
                  @RestResponse(description = "The editing information cannot be parsed", responseCode = HttpServletResponse.SC_BAD_REQUEST) })
  public Response editVideo(@PathParam("mediapackageid") final String mediaPackageId,
          @Context HttpServletRequest request) throws IndexServiceException, NotFoundException {
    String details;
    try (InputStream is = request.getInputStream()) {
      details = IOUtils.toString(is, request.getCharacterEncoding());
    } catch (IOException e) {
      logger.error("Error reading request body:", e);
      return R.serverError();
    }

    JSONParser parser = new JSONParser();
    EditingInfo editingInfo;
    try {
      JSONObject detailsJSON = (JSONObject) parser.parse(details);
      editingInfo = EditingInfo.parse(detailsJSON);
    } catch (Exception e) {
      logger.warn("Unable to parse concat information ({})", details, e);
      return R.badRequest("Unable to parse details");
    }

    final Opt<Event> optEvent = getEvent(mediaPackageId);
    if (optEvent.isNone()) {
      return R.notFound();
    } else {
      if (WorkflowUtil.isActive(optEvent.get().getWorkflowState())) {
        return R.locked();
      }

      MediaPackage mediaPackage = index.getEventMediapackage(optEvent.get());
      Smil smil;
      try {
        smil = createSmilCuttingCatalog(editingInfo, mediaPackage);
      } catch (Exception e) {
        logger.warn("Unable to create a SMIL cutting catalog ({}):", details, e);
        return R.badRequest("Unable to create SMIL cutting catalog");
      }

      final Map<String, String> workflowProperties = java.util.stream.Stream
        .of(this.adminUIConfiguration.getSourceTrackLeftFlavor(), this.adminUIConfiguration.getSourceTrackRightFlavor())
        .flatMap(flavor -> {
          final java.util.stream.Stream.Builder<Tuple<String, String>> r = java.util.stream.Stream.builder();
          final Optional<SourceTrackInfo> track = editingInfo.sourceTracks.stream().filter(s -> s.getFlavor().equals(flavor)).findAny();
          final boolean audioHidden = track.map(e -> e.audio.hidden).orElse(false);
          r.accept(Tuple.tuple("hide_" + flavor.getType() + "_audio", Boolean.toString(audioHidden)));
          final boolean videoHidden = track.map(e -> e.video.hidden).orElse(false);
          r.accept(Tuple.tuple("hide_" + flavor.getType() + "_video", Boolean.toString(videoHidden)));
          return r.build();
        }).collect(Collectors.toMap(Tuple::getA, Tuple::getB));

      WorkflowPropertiesUtil.storeProperties(assetManager, mediaPackage, workflowProperties);

      try {
        addSmilToArchive(mediaPackage, smil);
      } catch (IOException e) {
        logger.warn("Unable to add SMIL cutting catalog to archive:", e);
        return R.serverError();
      }

      // Update default thumbnail (if used) since position may change due to cutting
      MediaPackageElement distributedThumbnail = null;
      if (thumbnailEnabled && editingInfo.getDefaultThumbnailPosition().isPresent()) {
        try {
          final ThumbnailImpl thumbnailImpl = newThumbnailImpl();
          final Optional<ThumbnailImpl.Thumbnail> optThumbnail = thumbnailImpl
            .getThumbnail(mediaPackage, urlSigningService, expireSeconds);
          if (optThumbnail.isPresent() && optThumbnail.get().getType().equals(ThumbnailImpl.ThumbnailSource.DEFAULT)) {
            distributedThumbnail = thumbnailImpl
              .chooseDefaultThumbnail(mediaPackage, editingInfo.getDefaultThumbnailPosition().getAsDouble());
          }
        } catch (UrlSigningException | URISyntaxException e) {
          logger.error("Error while trying to serialize the thumbnail url because:", e);
          return R.serverError();
<<<<<<< HEAD
        } catch (IOException | DistributionException | EncoderException | PublicationException
            | UnknownFileTypeException | MediaPackageException e) {
          logger.error("Error while updating default thumbnail because:", e);
=======
        } catch (IOException | EncoderException | PublicationException | UnknownFileTypeException | MediaPackageException | DistributionException e) {
          logger.error("Error while updating default thumbnail because: {}", getStackTrace(e));
>>>>>>> 39f62564
          return R.serverError();
        }
      }

      if (editingInfo.getPostProcessingWorkflow().isPresent()) {
        final String workflowId = editingInfo.getPostProcessingWorkflow().get();
        try {
          final Map<String, String> workflowParameters = WorkflowPropertiesUtil
            .getLatestWorkflowProperties(assetManager, mediaPackage.getIdentifier().compact());
          final Workflows workflows = new Workflows(assetManager, workflowService);
          workflows.applyWorkflowToLatestVersion($(mediaPackage.getIdentifier().toString()),
            ConfiguredWorkflow.workflow(workflowService.getWorkflowDefinitionById(workflowId), workflowParameters))
            .run();
        } catch (AssetManagerException e) {
          logger.warn("Unable to start workflow '{}' on archived media package '{}':",
                  workflowId, mediaPackage, e);
          return R.serverError();
        } catch (WorkflowDatabaseException e) {
          logger.warn("Unable to load workflow '{}' from workflow service:", workflowId, e);
          return R.serverError();
        } catch (NotFoundException e) {
          logger.warn("Workflow '{}' not found", workflowId);
          return R.badRequest("Workflow not found");
        }
      }

      if (distributedThumbnail != null) {
        return getVideoEditor(mediaPackageId);
      }
    }

    return R.ok();
  }

  /**
   * Creates a SMIL cutting catalog based on the passed editing information and the media package.
   *
   * @param editingInfo
   *          the editing information
   * @param mediaPackage
   *          the media package
   * @return a SMIL catalog
   * @throws SmilException
   *           if creating the SMIL catalog failed
   */
  Smil createSmilCuttingCatalog(final EditingInfo editingInfo, final MediaPackage mediaPackage) throws SmilException {
    // Create initial SMIL catalog
    SmilResponse smilResponse = smilService.createNewSmil(mediaPackage);

    // Add tracks to the SMIL catalog
    ArrayList<Track> tracks = new ArrayList<>();

    for (final String trackId : editingInfo.getConcatTracks()) {
      Track track = mediaPackage.getTrack(trackId);
      if (track == null) {
        Opt<Track> trackOpt = getInternalPublication(mediaPackage).toStream().bind(new Fn<Publication, List<Track>>() {
          @Override
          public List<Track> apply(Publication a) {
            return Arrays.asList(a.getTracks());
          }
        }).filter(new Fn<Track, Boolean>() {
          @Override
          public Boolean apply(Track a) {
            return trackId.equals(a.getIdentifier());
          }
        }).head();
        if (trackOpt.isNone())
          throw new IllegalStateException(
                  format("The track '%s' doesn't exist in media package '%s'", trackId, mediaPackage));

        track = trackOpt.get();
      }
      tracks.add(track);
    }

    for (Tuple<Long, Long> segment : editingInfo.getConcatSegments()) {
      smilResponse = smilService.addParallel(smilResponse.getSmil());
      final String parentId = smilResponse.getEntity().getId();

      final Long duration = segment.getB() - segment.getA();
      smilResponse = smilService.addClips(smilResponse.getSmil(), parentId, tracks.toArray(new Track[tracks.size()]),
              segment.getA(), duration);
    }

    return smilResponse.getSmil();
  }

  /**
   * Adds the SMIL file as {@link Catalog} to the media package and sends the updated media package to the archive.
   *
   * @param mediaPackage
   *          the media package to at the SMIL catalog
   * @param smil
   *          the SMIL catalog
   * @return the updated media package
   * @throws IOException
   *           if the SMIL catalog cannot be read or not be written to the archive
   */
  MediaPackage addSmilToArchive(MediaPackage mediaPackage, final Smil smil) throws IOException {
   MediaPackageElementFlavor mediaPackageElementFlavor = adminUIConfiguration.getSmilCatalogFlavor();
   //set default catalog Id if there is none existing
    String catalogId = smil.getId();
    Catalog[] catalogs = mediaPackage.getCatalogs();

    //get the first smil/cutting  catalog-ID to overwrite it with new smil info
    for (Catalog p: catalogs) {
       if (p.getFlavor().matches(mediaPackageElementFlavor)) {
         logger.debug("Set Identifier for Smil-Catalog to: {}", p.getIdentifier());
         catalogId = p.getIdentifier();
       break;
       }
     }
     Catalog catalog = mediaPackage.getCatalog(catalogId);

    URI smilURI;
    try (InputStream is = IOUtils.toInputStream(smil.toXML(), "UTF-8")) {
      smilURI = workspace.put(mediaPackage.getIdentifier().compact(), catalogId, TARGET_FILE_NAME, is);
    } catch (SAXException e) {
      logger.error("Error while serializing the SMIL catalog to XML: {}", e.getMessage());
      throw new IOException(e);
    } catch (JAXBException e) {
      logger.error("Error while serializing the SMIL catalog to XML: {}", e.getMessage());
      throw new IOException(e);
    }

    if (catalog == null) {
      MediaPackageElementBuilder mpeBuilder = MediaPackageElementBuilderFactory.newInstance().newElementBuilder();
      catalog = (Catalog) mpeBuilder.elementFromURI(smilURI, MediaPackageElement.Type.Catalog,
              adminUIConfiguration.getSmilCatalogFlavor());
      mediaPackage.add(catalog);
    }
    catalog.setURI(smilURI);
    catalog.setIdentifier(catalogId);
    catalog.setMimeType(MimeTypes.XML);
    for (String tag : adminUIConfiguration.getSmilCatalogTags()) {
      catalog.addTag(tag);
    }
    // setting the URI to a new source so the checksum will most like be invalid
    catalog.setChecksum(null);

    try {
      assetManager.takeSnapshot(mediaPackage);
    } catch (AssetManagerException e) {
      logger.error("Error while adding the updated media package ({}) to the archive", mediaPackage.getIdentifier(), e);
      throw new IOException(e);
    }

    return mediaPackage;
  }

  private Opt<Publication> getInternalPublication(MediaPackage mp) {
    return $(mp.getPublications()).filter(new Fn<Publication, Boolean>() {
      @Override
      public Boolean apply(Publication a) {
        return InternalPublicationChannel.CHANNEL_ID.equals(a.getChannel());
      }
    }).head();
  }

  /**
   * Returns {@code true} if the media package is ready to be edited.
   *
   * @param mediaPackageId
   *          the media package identifier
   */
  private boolean isEditorAvailable(final String mediaPackageId) {
    final Opt<Event> optEvent = getEvent(mediaPackageId);
    if (optEvent.isSome()) {
      return Source.ARCHIVE.equals(index.getEventSource(optEvent.get()));
    } else {
      // No event found
      return false;
    }
  }

  /**
   * Get an {@link Event}
   *
   * @param mediaPackageId
   *          The mediapackage id that is also the event id.
   * @return The event if available or none if it is missing.
   */
  private Opt<Event> getEvent(final String mediaPackageId) {
    try {
      return index.getEvent(mediaPackageId, searchIndex);
    } catch (SearchIndexException e) {
      logger.error("Error while reading event '{}' from search index:", mediaPackageId, e);
      return Opt.none();
    }
  }

  /**
   * Tries to find a waveform for a given track in the media package. If a waveform is found the corresponding
   * {@link Publication} is returned, {@link Opt#none()} otherwise.
   *
   * @param mp
   *          the media package to scan for the waveform
   * @param track
   *          the track
   */
  private Opt<Attachment> getWaveformForTrack(final MediaPackage mp, final MediaPackageElement track) {
    return $(getInternalPublication(mp)).bind(new Fn<Publication, List<Attachment>>() {
      @Override
      public List<Attachment> apply(Publication a) {
        return Arrays.asList(a.getAttachments());
      }
    }).filter(new Fn<Attachment, Boolean>() {
      @Override
      public Boolean apply(Attachment att) {
        if (track.getFlavor() == null || att.getFlavor() == null)
          return false;

        return track.getFlavor().getType().equals(att.getFlavor().getType())
                && att.getFlavor().getSubtype().equals(adminUIConfiguration.getWaveformSubtype());
      }
    }).head();
  }

  /**
   * Returns a list of workflow definitions that may be applied to a media package after segments have been defined with
   * the editor tool.
   *
   * @return a list of workflow definitions
   */
  private List<WorkflowDefinition> getEditingWorkflows() {
    List<WorkflowDefinition> workflows;
    try {
      workflows = workflowService.listAvailableWorkflowDefinitions();
    } catch (WorkflowDatabaseException e) {
      logger.warn("Error while retrieving list of workflow definitions:", e);
      return emptyList();
    }

    return $(workflows).filter(new Fn<WorkflowDefinition, Boolean>() {
      @Override
      public Boolean apply(WorkflowDefinition a) {
        return a.containsTag(EDITOR_WORKFLOW_TAG);
      }
    }).toList();
  }

  /**
   * Analyzes the media package and tries to get information about segments out of it.
   *
   * @param mediaPackage
   *          the media package
   * @return a list of segments or an empty list if no segments could be found.
   */
  private List<Tuple<Long, Long>> getSegments(final MediaPackage mediaPackage) {
    List<Tuple<Long, Long>> segments = new ArrayList<>();
    for (Catalog smilCatalog : mediaPackage.getCatalogs(adminUIConfiguration.getSmilCatalogFlavor())) {
      try {
        Smil smil = smilService.fromXml(workspace.get(smilCatalog.getURI())).getSmil();
        segments = mergeSegments(segments, getSegmentsFromSmil(smil));
      } catch (NotFoundException e) {
        logger.warn("File '{}' could not be loaded by workspace service:", smilCatalog.getURI(), e);
      } catch (IOException e) {
        logger.warn("Reading file '{}' from workspace service failed:", smilCatalog.getURI(), e);
      } catch (SmilException e) {
        logger.warn("Error while parsing SMIL catalog '{}':", smilCatalog.getURI(), e);
      }
    }

    if (!segments.isEmpty())
      return segments;

    // Read from silence detection flavors
    for (Catalog smilCatalog : mediaPackage.getCatalogs(adminUIConfiguration.getSmilSilenceFlavor())) {
      try {
        Smil smil = smilService.fromXml(workspace.get(smilCatalog.getURI())).getSmil();
        segments = getSegmentsFromSmil(smil);
      } catch (NotFoundException e) {
        logger.warn("File '{}' could not be loaded by workspace service:", smilCatalog.getURI(), e);
      } catch (IOException e) {
        logger.warn("Reading file '{}' from workspace service failed:", smilCatalog.getURI(), e);
      } catch (SmilException e) {
        logger.warn("Error while parsing SMIL catalog '{}':", smilCatalog.getURI(), e);
      }
    }

    // Check for single segment to ignore
    if (segments.size() == 1) {
      Tuple<Long, Long> singleSegment = segments.get(0);
      if (singleSegment.getA() == 0 && singleSegment.getB() >= mediaPackage.getDuration())
        segments.remove(0);
    }

    return segments;
  }

  protected List<Tuple<Long, Long>> mergeSegments(List<Tuple<Long, Long>> segments, List<Tuple<Long, Long>> segments2) {
    // Merge conflicting segments
    List<Tuple<Long, Long>> mergedSegments = mergeInternal(segments, segments2);

    // Sort segments
    Collections.sort(mergedSegments, new Comparator<Tuple<Long, Long>>() {
      @Override
      public int compare(Tuple<Long, Long> t1, Tuple<Long, Long> t2) {
        return t1.getA().compareTo(t2.getA());
      }
    });

    return mergedSegments;
  }

  /**
   * Merges two different segments lists together. Keeps untouched segments and combines touching segments by the
   * overlapping points.
   *
   * @param segments
   *          the first segments to be merge
   * @param segments2
   *          the second segments to be merge
   * @return the merged segments
   */
  private List<Tuple<Long, Long>> mergeInternal(List<Tuple<Long, Long>> segments, List<Tuple<Long, Long>> segments2) {
    for (Iterator<Tuple<Long, Long>> it = segments.iterator(); it.hasNext();) {
      Tuple<Long, Long> seg = it.next();
      for (Iterator<Tuple<Long, Long>> it2 = segments2.iterator(); it2.hasNext();) {
        Tuple<Long, Long> seg2 = it2.next();
        long combinedStart = Math.max(seg.getA(), seg2.getA());
        long combinedEnd = Math.min(seg.getB(), seg2.getB());
        if (combinedEnd > combinedStart) {
          it.remove();
          it2.remove();
          List<Tuple<Long, Long>> newSegments = new ArrayList<>(segments);
          newSegments.add(tuple(combinedStart, combinedEnd));
          return mergeInternal(newSegments, segments2);
        }
      }
    }
    segments.addAll(segments2);
    return segments;
  }

  /**
   * Extracts the segments of a SMIL catalog and returns them as a list of tuples (start, end).
   *
   * @param smil
   *          the SMIL catalog
   * @return the list of segments
   */
  List<Tuple<Long, Long>> getSegmentsFromSmil(Smil smil) {
    List<Tuple<Long, Long>> segments = new ArrayList<>();
    for (SmilMediaObject elem : smil.getBody().getMediaElements()) {
      if (elem instanceof SmilMediaContainer) {
        SmilMediaContainer mediaContainer = (SmilMediaContainer) elem;

        Tuple tuple = null;
        for (SmilMediaObject video : mediaContainer.getElements()) {
          if (video instanceof SmilMediaElement) {
            SmilMediaElement videoElem = (SmilMediaElement) video;
            try {
              // pick longest element
              if (tuple == null || (videoElem.getClipEndMS() - videoElem.getClipBeginMS()) > (Long) tuple.getB() - (Long) tuple.getA()) {
                tuple = Tuple.tuple(videoElem.getClipBeginMS(), videoElem.getClipEndMS());
              }
            } catch (SmilException e) {
              logger.warn("Media element '{}' of SMIL catalog '{}' seems to be invalid: {}",
                      videoElem, smil, e);
            }
          }
        }
        if (tuple != null) {
          segments.add(tuple);
        }
      }
    }
    return segments;
  }

  private String signUrl(URI baseUrl) {
    String url = baseUrl.toString();
    if (urlSigningService.accepts(url)) {
      logger.trace("URL signing service has accepted '{}'", url);
      try {
        URI signedUrl = new URI(urlSigningService.sign(url, expireSeconds, null, null));
        return signedUrl.toString();
      } catch (URISyntaxException e) {
        logger.error("Error while trying to sign the preview urls because:", e);
        throw new WebApplicationException(e, SC_INTERNAL_SERVER_ERROR);
      } catch (UrlSigningException e) {
        logger.error("Error while trying to sign the preview urls because:", e);
        throw new WebApplicationException(e, SC_INTERNAL_SERVER_ERROR);
      }
    } else {
      logger.trace("URL signing service did not accept '{}'", url);
      return url;
    }
  }

  static final class SourceTrackSubInfo {
    private final boolean present;
    private final String previewImage;
    private final boolean hidden;

    SourceTrackSubInfo(final boolean present, final String previewImage, final boolean hidden) {
      this.present = present;
      this.previewImage = previewImage;
      this.hidden = hidden;
    }

    public static SourceTrackSubInfo parse(final JSONObject object) {
      Boolean hidden = (Boolean) object.get("hidden");
      if (hidden == null) {
        hidden = Boolean.FALSE;
      }
      return new SourceTrackSubInfo((Boolean)object.get("present"), (String)object.get("preview_image"), hidden);
    }

    public JObject toJson() {
      if (present) {
        return obj(f("present", true), f("preview_image", previewImage == null ? Jsons.NULL : v(previewImage)),
          f("hidden", hidden));
      }
      return obj(f("present", false));
    }
  }

  static final class SourceTrackInfo {
    private final String flavorType;
    private final String flavorSubtype;
    private final SourceTrackSubInfo audio;
    private final SourceTrackSubInfo video;
    private final String side;

    MediaPackageElementFlavor getFlavor() {
      return new MediaPackageElementFlavor(flavorType, flavorSubtype);
    }

    SourceTrackInfo(final String flavorType, final String flavorSubtype, final SourceTrackSubInfo audio,
      final SourceTrackSubInfo video, final String side) {
      this.flavorType = flavorType;
      this.flavorSubtype = flavorSubtype;
      this.audio = audio;
      this.video = video;
      this.side = side;
    }

    public static SourceTrackInfo parse(final JSONObject object) {
      final JSONObject flavor = (JSONObject) object.get("flavor");
      return new SourceTrackInfo((String) flavor.get("type"), (String) flavor.get("subtype"),
        SourceTrackSubInfo.parse((JSONObject) object.get("audio")),
        SourceTrackSubInfo.parse((JSONObject) object.get("video")),
        (String) object.get("side"));
    }

    public JObject toJson() {
      final JObject flavor = obj(f("type", flavorType), f("subtype", flavorSubtype));
      return obj(f("flavor", flavor), f("audio", audio.toJson()), f("video", video.toJson()), f("side", side));
    }
  }

  /** Provides access to the parsed editing information */
  static final class EditingInfo {

    private final List<Tuple<Long, Long>> segments;
    private final List<String> tracks;
    private final Optional<String> workflow;
    private final OptionalDouble defaultThumbnailPosition;
    private final List<SourceTrackInfo> sourceTracks;

    private EditingInfo(List<Tuple<Long, Long>> segments, List<String> tracks, List<SourceTrackInfo> sourceTracks,
      Optional<String> workflow, OptionalDouble defaultThumbnailPosition) {
      this.segments = segments;
      this.tracks = tracks;
      this.sourceTracks = sourceTracks;
      this.workflow = workflow;
      this.defaultThumbnailPosition = defaultThumbnailPosition;
    }

    /**
     * Parse {@link JSONObject} to {@link EditingInfo}.
     *
     * @param obj
     *          the JSON object to parse
     * @return all editing information found in the JSON object
     */
    static EditingInfo parse(JSONObject obj) {

      JSONObject concatObject = requireNonNull((JSONObject) obj.get(CONCAT_KEY));
      JSONArray jsonSegments = requireNonNull((JSONArray) concatObject.get(SEGMENTS_KEY));
      JSONArray jsonTracks = requireNonNull((JSONArray) concatObject.get(TRACKS_KEY));
      JSONArray jsonSourceTracks = requireNonNull((JSONArray) concatObject.get(SOURCE_TRACKS_KEY));

      List<Tuple<Long, Long>> segments = new ArrayList<>();
      for (Object segment : jsonSegments) {
        final JSONObject jSegment = (JSONObject) segment;
        final Long start = (Long) jSegment.get(START_KEY);
        final Long end = (Long) jSegment.get(END_KEY);
        if (end < start)
          throw new IllegalArgumentException("The end date of a segment must be after the start date of the segment");
        segments.add(Tuple.tuple(start, end));
      }

      List<String> tracks = new ArrayList<>();
      for (Object track : jsonTracks) {
        tracks.add((String) track);
      }

      OptionalDouble defaultThumbnailPosition = OptionalDouble.empty();
      final Object defaultThumbnailPositionObj = obj.get(DEFAULT_THUMBNAIL_POSITION_KEY);
      if (defaultThumbnailPositionObj != null) {
        defaultThumbnailPosition = OptionalDouble.of(Double.parseDouble(defaultThumbnailPositionObj.toString()));
      }

      List<SourceTrackInfo> sourceTracks = new ArrayList<>();
      for (Object sourceTrack : jsonSourceTracks) {
        sourceTracks.add((SourceTrackInfo.parse((JSONObject) sourceTrack)));
      }

      return new EditingInfo(
        segments,
        tracks,
        sourceTracks,
        Optional.ofNullable((String) obj.get("workflow")),
        defaultThumbnailPosition);
    }

    /**
     * Returns a list of {@link Tuple} that each represents a segment. {@link Tuple#getA()} marks the start point,
     * {@link Tuple#getB()} the endpoint of the segement.
     */
    List<Tuple<Long, Long>> getConcatSegments() {
      return Collections.unmodifiableList(segments);
    }

    /** Returns a list of track identifiers. */
    List<String> getConcatTracks() {
      return Collections.unmodifiableList(tracks);
    }

    /** Returns the optional workflow to start */
    Optional<String> getPostProcessingWorkflow() {
      return workflow;
    }

    /** Returns the optional default thumbnail position. */
    OptionalDouble getDefaultThumbnailPosition() {
      return defaultThumbnailPosition;
    }
  }

}<|MERGE_RESOLUTION|>--- conflicted
+++ resolved
@@ -436,23 +436,6 @@
 
     // Get thumbnail
     final List<Field> thumbnailFields = new ArrayList<>();
-<<<<<<< HEAD
-    try {
-      final ThumbnailImpl thumbnailImpl = newThumbnailImpl();
-      final Optional<ThumbnailImpl.Thumbnail> optThumbnail = thumbnailImpl
-        .getThumbnail(mp, urlSigningService, expireSeconds);
-
-      optThumbnail.ifPresent(thumbnail -> {
-        thumbnailFields.add(f("type", thumbnail.getType().name()));
-        thumbnailFields.add(f("url", thumbnail.getUrl().toString()));
-        thumbnailFields.add(f("defaultPosition",  thumbnailImpl.getDefaultPosition()));
-        thumbnail.getPosition().ifPresent(p -> thumbnailFields.add(f("position", p)));
-        thumbnail.getTrack().ifPresent(t -> thumbnailFields.add(f("track", t)));
-      });
-    } catch (UrlSigningException | URISyntaxException e) {
-      logger.error("Error while trying to serialize the thumbnail url because:", e);
-      throw new WebApplicationException(e, SC_INTERNAL_SERVER_ERROR);
-=======
     if (thumbnailEnabled) {
       try {
         final ThumbnailImpl thumbnailImpl = newThumbnailImpl();
@@ -469,7 +452,6 @@
       } catch (UrlSigningException | URISyntaxException e) {
         throw new WebApplicationException(e, SC_INTERNAL_SERVER_ERROR);
       }
->>>>>>> 39f62564
     }
 
 
@@ -706,14 +688,9 @@
         } catch (UrlSigningException | URISyntaxException e) {
           logger.error("Error while trying to serialize the thumbnail url because:", e);
           return R.serverError();
-<<<<<<< HEAD
         } catch (IOException | DistributionException | EncoderException | PublicationException
             | UnknownFileTypeException | MediaPackageException e) {
           logger.error("Error while updating default thumbnail because:", e);
-=======
-        } catch (IOException | EncoderException | PublicationException | UnknownFileTypeException | MediaPackageException | DistributionException e) {
-          logger.error("Error while updating default thumbnail because: {}", getStackTrace(e));
->>>>>>> 39f62564
           return R.serverError();
         }
       }
