--- conflicted
+++ resolved
@@ -968,18 +968,13 @@
       return badRequest();
     }
 
-<<<<<<< HEAD
-    Optional<Series> series = searchIndex.getSeries(seriesId, securityService.getOrganization().getId(), securityService.getUser());
-    if (series.isEmpty())
-=======
     if (!accessControlList.isValid()) {
       logger.debug("POST api/series/{}/access: Invalid series ACL detected", seriesId);
       return badRequest();
     }
 
-    Opt<Series> series = indexService.getSeries(seriesId, searchIndex);
-    if (series.isNone())
->>>>>>> 11e848ea
+    Optional<Series> series = searchIndex.getSeries(seriesId, securityService.getOrganization().getId(), securityService.getUser());
+    if (series.isEmpty())
       return notFound("Cannot find a series with id {}", seriesId);
 
     if (hasProcessingEvents(seriesId)) {
