/**
 * Licensed to The Apereo Foundation under one or more contributor license
 * agreements. See the NOTICE file distributed with this work for additional
 * information regarding copyright ownership.
 *
 *
 * The Apereo Foundation licenses this file to you under the Educational
 * Community License, Version 2.0 (the "License"); you may not use this file
 * except in compliance with the License. You may obtain a copy of the License
 * at:
 *
 *   http://opensource.org/licenses/ecl2.txt
 *
 * Unless required by applicable law or agreed to in writing, software
 * distributed under the License is distributed on an "AS IS" BASIS, WITHOUT
 * WARRANTIES OR CONDITIONS OF ANY KIND, either express or implied.  See the
 * License for the specific language governing permissions and limitations under
 * the License.
 *
 */

package org.opencastproject.series.remote;

import static java.lang.String.format;
import static javax.servlet.http.HttpServletResponse.SC_OK;
import static javax.ws.rs.core.Response.Status.INTERNAL_SERVER_ERROR;
import static javax.ws.rs.core.Response.Status.NOT_FOUND;
import static org.apache.commons.lang3.StringUtils.isBlank;
import static org.apache.http.HttpStatus.SC_CREATED;
import static org.apache.http.HttpStatus.SC_INTERNAL_SERVER_ERROR;
import static org.apache.http.HttpStatus.SC_NOT_FOUND;
import static org.apache.http.HttpStatus.SC_NO_CONTENT;
import static org.apache.http.HttpStatus.SC_UNAUTHORIZED;
import static org.opencastproject.util.doc.rest.RestParameter.Type.BOOLEAN;
import static org.opencastproject.util.doc.rest.RestParameter.Type.STRING;

import org.opencastproject.metadata.dublincore.DublinCore;
import org.opencastproject.metadata.dublincore.DublinCoreCatalog;
import org.opencastproject.metadata.dublincore.DublinCoreCatalogList;
import org.opencastproject.metadata.dublincore.DublinCores;
import org.opencastproject.rest.BulkOperationResult;
import org.opencastproject.security.api.AccessControlList;
import org.opencastproject.security.api.AccessControlParser;
import org.opencastproject.security.api.UnauthorizedException;
import org.opencastproject.series.api.SeriesException;
import org.opencastproject.series.api.SeriesQuery;
import org.opencastproject.series.api.SeriesService;
import org.opencastproject.serviceregistry.api.RemoteBase;
import org.opencastproject.util.NotFoundException;
import org.opencastproject.util.SolrUtils;
import org.opencastproject.util.doc.rest.RestParameter;
import org.opencastproject.util.doc.rest.RestQuery;
import org.opencastproject.util.doc.rest.RestResponse;
import org.opencastproject.util.doc.rest.RestService;


import com.entwinemedia.fn.data.Opt;

import org.apache.commons.io.IOUtils;
import org.apache.commons.lang3.BooleanUtils;
import org.apache.commons.lang3.StringUtils;
import org.apache.commons.lang3.exception.ExceptionUtils;
import org.apache.http.HttpResponse;
import org.apache.http.NameValuePair;
import org.apache.http.client.entity.UrlEncodedFormEntity;
import org.apache.http.client.methods.HttpDelete;
import org.apache.http.client.methods.HttpGet;
import org.apache.http.client.methods.HttpPost;
import org.apache.http.client.methods.HttpPut;
import org.apache.http.client.utils.URLEncodedUtils;
import org.apache.http.entity.ByteArrayEntity;
import org.apache.http.entity.ContentType;
import org.apache.http.entity.StringEntity;
import org.apache.http.message.BasicNameValuePair;
import org.apache.http.util.EntityUtils;
import org.codehaus.jettison.json.JSONArray;
import org.codehaus.jettison.json.JSONObject;
import org.json.simple.parser.JSONParser;
import org.slf4j.Logger;
import org.slf4j.LoggerFactory;

import java.io.StringWriter;
import java.nio.charset.StandardCharsets;
import java.text.ParseException;
import java.util.ArrayList;
import java.util.HashMap;
import java.util.List;
import java.util.Map;
import java.util.TreeMap;

import javax.ws.rs.GET;
import javax.ws.rs.Path;
import javax.ws.rs.PathParam;
import javax.ws.rs.Produces;
import javax.ws.rs.QueryParam;
import javax.ws.rs.WebApplicationException;
import javax.ws.rs.core.MediaType;
import javax.ws.rs.core.Response;

/**
 * A proxy to a remote series service.
 */
@Path("/")
@RestService(name = "seriesservice", title = "Series Service Remote", abstractText = "This service creates, edits and retrieves and helps managing series.", notes = {
        "All paths above are relative to the REST endpoint base (something like http://your.server/files)",
        "If the service is down or not working it will return a status 503, this means the the underlying service is "
                + "not working and is either restarting or has failed",
        "A status code 500 means a general failure has occurred which is not recoverable and was not anticipated. In "
                + "other words, there is a bug! You should file an error report with your server logs from the time when the "
                + "error occurred: <a href=\"https://opencast.jira.com\">Opencast Issue Tracker</a>" })
public class SeriesServiceRemoteImpl extends RemoteBase implements SeriesService {

  private static final Logger logger = LoggerFactory.getLogger(SeriesServiceRemoteImpl.class);

  public SeriesServiceRemoteImpl() {
    super(JOB_TYPE);
  }

  /** Default number of items on page */
  private static final int DEFAULT_LIMIT = 20;

  @Override
  public DublinCoreCatalog updateSeries(DublinCoreCatalog dc) throws SeriesException, UnauthorizedException {
    String seriesId = dc.getFirst(DublinCore.PROPERTY_IDENTIFIER);

    HttpPost post = new HttpPost("/");
    try {
      List<BasicNameValuePair> params = new ArrayList<>();
      params.add(new BasicNameValuePair("series", dc.toXmlString()));
      post.setEntity(new UrlEncodedFormEntity(params, StandardCharsets.UTF_8));
    } catch (Exception e) {
      throw new SeriesException("Unable to assemble a remote series request for updating series " + seriesId, e);
    }

    HttpResponse response = getResponse(post, SC_NO_CONTENT, SC_CREATED, SC_UNAUTHORIZED);
    try {
      if (response != null) {
        int statusCode = response.getStatusLine().getStatusCode();
        if (SC_NO_CONTENT == statusCode) {
          logger.info("Successfully updated series {} in the series service", seriesId);
          return null;
        } else if (SC_UNAUTHORIZED == statusCode) {
          throw new UnauthorizedException("Not authorized to update series " + seriesId);
        } else if (SC_CREATED == statusCode) {
          DublinCoreCatalog catalogImpl = DublinCores.read(response.getEntity().getContent());
          logger.info("Successfully created series {} in the series service", seriesId);
          return catalogImpl;
        }
      }
    } catch (UnauthorizedException e) {
      throw e;
    } catch (Exception e) {
      throw new SeriesException("Unable to update series " + seriesId + " using the remote series services: " + e);
    } finally {
      closeConnection(response);
    }
    throw new SeriesException("Unable to update series " + seriesId + " using the remote series services");
  }

  @Override
  public boolean updateAccessControl(String seriesID, AccessControlList accessControl)
          throws NotFoundException, SeriesException, UnauthorizedException {
    return updateAccessControl(seriesID, accessControl, false);
  }

  @Override
  public boolean updateAccessControl(String seriesID, AccessControlList accessControl, boolean overrideEpisodeAcl)
          throws NotFoundException, SeriesException, UnauthorizedException {
    HttpPost post = new HttpPost(seriesID + "/accesscontrol");
    try {
      List<BasicNameValuePair> params = new ArrayList<>();
      params.add(new BasicNameValuePair("seriesID", seriesID));
      params.add(new BasicNameValuePair("acl", AccessControlParser.toXml(accessControl)));
<<<<<<< HEAD
      post.setEntity(new UrlEncodedFormEntity(params,  StandardCharsets.UTF_8));
=======
      params.add(new BasicNameValuePair("overrideEpisodeAcl", Boolean.toString(overrideEpisodeAcl)));
      post.setEntity(new UrlEncodedFormEntity(params));
>>>>>>> 1a929533
    } catch (Exception e) {
      throw new SeriesException("Unable to assemble a remote series request for updating an ACL " + accessControl, e);
    }

    HttpResponse response = getResponse(post, SC_NO_CONTENT, SC_CREATED, SC_NOT_FOUND, SC_UNAUTHORIZED);
    try {
      if (response != null) {
        int status = response.getStatusLine().getStatusCode();
        if (SC_NOT_FOUND == status) {
          throw new NotFoundException("Series not found: " + seriesID);
        } else if (SC_NO_CONTENT == status) {
          logger.info("Successfully updated ACL of {} to the series service", seriesID);
          return true;
        } else if (SC_UNAUTHORIZED == status) {
          throw new UnauthorizedException("Not authorized to update series ACL of " + seriesID);
        } else if (SC_CREATED == status) {
          logger.info("Successfully created ACL of {} to the series service", seriesID);
          return false;
        }
      }
    } finally {
      closeConnection(response);
    }
    throw new SeriesException("Unable to update series ACL " + accessControl + " using the remote series services");
  }

  @Override
  public void deleteSeries(String seriesID) throws SeriesException, NotFoundException, UnauthorizedException {
    HttpDelete del = new HttpDelete(seriesID);
    HttpResponse response = getResponse(del, SC_OK, SC_NOT_FOUND, SC_UNAUTHORIZED);
    try {
      if (response != null) {
        int statusCode = response.getStatusLine().getStatusCode();
        if (SC_NOT_FOUND == statusCode) {
          throw new NotFoundException("Series not found: " + seriesID);
        } else if (SC_UNAUTHORIZED == statusCode) {
          throw new UnauthorizedException("Not authorized to delete series " + seriesID);
        } else if (SC_OK == statusCode) {
          logger.info("Successfully deleted {} from the remote series index", seriesID);
          return;
        }
      }
    } finally {
      closeConnection(response);
    }
    throw new SeriesException("Unable to remove " + seriesID + " from a remote series index");
  }

  @GET
  @Produces(MediaType.APPLICATION_JSON)
  @Path("{seriesID:.+}.json")
  public Response getSeriesJSON(@PathParam("seriesID") String seriesID) throws UnauthorizedException {
    logger.debug("Series Lookup: {}", seriesID);
    try {
      DublinCoreCatalog dc = getSeries(seriesID);
      return Response.ok(dc.toJson()).build();
    } catch (NotFoundException e) {
      return Response.status(NOT_FOUND).build();
    } catch (UnauthorizedException e) {
      throw e;
    } catch (Exception e) {
      logger.error("Could not retrieve series: {}", e.getMessage());
      throw new WebApplicationException(INTERNAL_SERVER_ERROR);
    }
  }

  @GET
  @Produces(MediaType.APPLICATION_JSON)
  @Path("/{seriesID:.+}/acl.json")
  public Response getSeriesAccessControlListJson(@PathParam("seriesID") String seriesID) {
    logger.debug("Series ACL lookup: {}", seriesID);
    try {
      AccessControlList acl = getSeriesAccessControl(seriesID);
      return Response.ok(acl).build();
    } catch (NotFoundException e) {
      return Response.status(NOT_FOUND).build();
    } catch (SeriesException e) {
      logger.error("Could not retrieve series ACL: {}", e.getMessage());
      throw new WebApplicationException(INTERNAL_SERVER_ERROR);
    }
  }

  @Override
  public DublinCoreCatalog getSeries(String seriesID) throws SeriesException, NotFoundException, UnauthorizedException {
    HttpGet get = new HttpGet(seriesID + ".xml");
    HttpResponse response = getResponse(get, SC_OK, SC_NOT_FOUND, SC_UNAUTHORIZED);
    try {
      if (response != null) {
        if (SC_NOT_FOUND == response.getStatusLine().getStatusCode()) {
          throw new NotFoundException("Series " + seriesID + " not found in remote series index!");
        } else if (SC_UNAUTHORIZED == response.getStatusLine().getStatusCode()) {
          throw new UnauthorizedException("Not authorized to get series " + seriesID);
        } else {
          DublinCoreCatalog dublinCoreCatalog = DublinCores.read(response.getEntity().getContent());
          logger.debug("Successfully received series {} from the remote series index", seriesID);
          return dublinCoreCatalog;
        }
      }
    } catch (UnauthorizedException e) {
      throw e;
    } catch (NotFoundException e) {
      throw e;
    } catch (Exception e) {
      throw new SeriesException("Unable to parse series from remote series index: " + e);
    } finally {
      closeConnection(response);
    }
    throw new SeriesException("Unable to get series from remote series index");
  }

  @Override
  public AccessControlList getSeriesAccessControl(String seriesID) throws NotFoundException, SeriesException {
    HttpGet get = new HttpGet(seriesID + "/acl.xml");
    HttpResponse response = getResponse(get, SC_OK, SC_NOT_FOUND);
    try {
      if (response != null) {
        if (SC_NOT_FOUND == response.getStatusLine().getStatusCode()) {
          throw new NotFoundException("Series ACL " + seriesID + " not found on remote series index!");
        } else {
          AccessControlList acl = AccessControlParser.parseAcl(response.getEntity().getContent());
          logger.info("Successfully get series ACL {} from the remote series index", seriesID);
          return acl;
        }
      }
    } catch (NotFoundException e) {
      throw e;
    } catch (Exception e) {
      throw new SeriesException("Unable to parse series ACL form remote series index: " + e);
    } finally {
      closeConnection(response);
    }
    throw new SeriesException("Unable to get series ACL from remote series index");
  }

  @GET
  @Produces(MediaType.APPLICATION_JSON)
  @Path("series.json")
  @RestQuery(name = "listSeriesAsJson", description = "Returns the series matching the query parameters", returnDescription = "Returns the series search results as JSON", restParameters = {
          @RestParameter(name = "q", isRequired = false, description = "Free text search", type = STRING),
          @RestParameter(name = "edit", isRequired = false, description = "Whether this query should return only series that are editable", type = BOOLEAN),
          @RestParameter(name = "fuzzyMatch", isRequired = false, description = "Whether a partial match on series id is allowed, default is false", type = BOOLEAN),
          @RestParameter(name = "seriesId", isRequired = false, description = "The series identifier", type = STRING),
          @RestParameter(name = "seriesTitle", isRequired = false, description = "The series title", type = STRING),
          @RestParameter(name = "creator", isRequired = false, description = "The series creator", type = STRING),
          @RestParameter(name = "contributor", isRequired = false, description = "The series contributor", type = STRING),
          @RestParameter(name = "publisher", isRequired = false, description = "The series publisher", type = STRING),
          @RestParameter(name = "rightsholder", isRequired = false, description = "The series rights holder", type = STRING),
          @RestParameter(name = "createdfrom", isRequired = false, description = "Filter results by created from (yyyy-MM-dd'T'HH:mm:ss'Z')", type = STRING),
          @RestParameter(name = "createdto", isRequired = false, description = "Filter results by created to (yyyy-MM-dd'T'HH:mm:ss'Z')", type = STRING),
          @RestParameter(name = "language", isRequired = false, description = "The series language", type = STRING),
          @RestParameter(name = "license", isRequired = false, description = "The series license", type = STRING),
          @RestParameter(name = "subject", isRequired = false, description = "The series subject", type = STRING),
          @RestParameter(name = "abstract", isRequired = false, description = "The series abstract", type = STRING),
          @RestParameter(name = "description", isRequired = false, description = "The series description", type = STRING),
          @RestParameter(name = "sort", isRequired = false, description = "The sort order.  May include any of the following: TITLE, SUBJECT, CREATOR, PUBLISHER, CONTRIBUTOR, ABSTRACT, DESCRIPTION, CREATED, AVAILABLE_FROM, AVAILABLE_TO, LANGUAGE, RIGHTS_HOLDER, SPATIAL, TEMPORAL, IS_PART_OF, REPLACES, TYPE, ACCESS, LICENCE.  Add '_DESC' to reverse the sort order (e.g. TITLE_DESC).", type = STRING),
          @RestParameter(name = "startPage", isRequired = false, description = "The page offset", type = STRING),
          @RestParameter(name = "count", isRequired = false, description = "Results per page (max 100)", type = STRING) }, reponses = {
          @RestResponse(responseCode = SC_OK, description = "The access control list."),
          @RestResponse(responseCode = SC_UNAUTHORIZED, description = "If the current user is not authorized to perform this action") })
  // CHECKSTYLE:OFF
  public Response getSeriesAsJson(@QueryParam("q") String text, @QueryParam("seriesId") String seriesId,
          @QueryParam("edit") Boolean edit, @QueryParam("fuzzyMatch") Boolean fuzzyMatch, @QueryParam("seriesTitle") String seriesTitle,
          @QueryParam("creator") String creator, @QueryParam("contributor") String contributor,
          @QueryParam("publisher") String publisher, @QueryParam("rightsholder") String rightsHolder,
          @QueryParam("createdfrom") String createdFrom, @QueryParam("createdto") String createdTo,
          @QueryParam("language") String language, @QueryParam("license") String license,
          @QueryParam("subject") String subject, @QueryParam("abstract") String seriesAbstract,
          @QueryParam("description") String description, @QueryParam("sort") String sort,
          @QueryParam("startPage") String startPage, @QueryParam("count") String count) throws UnauthorizedException {
    // CHECKSTYLE:ON
    try {
      SeriesQuery seriesQuery = getSeries(text, seriesId, edit, seriesTitle, creator, contributor, publisher,
                      rightsHolder, createdFrom, createdTo, language, license, subject, seriesAbstract, description, sort,
                      startPage, count, fuzzyMatch);
      DublinCoreCatalogList result = getSeries(seriesQuery);
      return Response.ok(result.getResultsAsJson()).build();
    } catch (UnauthorizedException e) {
      throw e;
    } catch (Exception e) {
      logger.warn("Could not perform search query: {}", e.getMessage());
    }
    throw new WebApplicationException(Response.Status.INTERNAL_SERVER_ERROR);
  }

  @Override
  public DublinCoreCatalogList getSeries(SeriesQuery query) throws SeriesException, UnauthorizedException {
    HttpGet get = new HttpGet(getSeriesUrl(query));
    HttpResponse response = getResponse(get, SC_OK, SC_UNAUTHORIZED);
    try {
      if (response != null) {
        int statusCode = response.getStatusLine().getStatusCode();
        if (SC_OK == statusCode) {
          DublinCoreCatalogList list = DublinCoreCatalogList.parse(EntityUtils.toString(response.getEntity(), StandardCharsets.UTF_8));
          logger.info("Successfully get series dublin core catalog list from the remote series index");
          return list;
        } else if (SC_UNAUTHORIZED == statusCode) {
          throw new UnauthorizedException("Not authorized to get series from query");
        }
      }
    } catch (UnauthorizedException e) {
      throw e;
    } catch (Exception e) {
      throw new SeriesException("Unable to get series from query from remote series index: " + e);
    } finally {
      closeConnection(response);
    }
    throw new SeriesException("Unable to get series from query from remote series index: " + getSeriesUrl(query));
  }

  @Override
  public Map<String, String> getIdTitleMapOfAllSeries() throws SeriesException, UnauthorizedException {
    HttpGet get = new HttpGet("/allSeriesIdTitle.json");
    HttpResponse response = getResponse(get, SC_OK, SC_UNAUTHORIZED, SC_INTERNAL_SERVER_ERROR);
    try {
      if (response != null) {
        int statusCode = response.getStatusLine().getStatusCode();

        if (SC_UNAUTHORIZED == statusCode) {
          throw new UnauthorizedException("Not authorized to get series");
        } else if (SC_OK == statusCode) {
          String seriesJSON = EntityUtils.toString(response.getEntity(), StandardCharsets.UTF_8);
          Object resultContainer = new JSONParser().parse(seriesJSON);
          if (resultContainer instanceof JSONObject) {
            Map<String, String> result = new HashMap<>();
            JSONObject resultContainerJsonObj = (JSONObject) resultContainer;
            JSONArray seriesJsonArr = resultContainerJsonObj.optJSONArray("series");
            if (seriesJsonArr != null) {
              for (int idx = 0; idx < seriesJsonArr.length(); idx++) {
                JSONObject seriesJsonObj = seriesJsonArr.getJSONObject(idx);
                String seriesId = seriesJsonObj.optString("identifier");
                String seriesTitle = seriesJsonObj.optString("title");
                if (StringUtils.isNotBlank(seriesId) && StringUtils.isNotEmpty(seriesTitle))
                  result.put(seriesId, seriesTitle);
              }
            }
            return result;
          }
        }
      }
    } catch (UnauthorizedException e) {
      throw e;
    } catch (Exception e) {
      throw new SeriesException("Unable to get series from remote series index: " + e);
    } finally {
      closeConnection(response);
    }
    throw new SeriesException("Unable to get series from remote series index");
  }

  @Override
  public int getSeriesCount() throws SeriesException {
    HttpGet get = new HttpGet("/count");
    HttpResponse response = getResponse(get);
    try {
      if (response != null) {
        int count = Integer.parseInt(IOUtils.toString(response.getEntity().getContent()));
        logger.info("Successfully get series dublin core catalog list from the remote series index");
        return count;
      }
    } catch (Exception e) {
      throw new SeriesException("Unable to count series from remote series index: " + e);
    } finally {
      closeConnection(response);
    }
    throw new SeriesException("Unable to count series from remote series index");
  }

  @Override
  public boolean isOptOut(String seriesId) throws NotFoundException, SeriesException {
    HttpGet get = new HttpGet(seriesId + "/optOut");
    HttpResponse response = getResponse(get, SC_OK, SC_NOT_FOUND);
    try {
      if (response != null) {
        if (SC_NOT_FOUND == response.getStatusLine().getStatusCode()) {
          throw new NotFoundException("Series with id '" + seriesId + "' not found on remote series service!");
        } else {
          String optOutString = EntityUtils.toString(response.getEntity(), StandardCharsets.UTF_8);
          Boolean booleanObject = BooleanUtils.toBooleanObject(optOutString);
          if (booleanObject == null)
            throw new SeriesException("Could not parse opt out status from the remote series service: " + optOutString);

          logger.info("Successfully get opt out status of series with id {} from the remote series service", seriesId);
          return booleanObject.booleanValue();
        }
      }
    } catch (NotFoundException e) {
      throw e;
    } catch (Exception e) {
      throw new SeriesException("Unable to get the series opt out status from remote series service: " + e);
    } finally {
      closeConnection(response);
    }
    throw new SeriesException("Unable to get series opt out status from remote series service");
  }

  @Override
  public void updateOptOutStatus(String seriesId, boolean optOut) throws NotFoundException, SeriesException {
    HttpPost post = new HttpPost("/optOutSeries/" + optOut);
    HttpResponse response = null;
    try {
      JSONArray seriesIds = new JSONArray();
      seriesIds.put(seriesId);
      post.setEntity(new StringEntity(seriesIds.toString()));

      response = getResponse(post, SC_OK);

      BulkOperationResult bulkOperationResult = new BulkOperationResult();
      bulkOperationResult.fromJson(response.getEntity().getContent());
      if (bulkOperationResult.getNotFound().size() > 0) {
        throw new NotFoundException("Unable to find series with id " + seriesId);
      } else if (bulkOperationResult.getServerError().size() > 0) {
        throw new SeriesException(
                "Unable to update series " + seriesId + " opt out status using the remote series services.");
      }

    } catch (Exception e) {
      throw new SeriesException("Unable to assemble a remote series request for updating series " + seriesId
              + " with optOut status of " + optOut + " because:" + ExceptionUtils.getStackTrace(e));
    } finally {
      if (response != null) {
        closeConnection(response);
      }
    }
    throw new SeriesException("Unable to update series " + seriesId + " using the remote series services");
  }

  /**
   * Builds the a series URL.
   *
   * @param q
   *          the series query
   * @return the series URL
   */
  private String getSeriesUrl(SeriesQuery q) {
    StringBuilder url = new StringBuilder();
    url.append("/series.xml?");

    List<NameValuePair> queryStringParams = new ArrayList<>();
    if (q.getText() != null)
      queryStringParams.add(new BasicNameValuePair("q", q.getText()));
    if (q.getSeriesId() != null)
      queryStringParams.add(new BasicNameValuePair("seriesId", q.getSeriesId()));
    queryStringParams.add(new BasicNameValuePair("edit", Boolean.toString(q.isEdit())));
    queryStringParams.add(new BasicNameValuePair("fuzzyMatch", Boolean.toString(q.isFuzzyMatch())));
    if (q.getSeriesTitle() != null)
      queryStringParams.add(new BasicNameValuePair("seriesTitle", q.getSeriesTitle()));
    if (q.getCreator() != null)
      queryStringParams.add(new BasicNameValuePair("creator", q.getCreator()));
    if (q.getContributor() != null)
      queryStringParams.add(new BasicNameValuePair("contributor", q.getContributor()));
    if (q.getPublisher() != null)
      queryStringParams.add(new BasicNameValuePair("publisher", q.getPublisher()));
    if (q.getRightsHolder() != null)
      queryStringParams.add(new BasicNameValuePair("rightsholder", q.getRightsHolder()));
    if (q.getCreatedFrom() != null)
      queryStringParams.add(new BasicNameValuePair("createdfrom", SolrUtils.serializeDate(q.getCreatedFrom())));
    if (q.getCreatedTo() != null)
      queryStringParams.add(new BasicNameValuePair("createdto", SolrUtils.serializeDate(q.getCreatedTo())));
    if (q.getLanguage() != null)
      queryStringParams.add(new BasicNameValuePair("language", q.getLanguage()));
    if (q.getLicense() != null)
      queryStringParams.add(new BasicNameValuePair("license", q.getLicense()));
    if (q.getSubject() != null)
      queryStringParams.add(new BasicNameValuePair("subject", q.getSubject()));
    if (q.getAbstract() != null)
      queryStringParams.add(new BasicNameValuePair("abstract", q.getAbstract()));
    if (q.getDescription() != null)
      queryStringParams.add(new BasicNameValuePair("description", q.getDescription()));
    if (q.getSort() != null) {
      String sortString = q.getSort().toString();
      if (!q.isSortAscending())
        sortString = sortString.concat("_DESC");
      queryStringParams.add(new BasicNameValuePair("sort", sortString));
    }
    queryStringParams.add(new BasicNameValuePair("startPage", Long.toString(q.getStartPage())));
    queryStringParams.add(new BasicNameValuePair("count", Long.toString(q.getCount())));

    url.append(URLEncodedUtils.format(queryStringParams, StandardCharsets.UTF_8));
    return url.toString();
  }

  @Override
  public Map<String, String> getSeriesProperties(String seriesID)
          throws SeriesException, NotFoundException, UnauthorizedException {
    HttpGet get = new HttpGet(seriesID + "/properties.json");
    HttpResponse response = getResponse(get, SC_OK, SC_NOT_FOUND, SC_UNAUTHORIZED);
    JSONParser parser = new JSONParser();
    try {
      if (response != null) {
        if (SC_NOT_FOUND == response.getStatusLine().getStatusCode()) {
          throw new NotFoundException("Series " + seriesID + " not found in remote series index!");
        } else if (SC_UNAUTHORIZED == response.getStatusLine().getStatusCode()) {
          throw new UnauthorizedException("Not authorized to get series " + seriesID);
        } else {
          logger.debug("Successfully received series {} properties from the remote series index", seriesID);
          StringWriter writer = new StringWriter();
          IOUtils.copy(response.getEntity().getContent(), writer, StandardCharsets.UTF_8);
          JSONArray jsonProperties = (JSONArray) parser.parse(writer.toString());
          Map<String, String> properties = new TreeMap<>();
          for (int i = 0; i < jsonProperties.length(); i++) {
            JSONObject property = (JSONObject) jsonProperties.get(i);
            JSONArray names = property.names();
            for (int j = 0; j < names.length(); j++) {
              properties.put(names.get(j).toString(), property.get(names.get(j).toString()).toString());
            }
          }
          return properties;
        }
      }
    } catch (UnauthorizedException e) {
      throw e;
    } catch (NotFoundException e) {
      throw e;
    } catch (Exception e) {
      throw new SeriesException("Unable to parse series properties from remote series index: " + e);
    } finally {
      closeConnection(response);
    }
    throw new SeriesException("Unable to get series from remote series index");
  }

  @Override
  public String getSeriesProperty(String seriesID, String propertyName)
          throws SeriesException, NotFoundException, UnauthorizedException {
    HttpGet get = new HttpGet(seriesID + "/property/" + propertyName + ".json");
    HttpResponse response = getResponse(get, SC_OK, SC_NOT_FOUND, SC_UNAUTHORIZED);
    try {
      if (response != null) {
        if (SC_NOT_FOUND == response.getStatusLine().getStatusCode()) {
          throw new NotFoundException("Series " + seriesID + " not found in remote series index!");
        } else if (SC_UNAUTHORIZED == response.getStatusLine().getStatusCode()) {
          throw new UnauthorizedException("Not authorized to get series " + seriesID);
        } else {
          logger.debug("Successfully received series {} property {} from the remote series index", seriesID,
                  propertyName);
          StringWriter writer = new StringWriter();
          IOUtils.copy(response.getEntity().getContent(), writer, StandardCharsets.UTF_8);
          return writer.toString();
        }
      }
    } catch (UnauthorizedException e) {
      throw e;
    } catch (NotFoundException e) {
      throw e;
    } catch (Exception e) {
      throw new SeriesException("Unable to parse series from remote series index: " + e);
    } finally {
      closeConnection(response);
    }
    throw new SeriesException("Unable to get series from remote series index");
  }

  @Override
  public void updateSeriesProperty(String seriesID, String propertyName, String propertyValue)
          throws SeriesException, NotFoundException, UnauthorizedException {
    HttpPost post = new HttpPost("/" + seriesID + "/property");
    try {
      List<BasicNameValuePair> params = new ArrayList<>();
      params.add(new BasicNameValuePair("name", propertyName));
      params.add(new BasicNameValuePair("value", propertyValue));
      post.setEntity(new UrlEncodedFormEntity(params,  StandardCharsets.UTF_8));
    } catch (Exception e) {
      throw new SeriesException("Unable to assemble a remote series request for updating series " + seriesID
              + " series property " + propertyName + ":" + propertyValue, e);
    }

    HttpResponse response = getResponse(post, SC_NO_CONTENT, SC_CREATED, SC_UNAUTHORIZED);
    try {
      if (response != null) {
        int statusCode = response.getStatusLine().getStatusCode();
        if (SC_NO_CONTENT == statusCode) {
          logger.info("Successfully updated series {} with property name {} and value {} in the series service",
                  seriesID, propertyName, propertyValue);
          return;
        } else if (SC_UNAUTHORIZED == statusCode) {
          throw new UnauthorizedException("Not authorized to update series " + seriesID);
        }
      }
    } catch (UnauthorizedException e) {
      throw e;
    } catch (Exception e) {
      throw new SeriesException("Unable to update series " + seriesID + " with property " + propertyName + ":"
              + propertyValue + " using the remote series services: ", e);
    } finally {
      closeConnection(response);
    }
    throw new SeriesException("Unable to update series " + seriesID + " using the remote series services");
  }

  @Override
  public void deleteSeriesProperty(String seriesID, String propertyName)
          throws SeriesException, NotFoundException, UnauthorizedException {
    HttpDelete del = new HttpDelete("/" + seriesID + "/property/" + propertyName);
    HttpResponse response = getResponse(del, SC_OK, SC_NOT_FOUND, SC_UNAUTHORIZED);
    try {
      if (response != null) {
        int statusCode = response.getStatusLine().getStatusCode();
        if (SC_NOT_FOUND == statusCode) {
          throw new NotFoundException("Series not found: " + seriesID);
        } else if (SC_UNAUTHORIZED == statusCode) {
          throw new UnauthorizedException("Not authorized to delete series " + seriesID);
        } else if (SC_OK == statusCode) {
          logger.info("Successfully deleted {} from the remote series index", seriesID);
          return;
        }
      }
    } finally {
      closeConnection(response);
    }
    throw new SeriesException("Unable to remove " + seriesID + " from a remote series index");
  }

  @Override
  public Opt<Map<String, byte[]>> getSeriesElements(String seriesID) throws SeriesException {
    HttpGet get = new HttpGet("/" + seriesID + "/elements.json");
    HttpResponse response = getResponse(get, SC_OK, SC_NOT_FOUND, SC_INTERNAL_SERVER_ERROR);
    JSONParser parser = new JSONParser();

    try {
      if (response == null) {
        throw new SeriesException(format("Error while retrieving elements from series '%s'", seriesID));
      } else {
        final int statusCode = response.getStatusLine().getStatusCode();
        switch (statusCode) {
          case SC_OK:
            JSONArray elementArray = (JSONArray) parser.parse(IOUtils.toString(response.getEntity().getContent()));
            Map<String, byte[]> elements = new HashMap<>();
            for (int i = 0; i < elementArray.length(); i++) {
              final String type = elementArray.getString(i);
              Opt<byte[]> optData = getSeriesElementData(seriesID, type);
              if (optData.isSome()) {
                elements.put(type, optData.get());
              } else {
                throw new SeriesException(format("Tried to load non-existing element of type '%s'", type));
              }
            }
            return Opt.some(elements);
          case SC_NOT_FOUND:
            return Opt.none();
          case SC_INTERNAL_SERVER_ERROR:
            throw new SeriesException(format("Error while retrieving elements from series '%s'", seriesID));
          default:
            throw new SeriesException(format("Unexpected status code", statusCode));
        }
      }
    } catch (Exception e) {
      logger.warn("Error while retrieving elements from remote service: %s", ExceptionUtils.getStackTrace(e));
      throw new SeriesException(e);
    } finally {
      closeConnection(response);
    }
  }

  @Override
  public Opt<byte[]> getSeriesElementData(String seriesID, String type) throws SeriesException {
    HttpGet get = new HttpGet("/" + seriesID + "/elements/" + type);
    HttpResponse response = getResponse(get, SC_OK, SC_NOT_FOUND, SC_INTERNAL_SERVER_ERROR);

    try {
      if (response == null) {
        throw new SeriesException(
                format("Error while retrieving element of type '%s' from series '%s'", type, seriesID));
      } else {
        final int statusCode = response.getStatusLine().getStatusCode();
        switch (statusCode) {
          case SC_OK:
            return Opt.some(IOUtils.toByteArray(response.getEntity().getContent()));
          case SC_NOT_FOUND:
            return Opt.none();
          case SC_INTERNAL_SERVER_ERROR:
            throw new SeriesException(
                    format("Error while retrieving element of type '%s' from series '%s'", type, seriesID));
          default:
            throw new SeriesException(format("Unexpected status code", statusCode));
        }
      }
    } catch (Exception e) {
      logger.warn("Error while retrieving element from remote service: %s", ExceptionUtils.getStackTrace(e));
      throw new SeriesException(e);
    } finally {
      closeConnection(response);
    }
  }

  @Override
  public boolean addSeriesElement(String seriesID, String type, byte[] data) throws SeriesException {
    HttpPut put = new HttpPut("/" + seriesID + "/elements/" + type);
    put.setEntity(new ByteArrayEntity(data, ContentType.DEFAULT_BINARY));

    HttpResponse response = getResponse(put, SC_CREATED, SC_INTERNAL_SERVER_ERROR);
    try {
      if (response == null) {
        throw new SeriesException(format("Error while adding element of type '%s' in series '%s'", type, seriesID));
      } else {
        final int statusCode = response.getStatusLine().getStatusCode();
        switch (statusCode) {
          case SC_CREATED:
            return true;
          case SC_INTERNAL_SERVER_ERROR:
            throw new SeriesException(
                    format("Error while updating element of type '%s' in series '%s'", type, seriesID));
          default:
            throw new SeriesException(format("Unexpected status code", statusCode));
        }
      }
    } finally {
      closeConnection(response);
    }
  }

  @Override
  public boolean updateSeriesElement(String seriesID, String type, byte[] data) throws SeriesException {
    HttpPut put = new HttpPut("/" + seriesID + "/elements/" + type);
    put.setEntity(new ByteArrayEntity(data, ContentType.DEFAULT_BINARY));

    HttpResponse response = getResponse(put, SC_NO_CONTENT, SC_INTERNAL_SERVER_ERROR);
    try {
      if (response == null) {
        throw new SeriesException(format("Error while updating element of type '%s' in series '%s'", type, seriesID));
      } else {
        final int statusCode = response.getStatusLine().getStatusCode();
        switch (statusCode) {
          case SC_NO_CONTENT:
            return true;
          case SC_INTERNAL_SERVER_ERROR:
            throw new SeriesException(
                    format("Error while updating element of type '%s' in series '%s'", type, seriesID));
          default:
            throw new SeriesException(format("Unexpected status code", statusCode));
        }
      }
    } finally {
      closeConnection(response);
    }
  }

  @Override
  public boolean deleteSeriesElement(String seriesID, String type) throws SeriesException {
    if (isBlank(seriesID))
      throw new IllegalArgumentException("Series ID must not be blank");
    if (isBlank(type))
      throw new IllegalArgumentException("Element type must not be blank");

    HttpDelete del = new HttpDelete("/" + seriesID + "/elements/" + type);
    HttpResponse response = getResponse(del, SC_NO_CONTENT, SC_NOT_FOUND, SC_INTERNAL_SERVER_ERROR);
    try {
      if (response == null) {
        throw new SeriesException("Unable to remove " + seriesID + " from a remote series index");
      } else {
        final int statusCode = response.getStatusLine().getStatusCode();
        switch (statusCode) {
          case SC_NO_CONTENT:
            return true;
          case SC_NOT_FOUND:
            return false;
          case SC_INTERNAL_SERVER_ERROR:
            throw new SeriesException(
                    format("Error while deleting element of type '%s' from series '%s'", type, seriesID));
          default:
            throw new SeriesException(format("Unexpected status code", statusCode));
        }
      }
    } finally {
      closeConnection(response);
    }
  }

  // CHECKSTYLE:OFF
  private SeriesQuery getSeries(String text, String seriesId, Boolean edit, String seriesTitle,
          String creator, String contributor, String publisher, String rightsHolder, String createdFrom,
          String createdTo, String language, String license, String subject, String seriesAbstract, String description,
          String sort, String startPageString, String countString, Boolean isFuzzyMatch) throws SeriesException, UnauthorizedException {
    // CHECKSTYLE:ON
    int startPage = 0;
    if (StringUtils.isNotEmpty(startPageString)) {
      try {
        startPage = Integer.parseInt(startPageString);
      } catch (NumberFormatException e) {
        logger.warn("Bad start page parameter");
      }
      if (startPage < 0) {
        startPage = 0;
      }
    }

    int count = DEFAULT_LIMIT;
    if (StringUtils.isNotEmpty(countString)) {
      try {
        count = Integer.parseInt(countString);
      } catch (NumberFormatException e) {
        logger.warn("Bad count parameter");
      }
      if (count < 1)
        count = DEFAULT_LIMIT;
    }

    SeriesQuery q = new SeriesQuery();
    q.setCount(count);
    q.setStartPage(startPage);
    if (edit != null) {
      q.setEdit(edit);
    }
    if (StringUtils.isNotEmpty(text)) {
      q.setText(text.toLowerCase());
    }
    if (StringUtils.isNotEmpty(seriesId)) {
      q.setSeriesId(seriesId.toLowerCase());
    }
    if (StringUtils.isNotEmpty(seriesTitle)) {
      q.setSeriesTitle(seriesTitle.toLowerCase());
    }
    if (StringUtils.isNotEmpty(creator)) {
      q.setCreator(creator.toLowerCase());
    }
    if (StringUtils.isNotEmpty(contributor)) {
      q.setContributor(contributor.toLowerCase());
    }
    if (StringUtils.isNotEmpty(language)) {
      q.setLanguage(language.toLowerCase());
    }
    if (StringUtils.isNotEmpty(license)) {
      q.setLicense(license.toLowerCase());
    }
    if (StringUtils.isNotEmpty(subject)) {
      q.setSubject(subject.toLowerCase());
    }
    if (StringUtils.isNotEmpty(publisher)) {
      q.setPublisher(publisher.toLowerCase());
    }
    if (StringUtils.isNotEmpty(seriesAbstract)) {
      q.setSeriesAbstract(seriesAbstract.toLowerCase());
    }
    if (StringUtils.isNotEmpty(description)) {
      q.setDescription(description.toLowerCase());
    }
    if (StringUtils.isNotEmpty(rightsHolder)) {
      q.setRightsHolder(rightsHolder.toLowerCase());
    }
    // allow seriesId wild card search
    if (isFuzzyMatch != null) {
      q.setFuzzyMatch(isFuzzyMatch.booleanValue());
    }
    try {
      if (StringUtils.isNotEmpty(createdFrom)) {
        q.setCreatedFrom(SolrUtils.parseDate(createdFrom));
      }
      if (StringUtils.isNotEmpty(createdTo)) {
        q.setCreatedTo(SolrUtils.parseDate(createdTo));
      }
    } catch (ParseException e1) {
      logger.warn("Could not parse date parameter: {}", e1);
    }

    if (StringUtils.isNotBlank(sort)) {
      SeriesQuery.Sort sortField = null;
      if (sort.endsWith("_DESC")) {
        String enumKey = sort.substring(0, sort.length() - "_DESC".length()).toUpperCase();
        try {
          sortField = SeriesQuery.Sort.valueOf(enumKey);
          q.withSort(sortField, false);
        } catch (IllegalArgumentException e) {
          logger.warn("No sort enum matches '{}'", enumKey);
        }
      } else {
        try {
          sortField = SeriesQuery.Sort.valueOf(sort);
          q.withSort(sortField);
        } catch (IllegalArgumentException e) {
          logger.warn("No sort enum matches '{}'", sort);
        }
      }
    }
    return q;
  }
}<|MERGE_RESOLUTION|>--- conflicted
+++ resolved
@@ -171,12 +171,8 @@
       List<BasicNameValuePair> params = new ArrayList<>();
       params.add(new BasicNameValuePair("seriesID", seriesID));
       params.add(new BasicNameValuePair("acl", AccessControlParser.toXml(accessControl)));
-<<<<<<< HEAD
+      params.add(new BasicNameValuePair("overrideEpisodeAcl", Boolean.toString(overrideEpisodeAcl)));
       post.setEntity(new UrlEncodedFormEntity(params,  StandardCharsets.UTF_8));
-=======
-      params.add(new BasicNameValuePair("overrideEpisodeAcl", Boolean.toString(overrideEpisodeAcl)));
-      post.setEntity(new UrlEncodedFormEntity(params));
->>>>>>> 1a929533
     } catch (Exception e) {
       throw new SeriesException("Unable to assemble a remote series request for updating an ACL " + accessControl, e);
     }
