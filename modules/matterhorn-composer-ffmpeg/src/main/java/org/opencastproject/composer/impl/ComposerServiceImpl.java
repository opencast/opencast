/**
 * Licensed to The Apereo Foundation under one or more contributor license
 * agreements. See the NOTICE file distributed with this work for additional
 * information regarding copyright ownership.
 *
 *
 * The Apereo Foundation licenses this file to you under the Educational
 * Community License, Version 2.0 (the "License"); you may not use this file
 * except in compliance with the License. You may obtain a copy of the License
 * at:
 *
 *   http://opensource.org/licenses/ecl2.txt
 *
 * Unless required by applicable law or agreed to in writing, software
 * distributed under the License is distributed on an "AS IS" BASIS, WITHOUT
 * WARRANTIES OR CONDITIONS OF ANY KIND, either express or implied.  See the
 * License for the specific language governing permissions and limitations under
 * the License.
 *
 */

package org.opencastproject.composer.impl;

import static org.apache.commons.lang3.exception.ExceptionUtils.getStackTrace;
import static org.opencastproject.fun.juc.Immutables.list;
import static org.opencastproject.serviceregistry.api.Incidents.NO_DETAILS;
import static org.opencastproject.util.data.Option.none;
import static org.opencastproject.util.data.Option.some;
import static org.opencastproject.util.data.Tuple.tuple;

import org.opencastproject.composer.api.ComposerService;
import org.opencastproject.composer.api.EmbedderEngine;
import org.opencastproject.composer.api.EmbedderEngineFactory;
import org.opencastproject.composer.api.EmbedderException;
import org.opencastproject.composer.api.EncoderEngine;
import org.opencastproject.composer.api.EncoderEngineFactory;
import org.opencastproject.composer.api.EncoderException;
import org.opencastproject.composer.api.EncodingProfile;
import org.opencastproject.composer.api.LaidOutElement;
import org.opencastproject.composer.layout.Dimension;
import org.opencastproject.composer.layout.Layout;
import org.opencastproject.composer.layout.Serializer;
import org.opencastproject.fun.juc.Mutables;
import org.opencastproject.inspection.api.MediaInspectionException;
import org.opencastproject.inspection.api.MediaInspectionService;
import org.opencastproject.job.api.AbstractJobProducer;
import org.opencastproject.job.api.Job;
import org.opencastproject.job.api.JobBarrier;
import org.opencastproject.mediapackage.Attachment;
import org.opencastproject.mediapackage.Catalog;
import org.opencastproject.mediapackage.MediaPackageElement;
import org.opencastproject.mediapackage.MediaPackageElement.Type;
import org.opencastproject.mediapackage.MediaPackageElementBuilder;
import org.opencastproject.mediapackage.MediaPackageElementBuilderFactory;
import org.opencastproject.mediapackage.MediaPackageElementParser;
import org.opencastproject.mediapackage.MediaPackageException;
import org.opencastproject.mediapackage.Stream;
import org.opencastproject.mediapackage.Track;
import org.opencastproject.mediapackage.VideoStream;
import org.opencastproject.mediapackage.identifier.IdBuilder;
import org.opencastproject.mediapackage.identifier.IdBuilderFactory;
import org.opencastproject.security.api.OrganizationDirectoryService;
import org.opencastproject.security.api.SecurityService;
import org.opencastproject.security.api.UserDirectoryService;
import org.opencastproject.serviceregistry.api.ServiceRegistry;
import org.opencastproject.serviceregistry.api.ServiceRegistryException;
import org.opencastproject.util.IoSupport;
import org.opencastproject.util.JsonObj;
import org.opencastproject.util.LoadUtil;
import org.opencastproject.util.MimeTypes;
import org.opencastproject.util.NotFoundException;
import org.opencastproject.util.data.Collections;
import org.opencastproject.util.data.Option;
import org.opencastproject.util.data.Tuple;
import org.opencastproject.workspace.api.Workspace;

import org.apache.commons.io.FilenameUtils;
import org.apache.commons.io.IOUtils;
import org.apache.commons.lang3.StringUtils;
import org.osgi.framework.BundleContext;
import org.osgi.service.cm.ConfigurationException;
import org.osgi.service.cm.ManagedService;
import org.slf4j.Logger;
import org.slf4j.LoggerFactory;

import java.io.File;
import java.io.FileInputStream;
import java.io.IOException;
import java.io.InputStream;
import java.net.URI;
import java.text.DecimalFormat;
import java.text.DecimalFormatSymbols;
import java.util.ArrayList;
import java.util.Arrays;
import java.util.Collection;
import java.util.Dictionary;
import java.util.HashMap;
import java.util.LinkedList;
import java.util.List;
import java.util.Map;
import java.util.Map.Entry;
import java.util.Properties;

/** FFMPEG based implementation of the composer service api. */
public class ComposerServiceImpl extends AbstractJobProducer implements ComposerService, ManagedService {
<<<<<<< HEAD
=======
  /**
   * The indexes the composite job uses to create a Job
   */
  private static final int BACKGROUND_COLOR_INDEX = 6;
  private static final int COMPOSITE_TRACK_SIZE_INDEX = 4;
  private static final int LOWER_TRACK_INDEX = 0;
  private static final int LOWER_TRACK_LAYOUT_INDEX = 1;
  private static final int PROFILE_ID_INDEX = 5;
  private static final int UPPER_TRACK_INDEX = 2;
  private static final int UPPER_TRACK_LAYOUT_INDEX = 3;
  private static final int WATERMARK_INDEX = 7;
  private static final int WATERMARK_LAYOUT_INDEX = 8;
>>>>>>> 152f8bf4
  /**
   * Error codes
   */
  private static final int WORKSPACE_GET_IO_EXCEPTION = 1;
  private static final int WORKSPACE_GET_NOT_FOUND = 2;
  private static final int WORKSPACE_PUT_COLLECTION_IO_EXCEPTION = 3;
  private static final int PROFILE_NOT_FOUND = 4;
  private static final int ENCODER_ENGINE_NOT_FOUND = 5;
  private static final int EMBEDDER_ENGINE_NOT_FOUND = 6;
  private static final int ENCODING_FAILED = 7;
  private static final int TRIMMING_FAILED = 8;
  private static final int COMPOSITE_FAILED = 9;
  private static final int CONCAT_FAILED = 10;
  private static final int CONCAT_LESS_TRACKS = 11;
  private static final int CONCAT_NO_DIMENSION = 12;
  private static final int IMAGE_TO_VIDEO_FAILED = 13;
  private static final int CONVERT_IMAGE_FAILED = 14;
  private static final int IMAGE_EXTRACTION_FAILED = 15;
  private static final int IMAGE_EXTRACTION_UNKNOWN_DURATION = 16;
  private static final int IMAGE_EXTRACTION_TIME_OUTSIDE_DURATION = 17;
  private static final int IMAGE_EXTRACTION_NO_VIDEO = 18;
  private static final int CAPTION_EMBEDD_FAILED = 19;
  private static final int CAPTION_NO_VIDEO = 20;
  private static final int CAPTION_NO_LANGUAGE = 21;
  private static final int WATERMARK_NOT_FOUND = 22;
  private static final int NO_STREAMS = 23;

  /** The logging instance */
  private static final Logger logger = LoggerFactory.getLogger(ComposerServiceImpl.class);

  /** The collection name */
  public static final String COLLECTION = "composer";

<<<<<<< HEAD
=======
  /** Used to mark a track unavailable to composite. */
  private static final String NOT_AVAILABLE = "n/a";

>>>>>>> 152f8bf4
  /** The load introduced on the system by creating a caption job */
  public static final float DEFAULT_CAPTION_JOB_LOAD = 1.0f;

  /** The key to look for in the service configuration file to override the {@link DEFAULT_CAPTION_JOB_LOAD} */
  public static final String CAPTION_JOB_LOAD_KEY = "job.load.caption.embed";

  /** The load introduced on the system by creating a caption job */
  private float captionJobLoad = DEFAULT_CAPTION_JOB_LOAD;

  /** List of available operations on jobs */
  private enum Operation {
    Caption, Encode, Image, ImageConversion, Mux, Trim, Watermark, Composite, Concat, ImageToVideo, ParallelEncode
  }

  /** Encoding profile manager */
  private EncodingProfileScanner profileScanner = null;

  /** Reference to the media inspection service */
  private MediaInspectionService inspectionService = null;

  /** Reference to the workspace service */
  private Workspace workspace = null;

  /** Reference to the receipt service */
  private ServiceRegistry serviceRegistry;

  /** Reference to the encoder engine factory */
  private EncoderEngineFactory encoderEngineFactory;

  /** Reference to the embedder engine factory */
  private EmbedderEngineFactory embedderEngineFactory;

  /** The organization directory service */
  protected OrganizationDirectoryService organizationDirectoryService = null;

  /** Id builder used to create ids for encoded tracks */
  private final IdBuilder idBuilder = IdBuilderFactory.newInstance().newIdBuilder();

  /** The security service */
  protected SecurityService securityService = null;

  /** The user directory service */
  protected UserDirectoryService userDirectoryService = null;

  /** Creates a new composer service instance. */
  public ComposerServiceImpl() {
    super(JOB_TYPE);
  }

  /**
   * OSGi callback on component activation.
   *
   * @param ctx
   *          the bundle context
   */
  void activate(BundleContext ctx) {
    logger.info("Activating composer service");
  }

  /**
   * {@inheritDoc}
   *
   * @see org.opencastproject.composer.api.ComposerService#encode(org.opencastproject.mediapackage.Track,
   *      java.lang.String)
   */
  @Override
  public Job encode(Track sourceTrack, String profileId) throws EncoderException, MediaPackageException {
    try {
      return serviceRegistry.createJob(JOB_TYPE, Operation.Encode.toString(),
              Arrays.asList(MediaPackageElementParser.getAsXml(sourceTrack), profileId));
    } catch (ServiceRegistryException e) {
      throw new EncoderException("Unable to create a job", e);
    }
  }

  /**
   * Encodes audio and video track to a file. If both an audio and a video track are given, they are muxed together into
   * one movie container.
   *
   * @param videoTrack
   *          the video track
   * @param audioTrack
   *          the audio track
   * @param profileId
   *          the encoding profile
   * @param properties
   *          encoding properties
   * @return the encoded track or none if the operation does not return a track. This may happen for example when doing
   *         two pass encodings where the first pass only creates metadata for the second one
   * @throws EncoderException
   *           if encoding fails
   */
  protected Option<Track> encode(final Job job, Track videoTrack, Track audioTrack, String profileId,
          Map<String, String> properties) throws EncoderException, MediaPackageException {
    if (job == null)
      throw new IllegalArgumentException("The Job parameter must not be null");

    final String targetTrackId = idBuilder.createNew().toString();
    try {
      // Get the tracks and make sure they exist
      final File audioFile;
      if (audioTrack == null) {
        audioFile = null;
      } else {
        try {
          audioFile = workspace.get(audioTrack.getURI());
        } catch (NotFoundException e) {
          incident().recordFailure(job, WORKSPACE_GET_NOT_FOUND, e,
                  getWorkspaceMediapackageParams("audio", Type.Track, audioTrack.getURI()), NO_DETAILS);
          throw new EncoderException("Requested audio track " + audioTrack + " is not found");
        } catch (IOException e) {
          incident().recordFailure(job, WORKSPACE_GET_IO_EXCEPTION, e,
                  getWorkspaceMediapackageParams("audio", Type.Track, audioTrack.getURI()), NO_DETAILS);
          throw new EncoderException("Unable to access audio track " + audioTrack);
        }
      }

      final File videoFile;
      if (videoTrack == null) {
        videoFile = null;
      } else {
        try {
          videoFile = workspace.get(videoTrack.getURI());
        } catch (NotFoundException e) {
          incident().recordFailure(job, WORKSPACE_GET_NOT_FOUND, e,
                  getWorkspaceMediapackageParams("video", Type.Track, videoTrack.getURI()), NO_DETAILS);
          throw new EncoderException("Requested video track " + videoTrack + " is not found");
        } catch (IOException e) {
          incident().recordFailure(job, WORKSPACE_GET_IO_EXCEPTION, e,
                  getWorkspaceMediapackageParams("video", Type.Track, videoTrack.getURI()), NO_DETAILS);
          throw new EncoderException("Unable to access video track " + videoTrack);
        }
      }

      // Get the encoding profile
      final EncodingProfile profile = getProfile(job, profileId);

      // Create the engine
      final EncoderEngine encoderEngine = getEncoderEngine(job, profile);

      if (audioTrack != null && videoTrack != null)
        logger.info("Muxing audio track {} and video track {} into {}",
                new Object[] { audioTrack.getIdentifier(), videoTrack.getIdentifier(), targetTrackId });
      else if (audioTrack == null)
        logger.info("Encoding video track {} to {} using profile '{}'",
                new Object[] { videoTrack.getIdentifier(), targetTrackId, profileId });
      else if (videoTrack == null)
        logger.info("Encoding audio track {} to {} using profile '{}'",
                new Object[] { audioTrack.getIdentifier(), targetTrackId, profileId });

      // Do the work
      Option<File> output;
      try {
        output = encoderEngine.mux(audioFile, videoFile, profile, properties);
      } catch (EncoderException e) {
        Map<String, String> params = new HashMap<String, String>();
        if (audioFile != null) {
          params.put("audio", audioTrack.getURI().toString());
        } else {
          params.put("audio", "EMPTY");
        }
        if (videoFile != null) {
          params.put("video", videoTrack.getURI().toString());
        } else {
          params.put("video", "EMPTY");
        }
        params.put("profile", profile.getIdentifier());
        if (properties != null) {
          params.put("properties", properties.toString());
        } else {
          params.put("properties", "EMPTY");
        }
        incident().recordFailure(job, ENCODING_FAILED, e, params, detailsFor(e, encoderEngine));
        throw e;
      }

      // mux did not return a file
      if (output.isNone() || !output.get().exists() || output.get().length() == 0)
        return none();

      // Put the file in the workspace
      URI workspaceURI = putToCollection(job, output.get(), "encoded file");

      // Have the encoded track inspected and return the result
      Job inspectionJob = inspect(job, workspaceURI);

      Track inspectedTrack = (Track) MediaPackageElementParser.getFromXml(inspectionJob.getPayload());
      inspectedTrack.setIdentifier(targetTrackId);

      if (profile.getMimeType() != null)
        inspectedTrack.setMimeType(MimeTypes.parseMimeType(profile.getMimeType()));

      return some(inspectedTrack);
    } catch (Exception e) {
      logger.warn("Error encoding " + videoTrack + " and " + audioTrack, e);
      if (e instanceof EncoderException) {
        throw (EncoderException) e;
      } else {
        throw new EncoderException(e);
      }
    }
  }

  /**
   * Encodes audio and video track to a file. If both an audio and a video track are given, they are muxed together into
   * one movie container.
   *
   * @param videoTrack
   *          the video track
   * @param audioTrack
   *          the audio track
   * @param profileId
   *          the encoding profile
   * @param properties
   *          encoding properties
   * @return the encoded track or none if the operation does not return a track. This may happen for example when doing
   *         two pass encodings where the first pass only creates metadata for the second one
   * @throws EncoderException
   *           if encoding fails
   */
  protected List <Track> parralelEncode(Job job, Track mediaTrack, String profileId,
          Map<String, String> properties) throws EncoderException, MediaPackageException {
    if (job == null) {
      throw new EncoderException("The Job parameter must not be null");
    }
    try {
      // Get the tracks and make sure they exist
      final File mediaFile;
      if (mediaTrack == null) {
        mediaFile = null;
      } else {
        try {
          mediaFile = workspace.get(mediaTrack.getURI());
        } catch (NotFoundException e) {
          throw new EncoderException("Requested media track " + mediaTrack + " is not found");
        } catch (IOException e) {
          throw new EncoderException("Unable to access media track " + mediaTrack);
        }
      }

      // Create the engine
      final EncodingProfile profile = profileScanner.getProfile(profileId);
      if (profile == null) {
        throw new EncoderException(null, "Profile '" + profileId + " is unknown");
      }
      final EncoderEngine encoderEngine = encoderEngineFactory.newEncoderEngine(profile);
      if (encoderEngine == null) {
        throw new EncoderException(null, "No encoder engine available for profile '" + profileId + "'");
      }

      // List of encoded tracks
      LinkedList<Track> encodedTracks = new LinkedList<Track>();
      // Do the work
      int i = 0;
      for (File encodingOutput : encoderEngine.parallelEncode(mediaFile, profile, properties)) {
        // Put the file in the workspace
        URI returnURL = null;
        InputStream in = null;
        final String targetTrackId = idBuilder.createNew().toString();

        try {
          in = new FileInputStream(encodingOutput);
          returnURL = workspace.putInCollection(COLLECTION,
                  job.getId() + "-" + i + "." + FilenameUtils.getExtension(encodingOutput.getAbsolutePath()), in);
          logger.info("Copied the encoded file to the workspace at {}", returnURL);
          if (encodingOutput.delete()) {
            logger.info("Deleted the local copy of the encoded file at {}", encodingOutput.getAbsolutePath());
          } else {
            logger.warn("Unable to delete the encoding output at {}", encodingOutput);
          }
        } catch (Exception e) {
          throw new EncoderException("Unable to put the encoded file into the workspace", e);
        } finally {
          IOUtils.closeQuietly(in);
        }

        // Have the encoded track inspected and return the result
        Job inspectionJob = null;
        try {
          inspectionJob = inspectionService.inspect(returnURL);
          JobBarrier barrier = new JobBarrier(job, serviceRegistry, inspectionJob);
          if (!barrier.waitForJobs().isSuccess()) {
            throw new EncoderException("Media inspection of " + returnURL + " failed");
          }
        } catch (MediaInspectionException e) {
          throw new EncoderException("Media inspection of " + returnURL + " failed", e);
        }

        Track inspectedTrack = (Track) MediaPackageElementParser.getFromXml(inspectionJob.getPayload());
        inspectedTrack.setIdentifier(targetTrackId);

        List<String> tags = profile.getTags();
        if (tags.size() > 0) {
          for (int j = 0; j < tags.size(); j++) {
            if (encodingOutput.getName().endsWith(profile.getSuffix(tags.get(j))))
              inspectedTrack.addTag(tags.get(j));
          }
        }

        // Will the mimetype be provided by the inspect service?
        // if (profile.getMimeType() != null)
        // inspectedTrack.setMimeType(MimeTypes.parseMimeType(profile.getMimeType()));

        encodedTracks.add(inspectedTrack);
        i++;
      }

      return encodedTracks;
    } catch (Exception e) {
      logger.warn("Error encoding " + mediaTrack, e);
      if (e instanceof EncoderException) {
        throw (EncoderException) e;
      } else {
        throw new EncoderException(e);
      }
    }
  }

  /**
   * {@inheritDoc}
   *
   * @see org.opencastproject.composer.api.ComposerService#encode(org.opencastproject.mediapackage.Track,
   *      java.lang.String)
   */
  @Override
  public Job parallelEncode(Track sourceTrack, String profileId) throws EncoderException, MediaPackageException {
    try {
      logger.info("Starting parallel encode with profile {} ", profileId);
      return serviceRegistry.createJob(JOB_TYPE, Operation.ParallelEncode.toString(),
              Arrays.asList(MediaPackageElementParser.getAsXml(sourceTrack), profileId));
    } catch (ServiceRegistryException e) {
      throw new EncoderException("Unable to create a job", e);
    }
  }

  /**
   * {@inheritDoc}
   *
   * @see org.opencastproject.composer.api.ComposerService#trim(org.opencastproject.mediapackage.Track,
   *      java.lang.String, long, long)
   */
  @Override
  public Job trim(final Track sourceTrack, final String profileId, final long start, final long duration)
          throws EncoderException, MediaPackageException {
    try {
      return serviceRegistry.createJob(
              JOB_TYPE,
              Operation.Trim.toString(),
              Arrays.asList(MediaPackageElementParser.getAsXml(sourceTrack), profileId, Long.toString(start),
                      Long.toString(duration)));
    } catch (ServiceRegistryException e) {
      throw new EncoderException("Unable to create a job", e);
    }
  }

  /**
   * Trims the given track using the encoding profile <code>profileId</code> and the given starting point and duration
   * in miliseconds.
   *
   * @param job
   *          the associated job
   * @param sourceTrack
   *          the source track
   * @param profileId
   *          the encoding profile identifier
   * @param start
   *          the trimming in-point in millis
   * @param duration
   *          the trimming duration in millis
   * @return the trimmed track or none if the operation does not return a track. This may happen for example when doing
   *         two pass encodings where the first pass only creates metadata for the second one
   * @throws EncoderException
   *           if trimming fails
   */
  protected Option<Track> trim(Job job, Track sourceTrack, String profileId, long start, long duration)
          throws EncoderException {
    try {
      String targetTrackId = idBuilder.createNew().toString();

      // Get the track and make sure it exists
      final File trackFile;
      try {
        trackFile = workspace.get(sourceTrack.getURI());
      } catch (NotFoundException e) {
        incident().recordFailure(job, WORKSPACE_GET_NOT_FOUND, e,
                getWorkspaceMediapackageParams("source", Type.Track, sourceTrack.getURI()), NO_DETAILS);
        throw new EncoderException("Requested track " + sourceTrack + " is not found");
      } catch (IOException e) {
        incident().recordFailure(job, WORKSPACE_GET_IO_EXCEPTION, e,
                getWorkspaceMediapackageParams("source", Type.Track, sourceTrack.getURI()), NO_DETAILS);
        throw new EncoderException("Unable to access track " + sourceTrack);
      }

      // Get the encoding profile
      final EncodingProfile profile = getProfile(job, profileId);

      // Create the engine
      final EncoderEngine encoderEngine = getEncoderEngine(job, profile);

      Option<File> output;
      try {
        output = encoderEngine.trim(trackFile, profile, start, duration, null);
      } catch (EncoderException e) {
        Map<String, String> params = new HashMap<String, String>();
        params.put("track", sourceTrack.getURI().toString());
        params.put("profile", profile.getIdentifier());
        params.put("start", Long.toString(start));
        params.put("duration", Long.toString(duration));
        incident().recordFailure(job, TRIMMING_FAILED, e, params, detailsFor(e, encoderEngine));
        throw e;
      }

      // trim did not return a file
      if (output.isNone() || !output.get().exists() || output.get().length() == 0)
        return none();

      // Put the file in the workspace
      URI workspaceURI = putToCollection(job, output.get(), "trimmed file");

      // Have the encoded track inspected and return the result
      Job inspectionJob = inspect(job, workspaceURI);

      Track inspectedTrack = (Track) MediaPackageElementParser.getFromXml(inspectionJob.getPayload());
      inspectedTrack.setIdentifier(targetTrackId);

      return some(inspectedTrack);
    } catch (Exception e) {
      logger.warn("Error trimming " + sourceTrack, e);
      if (e instanceof EncoderException) {
        throw (EncoderException) e;
      } else {
        throw new EncoderException(e);
      }
    }
  }

  /**
   * {@inheritDoc}
   *
   * @see org.opencastproject.composer.api.ComposerService#mux(org.opencastproject.mediapackage.Track,
   *      org.opencastproject.mediapackage.Track, java.lang.String)
   */
  @Override
  public Job mux(Track videoTrack, Track audioTrack, String profileId) throws EncoderException, MediaPackageException {
    try {
      return serviceRegistry.createJob(
              JOB_TYPE,
              Operation.Mux.toString(),
              Arrays.asList(MediaPackageElementParser.getAsXml(videoTrack),
                      MediaPackageElementParser.getAsXml(audioTrack), profileId));
    } catch (ServiceRegistryException e) {
      throw new EncoderException("Unable to create a job", e);
    }
  }

  /**
   * Muxes the audio and video track into one movie container.
   *
   * @param job
   *          the associated job
   * @param videoTrack
   *          the video track
   * @param audioTrack
   *          the audio track
   * @param profileId
   *          the profile identifier
   * @return the muxed track
   * @throws EncoderException
   *           if encoding fails
   * @throws MediaPackageException
   *           if serializing the mediapackage elements fails
   */
  protected Option<Track> mux(Job job, Track videoTrack, Track audioTrack, String profileId) throws EncoderException,
          MediaPackageException {
    return encode(job, videoTrack, audioTrack, profileId, null);
  }

  /**
   * {@inheritDoc}
   *
   * @see org.opencastproject.composer.api.ComposerService#composite(org.opencastproject.composer.layout.Dimension,
   *      org.opencastproject.composer.api.LaidOutElement, org.opencastproject.composer.api.LaidOutElement,
   *      org.opencastproject.util.data.Option, String, String) String, Option)
   */
  @Override
  public Job composite(Dimension compositeTrackSize, Option<LaidOutElement<Track>> upperTrack,
          LaidOutElement<Track> lowerTrack, Option<LaidOutElement<Attachment>> watermark, String profileId,
          String background) throws EncoderException, MediaPackageException {
    List<String> arguments = new ArrayList<String>();
    arguments.add(LOWER_TRACK_INDEX, MediaPackageElementParser.getAsXml(lowerTrack.getElement()));
    arguments.add(LOWER_TRACK_LAYOUT_INDEX, Serializer.json(lowerTrack.getLayout()).toJson());
    if (upperTrack.isNone()) {
      arguments.add(UPPER_TRACK_INDEX, NOT_AVAILABLE);
      arguments.add(UPPER_TRACK_LAYOUT_INDEX, NOT_AVAILABLE);
    } else {
      arguments.add(UPPER_TRACK_INDEX, MediaPackageElementParser.getAsXml(upperTrack.get().getElement()));
      arguments.add(UPPER_TRACK_LAYOUT_INDEX, Serializer.json(upperTrack.get().getLayout()).toJson());
    }
    arguments.add(COMPOSITE_TRACK_SIZE_INDEX, Serializer.json(compositeTrackSize).toJson());
    arguments.add(PROFILE_ID_INDEX, profileId);
    arguments.add(BACKGROUND_COLOR_INDEX, background);
    if (watermark.isSome()) {
      LaidOutElement<Attachment> watermarkLaidOutElement = watermark.get();
      arguments.add(WATERMARK_INDEX, MediaPackageElementParser.getAsXml(watermarkLaidOutElement.getElement()));
      arguments.add(WATERMARK_LAYOUT_INDEX, Serializer.json(watermarkLaidOutElement.getLayout()).toJson());
    }
    try {
      return serviceRegistry.createJob(JOB_TYPE, Operation.Composite.toString(), arguments);
    } catch (ServiceRegistryException e) {
      throw new EncoderException("Unable to create composite job", e);
    }
  }

  protected Option<Track> composite(Job job, Dimension compositeTrackSize, LaidOutElement<Track> lowerLaidOutElement,
          Option<LaidOutElement<Track>> upperLaidOutElement, Option<LaidOutElement<Attachment>> watermarkOption,
          String profileId, String backgroundColor) throws EncoderException, MediaPackageException {
    if (job == null)
      throw new EncoderException("The Job parameter must not be null");
    if (compositeTrackSize == null)
      throw new EncoderException("The composite track size parameter must not be null");
    if (lowerLaidOutElement == null)
      throw new EncoderException("The lower laid out element parameter must not be null");
    if (upperLaidOutElement == null)
      throw new EncoderException("The upper laid out element parameter must not be null");
    if (watermarkOption == null)
      throw new EncoderException("The optional watermark laid out element parameter must not be null");
    if (profileId == null)
      throw new EncoderException("The profileId parameter must not be null");
    if (backgroundColor == null)
      throw new EncoderException("The background color parameter must not be null");

    // Get the encoding profile
    final EncodingProfile profile = getProfile(job, profileId);

    // Create the engine
    final EncoderEngine encoderEngine = getEncoderEngine(job, profile);

    final String targetTrackId = idBuilder.createNew().toString();
    Option<File> upperVideoFile = Option.<File> none();
    try {
      // Get the tracks and make sure they exist
      final File lowerVideoFile;
      try {
        lowerVideoFile = workspace.get(lowerLaidOutElement.getElement().getURI());
      } catch (NotFoundException e) {
        incident().recordFailure(job, WORKSPACE_GET_NOT_FOUND, e,
                getWorkspaceMediapackageParams("lower video", Type.Track, lowerLaidOutElement.getElement().getURI()),
                NO_DETAILS);
        throw new EncoderException("Requested lower video track " + lowerLaidOutElement.getElement() + " is not found");
      } catch (IOException e) {
        incident().recordFailure(job, WORKSPACE_GET_IO_EXCEPTION, e,
                getWorkspaceMediapackageParams("lower video", Type.Track, lowerLaidOutElement.getElement().getURI()),
                NO_DETAILS);
        throw new EncoderException("Unable to access lower video track " + lowerLaidOutElement.getElement());
      }

      if (upperLaidOutElement.isSome()) {
        try {
          upperVideoFile = Option.option(workspace.get(upperLaidOutElement.get().getElement().getURI()));
        } catch (NotFoundException e) {
          incident().recordFailure(
                  job,
                  WORKSPACE_GET_NOT_FOUND,
                  e,
                  getWorkspaceMediapackageParams("upper video", Type.Track, upperLaidOutElement.get().getElement()
                          .getURI()), NO_DETAILS);
          throw new EncoderException("Requested upper video track " + upperLaidOutElement.get().getElement()
                  + " is not found");
        } catch (IOException e) {
          incident().recordFailure(
                  job,
                  WORKSPACE_GET_IO_EXCEPTION,
                  e,
                  getWorkspaceMediapackageParams("upper video", Type.Track, upperLaidOutElement.get().getElement()
                          .getURI()), NO_DETAILS);
          throw new EncoderException("Unable to access upper video track " + upperLaidOutElement.get().getElement());
        }
      }
      File watermarkFile = null;
      if (watermarkOption.isSome()) {
        try {
          watermarkFile = workspace.get(watermarkOption.get().getElement().getURI());
        } catch (NotFoundException e) {
          incident().recordFailure(
                  job,
                  WORKSPACE_GET_NOT_FOUND,
                  e,
                  getWorkspaceMediapackageParams("watermark image", Type.Attachment, watermarkOption.get().getElement()
                          .getURI()), NO_DETAILS);
          throw new EncoderException("Requested watermark image " + watermarkOption.get().getElement()
                  + " is not found");
        } catch (IOException e) {
          incident().recordFailure(
                  job,
                  WORKSPACE_GET_IO_EXCEPTION,
                  e,
                  getWorkspaceMediapackageParams("watermark image", Type.Attachment, watermarkOption.get().getElement()
                          .getURI()), NO_DETAILS);
          throw new EncoderException("Unable to access right watermark image " + watermarkOption.get().getElement());
        }
        if (upperLaidOutElement.isSome()) {
          logger.info("Composing lower video track {} {} and upper video track {} {} including watermark {} {} into {}",
                  new Object[] { lowerLaidOutElement.getElement().getIdentifier(),
                          lowerLaidOutElement.getElement().getURI(),
                          upperLaidOutElement.get().getElement().getIdentifier(),
                          upperLaidOutElement.get().getElement().getURI(),
                          watermarkOption.get().getElement().getIdentifier(),
                          watermarkOption.get().getElement().getURI(), targetTrackId });
        } else {
          logger.info("Composing video track {} {} including watermark {} {} into {}",
                  new Object[] { lowerLaidOutElement.getElement().getIdentifier(),
                          lowerLaidOutElement.getElement().getURI(), watermarkOption.get().getElement().getIdentifier(),
                          watermarkOption.get().getElement().getURI(), targetTrackId });
        }
      } else {
        if (upperLaidOutElement.isSome()) {
          logger.info("Composing lower video track {} {} and upper video track {} {} into {}",
                  new Object[] { lowerLaidOutElement.getElement().getIdentifier(),
                          lowerLaidOutElement.getElement().getURI(),
                          upperLaidOutElement.get().getElement().getIdentifier(),
                          upperLaidOutElement.get().getElement().getURI(), targetTrackId });
        } else {
          logger.info("Composing video track {} {} into {}",
                  new Object[] { lowerLaidOutElement.getElement().getIdentifier(),
                          lowerLaidOutElement.getElement().getURI(), targetTrackId });
        }
      }

      // Creating video filter command
      final String compositeCommand = buildCompositeCommand(compositeTrackSize, lowerLaidOutElement,
              upperLaidOutElement, upperVideoFile, watermarkOption, watermarkFile, backgroundColor);

      Map<String, String> properties = new HashMap<String, String>();
      properties.put("compositeCommand", compositeCommand);
      Option<File> output;
      try {
        if (upperVideoFile.isSome()) {
          output = encoderEngine.mux(upperVideoFile.get(), lowerVideoFile, profile, properties);
        } else {
          output = encoderEngine.mux(null, lowerVideoFile, profile, properties);
        }
      } catch (EncoderException e) {
        Map<String, String> params = new HashMap<String, String>();
        if (upperLaidOutElement.isSome()) {
          params.put("upper", upperLaidOutElement.get().getElement().getURI().toString());
        }
        params.put("lower", lowerLaidOutElement.getElement().getURI().toString());
        if (watermarkFile != null)
          params.put("watermark", watermarkOption.get().getElement().getURI().toString());
        params.put("profile", profile.getIdentifier());
        params.put("properties", properties.toString());
        incident().recordFailure(job, COMPOSITE_FAILED, e, params, detailsFor(e, encoderEngine));
        throw e;
      }

      // composite did not return a file
      if (output.isNone() || !output.get().exists() || output.get().length() == 0)
        return none();

      // Put the file in the workspace
      URI workspaceURI = putToCollection(job, output.get(), "compound file");

      // Have the compound track inspected and return the result
      Job inspectionJob = inspect(job, workspaceURI);

      Track inspectedTrack = (Track) MediaPackageElementParser.getFromXml(inspectionJob.getPayload());
      inspectedTrack.setIdentifier(targetTrackId);

      if (profile.getMimeType() != null)
        inspectedTrack.setMimeType(MimeTypes.parseMimeType(profile.getMimeType()));

      return some(inspectedTrack);
    } catch (Exception e) {
      if (upperLaidOutElement.isSome()) {
        logger.warn("Error composing {}  and {}: {}", new Object[] { lowerLaidOutElement.getElement(),
                upperLaidOutElement.get().getElement(), getStackTrace(e) });
      } else {
        logger.warn("Error composing {}: {}", lowerLaidOutElement.getElement(), getStackTrace(e));
      }
      if (e instanceof EncoderException) {
        throw (EncoderException) e;
      } else {
        throw new EncoderException(e);
      }
    }
  }

  @Override
  public Job concat(String profileId, Dimension outputDimension, Track... tracks) throws EncoderException,
          MediaPackageException {
    ArrayList<String> arguments = new ArrayList<String>();
    arguments.add(0, profileId);
    if (outputDimension != null) {
      arguments.add(1, Serializer.json(outputDimension).toJson());
    } else {
      arguments.add(1, "");
    }
    for (int i = 0; i < tracks.length; i++) {
      arguments.add(i + 2, MediaPackageElementParser.getAsXml(tracks[i]));
    }
    try {
      return serviceRegistry.createJob(JOB_TYPE, Operation.Concat.toString(), arguments);
    } catch (ServiceRegistryException e) {
      throw new EncoderException("Unable to create concat job", e);
    }
  }

  protected Option<Track> concat(Job job, List<Track> tracks, String profileId, Dimension outputDimension)
          throws EncoderException, MediaPackageException {
    if (job == null)
      throw new EncoderException("The job parameter must not be null");
    if (tracks == null)
      throw new EncoderException("The track parameter must not be null");
    if (profileId == null)
      throw new EncoderException("The profile id parameter must not be null");

    if (tracks.size() < 2) {
      Map<String, String> params = new HashMap<String, String>();
      params.put("tracks-size", Integer.toString(tracks.size()));
      params.put("tracks", StringUtils.join(tracks, ","));
      incident().recordFailure(job, CONCAT_LESS_TRACKS, params);
      throw new EncoderException("The track parameter must at least have two tracks present");
    }

    boolean onlyAudio = true;
    for (Track t : tracks) {
      if (t.hasVideo()) {
        onlyAudio = false;
        break;
      }
    }

    if (!onlyAudio && outputDimension == null) {
      Map<String, String> params = new HashMap<String, String>();
      params.put("tracks", StringUtils.join(tracks, ","));
      incident().recordFailure(job, CONCAT_NO_DIMENSION, params);
      throw new EncoderException("The output dimension id parameter must not be null when concatenating video");
    }

    // Get the encoding profile
    final EncodingProfile profile = getProfile(job, profileId);

    InputStream in = null;
    final String targetTrackId = idBuilder.createNew().toString();
    try {
      // Get the tracks and make sure they exist
      List<File> trackFiles = new ArrayList<File>();
      int i = 0;
      for (Track track : tracks) {
        if (!track.hasAudio() && !track.hasVideo()) {
          Map<String, String> params = new HashMap<String, String>();
          params.put("track-id", track.getIdentifier());
          params.put("track-url", track.getURI().toString());
          incident().recordFailure(job, NO_STREAMS, params);
          throw new EncoderException("Track has no audio or video stream available: " + track);
        }
        try {
          trackFiles.add(i++, IoSupport.waitForFile(workspace.get(track.getURI())));
        } catch (NotFoundException e) {
          incident().recordFailure(job, WORKSPACE_GET_NOT_FOUND, e,
                  getWorkspaceMediapackageParams("concat", Type.Track, track.getURI()), NO_DETAILS);
          throw new EncoderException("Requested track " + track + " is not found");
        } catch (IOException e) {
          incident().recordFailure(job, WORKSPACE_GET_IO_EXCEPTION, e,
                  getWorkspaceMediapackageParams("concat", Type.Track, track.getURI()), NO_DETAILS);
          throw new EncoderException("Unable to access track " + track);
        }
      }

      // Create the engine
      final EncoderEngine encoderEngine = getEncoderEngine(job, profile);

      if (onlyAudio) {
        logger.info("Concatenating audio tracks {} into {}", trackFiles, targetTrackId);
      } else {
        logger.info("Concatenating video tracks {} into {}", trackFiles, targetTrackId);
      }

      // Creating video filter command for concat
      String concatCommand = buildConcatCommand(onlyAudio, outputDimension, trackFiles, tracks);

      Map<String, String> properties = new HashMap<String, String>();
      properties.put("concatCommand", concatCommand);

      Option<File> output;
      try {
        output = encoderEngine.encode(trackFiles.get(0), profile, properties);
      } catch (EncoderException e) {
        Map<String, String> params = new HashMap<String, String>();
        List<String> trackList = new ArrayList<String>();
        for (Track t : tracks) {
          trackList.add(t.getURI().toString());
        }
        params.put("tracks", StringUtils.join(trackList, ","));
        params.put("profile", profile.getIdentifier());
        params.put("properties", properties.toString());
        incident().recordFailure(job, CONCAT_FAILED, e, params, detailsFor(e, encoderEngine));
        throw e;
      }

      // concat did not return a file
      if (output.isNone() || !output.get().exists() || output.get().length() == 0)
        return none();

      // Put the file in the workspace
      URI workspaceURI = putToCollection(job, output.get(), "concatenated file");

      // Have the concat track inspected and return the result
      Job inspectionJob = inspect(job, workspaceURI);

      Track inspectedTrack = (Track) MediaPackageElementParser.getFromXml(inspectionJob.getPayload());
      inspectedTrack.setIdentifier(targetTrackId);

      if (profile.getMimeType() != null)
        inspectedTrack.setMimeType(MimeTypes.parseMimeType(profile.getMimeType()));

      return some(inspectedTrack);
    } catch (Exception e) {
      logger.warn("Error concatenating tracks {}: {}", tracks, e);
      if (e instanceof EncoderException) {
        throw (EncoderException) e;
      } else {
        throw new EncoderException(e);
      }
    } finally {
      IoSupport.closeQuietly(in);
    }
  }

  @Override
  public Job imageToVideo(Attachment sourceImageAttachment, String profileId, double time) throws EncoderException,
          MediaPackageException {
    try {
      return serviceRegistry.createJob(JOB_TYPE, Operation.ImageToVideo.toString(), Arrays.asList(
              MediaPackageElementParser.getAsXml(sourceImageAttachment), profileId, Double.toString(time)));
    } catch (ServiceRegistryException e) {
      throw new EncoderException("Unable to create image to video job", e);
    }
  }

  protected Option<Track> imageToVideo(Job job, Attachment sourceImage, String profileId, Double time)
          throws EncoderException, MediaPackageException {
    if (job == null)
      throw new EncoderException("The Job parameter must not be null");
    if (sourceImage == null)
      throw new EncoderException("The sourceImage attachment parameter must not be null");
    if (profileId == null)
      throw new EncoderException("The profileId parameter must not be null");
    if (time == null)
      throw new EncoderException("The time parameter must not be null");

    // Get the encoding profile
    final EncodingProfile profile = getProfile(job, profileId);

    final String targetTrackId = idBuilder.createNew().toString();
    try {
      // Get the attachment and make sure it exist
      File imageFile = null;
      try {
        imageFile = workspace.get(sourceImage.getURI());
      } catch (NotFoundException e) {
        incident().recordFailure(job, WORKSPACE_GET_NOT_FOUND, e,
                getWorkspaceMediapackageParams("source image", Type.Attachment, sourceImage.getURI()), NO_DETAILS);
        throw new EncoderException("Requested source image " + sourceImage + " is not found");
      } catch (IOException e) {
        incident().recordFailure(job, WORKSPACE_GET_IO_EXCEPTION, e,
                getWorkspaceMediapackageParams("source image", Type.Attachment, sourceImage.getURI()), NO_DETAILS);
        throw new EncoderException("Unable to access source image " + sourceImage);
      }

      // Create the engine
      final EncoderEngine encoderEngine = getEncoderEngine(job, profile);

      logger.info("Converting image attachment {} into video {}", sourceImage.getIdentifier(), targetTrackId);

      Map<String, String> properties = new HashMap<String, String>();
      if (time == null || time == -1)
        time = 0D;

      DecimalFormatSymbols ffmpegFormat = new DecimalFormatSymbols();
      ffmpegFormat.setDecimalSeparator('.');
      DecimalFormat df = new DecimalFormat("0.000", ffmpegFormat);
      properties.put("time", df.format(time));

      Option<File> output;
      try {
        output = encoderEngine.encode(imageFile, profile, properties);
      } catch (EncoderException e) {
        Map<String, String> params = new HashMap<String, String>();
        params.put("image", sourceImage.getURI().toString());
        params.put("profile", profile.getIdentifier());
        params.put("properties", properties.toString());
        incident().recordFailure(job, IMAGE_TO_VIDEO_FAILED, e, params, detailsFor(e, encoderEngine));
        throw e;
      }

      // encoding did not return a file
      if (output.isNone() || !output.get().exists() || output.get().length() == 0)
        return none();

      // Put the file in the workspace
      URI workspaceURI = putToCollection(job, output.get(), "converted image file");

      // Have the compound track inspected and return the result
      Job inspectionJob = inspect(job, workspaceURI);

      Track inspectedTrack = (Track) MediaPackageElementParser.getFromXml(inspectionJob.getPayload());
      inspectedTrack.setIdentifier(targetTrackId);

      if (profile.getMimeType() != null)
        inspectedTrack.setMimeType(MimeTypes.parseMimeType(profile.getMimeType()));

      return some(inspectedTrack);
    } catch (Exception e) {
      logger.warn("Error converting " + sourceImage, e);
      if (e instanceof EncoderException) {
        throw (EncoderException) e;
      } else {
        throw new EncoderException(e);
      }
    }
  }

  /**
   * {@inheritDoc}
   *
   * @see org.opencastproject.composer.api.ComposerService#image(Track, String, double...)
   */
  @Override
  public Job image(Track sourceTrack, String profileId, double... times) throws EncoderException, MediaPackageException {
    if (sourceTrack == null)
      throw new IllegalArgumentException("SourceTrack cannot be null");

    if (times.length == 0)
      throw new IllegalArgumentException("At least one time argument has to be specified");

    List<String> parameters = new ArrayList<>();
    parameters.add(MediaPackageElementParser.getAsXml(sourceTrack));
    parameters.add(profileId);
    parameters.add(Boolean.TRUE.toString());
    for (int i = 0; i < times.length; i++) {
      parameters.add(Double.toString(times[i]));
    }

    // TODO: This is unfortunate, since ffmpeg is slow on single images and it would be nice to be able to start a
    // separate job per image, so extraction can be spread over multiple machines in a cluster.
    try {
      return serviceRegistry.createJob(JOB_TYPE, Operation.Image.toString(), parameters);
    } catch (ServiceRegistryException e) {
      throw new EncoderException("Unable to create a job", e);
    }
  }

  @Override
  public Job image(Track sourceTrack, String profileId, Map<String, String> properties) throws EncoderException,
          MediaPackageException {
    if (sourceTrack == null)
      throw new IllegalArgumentException("SourceTrack cannot be null");

    List<String> arguments = new ArrayList<String>();
    arguments.add(MediaPackageElementParser.getAsXml(sourceTrack));
    arguments.add(profileId);
    arguments.add(Boolean.FALSE.toString());
    arguments.add(getPropertiesAsString(properties));

    try {
      return serviceRegistry.createJob(JOB_TYPE, Operation.Image.toString(), arguments);
    } catch (ServiceRegistryException e) {
      throw new EncoderException("Unable to create a job", e);
    }
  }

  /**
   * Extracts an image from <code>sourceTrack</code> at the given point in time.
   *
   * @param job
   *          the associated job
   * @param sourceTrack
   *          the source track
   * @param profileId
   *          the identifier of the encoding profile to use
   * @param times
   *          (one or more) times in seconds
   * @return the images as an attachment element list
   * @throws EncoderException
   *           if extracting the image fails
   */
  protected List<Attachment> image(Job job, Track sourceTrack, String profileId, double... times)
          throws EncoderException, MediaPackageException {
    if (sourceTrack == null)
      throw new EncoderException("SourceTrack cannot be null");

    validateVideoStream(job, sourceTrack);

    // The time should not be outside of the track's duration
    for (double time : times) {
      if (sourceTrack.getDuration() == null) {
        Map<String, String> params = new HashMap<String, String>();
        params.put("track-id", sourceTrack.getIdentifier());
        params.put("track-url", sourceTrack.getURI().toString());
        incident().recordFailure(job, IMAGE_EXTRACTION_UNKNOWN_DURATION, params);
        throw new EncoderException("Unable to extract an image from a track with unknown duration");
      }
      if (time < 0 || time * 1000 > sourceTrack.getDuration()) {
        Map<String, String> params = new HashMap<String, String>();
        params.put("track-id", sourceTrack.getIdentifier());
        params.put("track-url", sourceTrack.getURI().toString());
        params.put("track-duration", sourceTrack.getDuration().toString());
        params.put("time", Double.toString(time));
        incident().recordFailure(job, IMAGE_EXTRACTION_TIME_OUTSIDE_DURATION, params);
        throw new EncoderException("Can not extract an image at time " + time + " from a track with duration "
                + sourceTrack.getDuration());
      }
    }

    return extractImages(job, sourceTrack, profileId, null, times);
  }

  /**
   * Extracts an image from <code>sourceTrack</code> by the given properties and the corresponding encoding profile.
   *
   * @param job
   *          the associated job
   * @param sourceTrack
   *          the source track
   * @param profileId
   *          the identifier of the encoding profile to use
   * @param properties
   *          the properties applied to the encoding profile
   * @return the images as an attachment element list
   * @throws EncoderException
   *           if extracting the image fails
   */
  protected List<Attachment> image(Job job, Track sourceTrack, String profileId, Map<String, String> properties)
          throws EncoderException, MediaPackageException {
    if (sourceTrack == null)
      throw new EncoderException("SourceTrack cannot be null");

    validateVideoStream(job, sourceTrack);

    return extractImages(job, sourceTrack, profileId, properties);
  }

  private List<Attachment> extractImages(Job job, Track sourceTrack, String profileId, Map<String, String> properties,
          double... times) throws EncoderException {
    try {
      logger.info("creating an image using video track {}", sourceTrack.getIdentifier());

      // Get the encoding profile
      final EncodingProfile profile = getProfile(job, profileId);

      // Create the encoding engine
      final EncoderEngine encoderEngine = getEncoderEngine(job, profile);

      // Finally get the file that needs to be encoded
      File videoFile;
      try {
        videoFile = workspace.get(sourceTrack.getURI());
      } catch (NotFoundException e) {
        incident().recordFailure(job, WORKSPACE_GET_NOT_FOUND, e,
                getWorkspaceMediapackageParams("video", Type.Track, sourceTrack.getURI()), NO_DETAILS);
        throw new EncoderException("Requested video track " + sourceTrack + " was not found", e);
      } catch (IOException e) {
        incident().recordFailure(job, WORKSPACE_GET_IO_EXCEPTION, e,
                getWorkspaceMediapackageParams("video", Type.Track, sourceTrack.getURI()), NO_DETAILS);
        throw new EncoderException("Error accessing video track " + sourceTrack, e);
      }

      // Do the work
      List<File> encodingOutput;
      try {
        encodingOutput = encoderEngine.extract(videoFile, profile, properties, times);
        // check for validity of output
        if (encodingOutput == null || encodingOutput.isEmpty()) {
          logger.error("Image extraction from video {} with profile {} failed: no images were produced",
                  sourceTrack.getURI(), profile.getIdentifier());
          throw new EncoderException("Image extraction failed: no images were produced");
        }
      } catch (EncoderException e) {
        Map<String, String> params = new HashMap<String, String>();
        params.put("video", sourceTrack.getURI().toString());
        params.put("profile", profile.getIdentifier());
        params.put("positions", Arrays.toString(times));
        incident().recordFailure(job, IMAGE_EXTRACTION_FAILED, e, params, detailsFor(e, encoderEngine));
        throw e;
      }

      int i = 0;
      List<URI> workspaceURIs = new LinkedList<URI>();
      for (File output : encodingOutput) {

        if (!output.exists() || output.length() == 0) {
          logger.warn("Extracted image {} is empty!", output);
          throw new NotFoundException("Extracted image " + output.toString() + " is empty!");
        }

        // Put the file in the workspace
        InputStream in = null;
        try {
          in = new FileInputStream(output);
          URI returnURL = workspace.putInCollection(COLLECTION,
                  job.getId() + "_" + i++ + "." + FilenameUtils.getExtension(output.getAbsolutePath()), in);
          logger.debug("Copied image file to the workspace at {}", returnURL);
          workspaceURIs.add(returnURL);
        } catch (Exception e) {
          cleanup(encodingOutput.toArray(new File[encodingOutput.size()]));
          cleanupWorkspace(workspaceURIs.toArray(new URI[workspaceURIs.size()]));
          incident().recordFailure(job, WORKSPACE_PUT_COLLECTION_IO_EXCEPTION, e,
                  getWorkspaceCollectionParams("extracted image file", COLLECTION, output.toURI()), NO_DETAILS);
          throw new EncoderException("Unable to put image file into the workspace", e);
        } finally {
          IOUtils.closeQuietly(in);
        }
      }

      // cleanup
      cleanup(encodingOutput.toArray(new File[encodingOutput.size()]));

      MediaPackageElementBuilder builder = MediaPackageElementBuilderFactory.newInstance().newElementBuilder();
      List<Attachment> imageAttachments = new LinkedList<Attachment>();
      for (URI url : workspaceURIs) {
        Attachment attachment = (Attachment) builder.elementFromURI(url, Attachment.TYPE, null);
        imageAttachments.add(attachment);
      }

      return imageAttachments;
    } catch (Exception e) {
      logger.warn("Error extracting image from " + sourceTrack, e);
      if (e instanceof EncoderException) {
        throw (EncoderException) e;
      } else {
        throw new EncoderException(e);
      }
    }
  }

  private void validateVideoStream(Job job, Track sourceTrack) throws EncoderException {
    // make sure there is a video stream in the track
    if (sourceTrack != null && !sourceTrack.hasVideo()) {
      Map<String, String> params = new HashMap<String, String>();
      params.put("track-id", sourceTrack.getIdentifier());
      params.put("track-url", sourceTrack.getURI().toString());
      incident().recordFailure(job, IMAGE_EXTRACTION_NO_VIDEO, params);
      throw new EncoderException("Cannot extract an image without a video stream");
    }
  }

  /**
   * {@inheritDoc}
   *
   * @see org.opencastproject.composer.api.ComposerService#convertImage(org.opencastproject.mediapackage.Attachment,
   *      java.lang.String)
   */
  @Override
  public Job convertImage(Attachment image, String profileId) throws EncoderException, MediaPackageException {
    if (image == null)
      throw new IllegalArgumentException("Source image cannot be null");

    String[] parameters = new String[2];
    parameters[0] = MediaPackageElementParser.getAsXml(image);
    parameters[1] = profileId;

    try {
      return serviceRegistry.createJob(JOB_TYPE, Operation.ImageConversion.toString(), Arrays.asList(parameters));
    } catch (ServiceRegistryException e) {
      throw new EncoderException("Unable to create a job", e);
    }
  }

  /**
   * Converts an image from <code>sourceImage</code> to a new format.
   *
   * @param job
   *          the associated job
   * @param sourceImage
   *          the source image
   * @param profileId
   *          the identifer of the encoding profile to use
   * @return the image as an attachment or none if the operation does not return an image. This may happen for example
   *         when doing two pass encodings where the first pass only creates metadata for the second one
   * @throws EncoderException
   *           if converting the image fails
   */
  protected Option<Attachment> convertImage(Job job, Attachment sourceImage, String profileId) throws EncoderException,
          MediaPackageException {
    if (sourceImage == null)
      throw new EncoderException("SourceImage cannot be null");

    try {
      logger.info("Converting {}", sourceImage);

      // Get the encoding profile
      final EncodingProfile profile = getProfile(job, profileId);

      // Create the encoding engine
      final EncoderEngine encoderEngine = getEncoderEngine(job, profile);

      // Finally get the file that needs to be encoded
      File imageFile;
      try {
        imageFile = workspace.get(sourceImage.getURI());
      } catch (NotFoundException e) {
        incident().recordFailure(job, WORKSPACE_GET_NOT_FOUND, e,
                getWorkspaceMediapackageParams("source image", Type.Attachment, sourceImage.getURI()), NO_DETAILS);
        throw new EncoderException("Requested video track " + sourceImage + " was not found", e);
      } catch (IOException e) {
        incident().recordFailure(job, WORKSPACE_GET_IO_EXCEPTION, e,
                getWorkspaceMediapackageParams("source image", Type.Attachment, sourceImage.getURI()), NO_DETAILS);
        throw new EncoderException("Error accessing video track " + sourceImage, e);
      }

      // Do the work
      Option<File> output;
      try {
        output = encoderEngine.encode(imageFile, profile, null);
      } catch (EncoderException e) {
        Map<String, String> params = new HashMap<String, String>();
        params.put("image", sourceImage.getURI().toString());
        params.put("profile", profile.getIdentifier());
        incident().recordFailure(job, CONVERT_IMAGE_FAILED, e, params, detailsFor(e, encoderEngine));
        throw e;
      }

      // encoding did not return a file
      if (output.isNone() || !output.get().exists() || output.get().length() == 0)
        return none();

      // Put the file in the workspace
      URI workspaceURI = putToCollection(job, output.get(), "converted image file");

      MediaPackageElementBuilder builder = MediaPackageElementBuilderFactory.newInstance().newElementBuilder();
      Attachment attachment = (Attachment) builder.elementFromURI(workspaceURI, Attachment.TYPE, null);

      return some(attachment);
    } catch (Exception e) {
      logger.warn("Error converting image " + sourceImage, e);
      if (e instanceof EncoderException) {
        throw (EncoderException) e;
      } else {
        throw new EncoderException(e);
      }
    }

  }

  /**
   * {@inheritDoc}
   *
   * Supports inserting captions in QuickTime files.
   *
   * @see org.opencastproject.composer.api.ComposerService#captions(org.opencastproject.mediapackage.Track,
   *      org.opencastproject.mediapackage.Catalog[])
   */
  @Override
  public Job captions(final Track mediaTrack, final Catalog[] captions) throws EmbedderException, MediaPackageException {
    List<String> args = new ArrayList<String>();
    args.set(0, MediaPackageElementParser.getAsXml(mediaTrack));
    for (int i = 0; i < captions.length; i++) {
      args.set(i + 1, MediaPackageElementParser.getAsXml(captions[i]));
    }

    try {
      return serviceRegistry.createJob(JOB_TYPE, Operation.Caption.toString(), args, captionJobLoad);
    } catch (ServiceRegistryException e) {
      throw new EmbedderException("Unable to create a job", e);
    }
  }

  /**
   * Adds the closed captions contained in the <code>captions</code> catalog collection to <code>mediaTrack</code>.
   *
   * @param job
   *          the associated job
   * @param mediaTrack
   *          the source track
   * @param captions
   *          the caption catalogs
   * @return the captioned track
   * @throws EmbedderException
   *           if embedding captions into the track fails
   */
  @SuppressWarnings("unchecked")
  protected Track captions(Job job, Track mediaTrack, Catalog[] captions) throws EmbedderException {
    try {
      logger.info("Attempting to create and embed subtitles to video track");

      final String targetTrackId = idBuilder.createNew().toString();

      // check if media file has video track
      if (mediaTrack == null || !mediaTrack.hasVideo()) {
        Map<String, String> params = new HashMap<String, String>();
        params.put("track-id", mediaTrack.getIdentifier());
        params.put("track-url", mediaTrack.getURI().toString());
        incident().recordFailure(job, CAPTION_NO_VIDEO, params);
        throw new EmbedderException("Media track must contain video stream");
      }

      // get embedder engine
      final EmbedderEngine engine = embedderEngineFactory.newEmbedderEngine();
      if (engine == null) {
        final String msg = "Embedder engine not available";
        logger.error(msg);
        incident().recordFailure(job, EMBEDDER_ENGINE_NOT_FOUND,
                list(tuple("embedder-engine-class", embedderEngineFactory.getClass().getName())));
        throw new EmbedderException(msg);
      }

      // get video height
      Integer videoHeigth = null;
      for (Stream s : mediaTrack.getStreams()) {
        if (s instanceof VideoStream) {
          videoHeigth = ((VideoStream) s).getFrameHeight();
          break;
        }
      }
      final int subHeight;
      if (videoHeigth != null) {
        // get 1/8 of track height
        // smallest size is 60 pixels
        subHeight = videoHeigth > 8 * 60 ? videoHeigth / 8 : 60;
      } else {
        // no information about video height retrieved, use 60 pixels
        subHeight = 60;
      }

      // retrieve media file
      final File mediaFile;
      try {
        mediaFile = workspace.get(mediaTrack.getURI());
      } catch (NotFoundException e) {
        incident().recordFailure(job, WORKSPACE_GET_NOT_FOUND, e,
                getWorkspaceMediapackageParams("source", Type.Track, mediaTrack.getURI()), NO_DETAILS);
        throw new EmbedderException("Could not find track: " + mediaTrack);
      } catch (IOException e) {
        incident().recordFailure(job, WORKSPACE_GET_IO_EXCEPTION, e,
                getWorkspaceMediapackageParams("source", Type.Track, mediaTrack.getURI()), NO_DETAILS);
        throw new EmbedderException("Error accessing track: " + mediaTrack);
      }

      final File[] captionFiles = new File[captions.length];
      final String[] captionLanguages = new String[captions.length];
      for (int i = 0; i < captions.length; i++) {
        // get file
        try {
          captionFiles[i] = workspace.get(captions[i].getURI());
        } catch (NotFoundException e) {
          incident().recordFailure(job, WORKSPACE_GET_NOT_FOUND, e,
                  getWorkspaceMediapackageParams("caption", Type.Catalog, captions[i].getURI()), NO_DETAILS);
          throw new EmbedderException("Could not found captions at: " + captions[i]);
        } catch (IOException e) {
          incident().recordFailure(job, WORKSPACE_GET_IO_EXCEPTION, e,
                  getWorkspaceMediapackageParams("caption", Type.Catalog, captions[i].getURI()), NO_DETAILS);
          throw new EmbedderException("Error accessing captions at: " + captions[i]);
        }
        // get language
        captionLanguages[i] = getLanguageFromTags(captions[i].getTags());
        if (captionLanguages[i] == null) {
          Map<String, String> params = new HashMap<String, String>();
          params.put("caption-id", captions[i].getIdentifier());
          params.put("caption-url", captions[i].getURI().toString());
          params.put("caption-tags", StringUtils.join(captions[i].getTags()));
          incident().recordFailure(job, CAPTION_NO_LANGUAGE, params);
          throw new EmbedderException("Missing caption language information for captions at: " + captions[i]);
        }
      }

      // set properties
      Map<String, String> properties = new HashMap<String, String>();
      properties.put("param.trackh", String.valueOf(subHeight));
      properties.put("param.offset", String.valueOf(subHeight / 2));

      properties.put("param.input.stream.count", String.valueOf(mediaTrack.getStreams().length));

      File output;
      try {
        output = engine.embed(mediaFile, captionFiles, captionLanguages, properties);
      } catch (EmbedderException e) {
        Map<String, String> params = new HashMap<String, String>();
        params.put("media", mediaTrack.getURI().toString());
        params.put("captions", StringUtils.join(captionFiles));
        params.put("languages", StringUtils.join(captionLanguages));
        params.put("properties", properties.toString());
        incident().recordFailure(job, CAPTION_EMBEDD_FAILED, e, params,
                list(tuple("embedder-engine-class", engine.getClass().getName())));
        throw e;
      }

      if (!output.exists() || output.length() == 0) {
        logger.warn("Embedded captions output file {} is empty!", output);
        throw new NotFoundException("Embedded captions output file " + output.toString() + " is empty!");
      }

      // Put the file in the workspace
      URI workspaceURI = putToCollection(job, output, "caption catalog file");

      // Have the encoded track inspected and return the result
      Job inspectionJob = inspect(job, workspaceURI);

      Track inspectedTrack = (Track) MediaPackageElementParser.getFromXml(inspectionJob.getPayload());
      inspectedTrack.setIdentifier(targetTrackId);

      return inspectedTrack;
    } catch (Exception e) {
      logger.warn("Error embedding captions into " + mediaTrack, e);
      if (e instanceof EncoderException) {
        throw (EmbedderException) e;
      } else {
        throw new EmbedderException(e);
      }
    }
  }

  @Override
  public Job watermark(Track mediaTrack, String watermark, String profileId) throws EncoderException,
          MediaPackageException {
    try {
      return serviceRegistry.createJob(JOB_TYPE, Operation.Watermark.toString(),
              Arrays.asList(MediaPackageElementParser.getAsXml(mediaTrack), watermark, profileId));
    } catch (ServiceRegistryException e) {
      throw new EncoderException("Unable to create a job", e);
    }
  }

  /**
   * Encodes a video track with a watermark.
   *
   * @param mediaTrack
   *          the video track
   * @param watermark
   *          the watermark image
   * @param encodingProfile
   *          the encoding profile
   * @return the watermarked track or none if the operation does not return a track. This may happen for example when
   *         doing two pass encodings where the first pass only creates metadata for the second one
   * @throws EncoderException
   *           if encoding fails
   */
  protected Option<Track> watermark(Job job, Track mediaTrack, String watermark, String encodingProfile)
          throws EncoderException, MediaPackageException {
    logger.info("watermarking track {}.", mediaTrack.getIdentifier());
    File watermarkFile = new File(watermark);
    if (!watermarkFile.exists()) {
      logger.error("Watermark image {} not found.", watermark);
      Map<String, String> params = new HashMap<String, String>();
      params.put("watermark", watermarkFile.getAbsolutePath());
      incident().recordFailure(job, WATERMARK_NOT_FOUND, params);
      throw new EncoderException("Watermark image not found");
    }

    Map<String, String> watermarkProperties = new HashMap<String, String>();
    watermarkProperties.put("watermark", watermarkFile.getAbsolutePath());

    return encode(job, mediaTrack, null, encodingProfile, watermarkProperties);
  }

  /**
   * {@inheritDoc}
   *
   * @see org.opencastproject.job.api.AbstractJobProducer#process(org.opencastproject.job.api.Job)
   */
  @Override
  protected String process(Job job) throws Exception {
    Operation op = null;
    String operation = job.getOperation();
    List<String> arguments = job.getArguments();
    try {
      op = Operation.valueOf(operation);
      Track firstTrack = null;
      Track secondTrack = null;
      String encodingProfile = null;

      final String serialized;
      switch (op) {
        case Caption:
          firstTrack = (Track) MediaPackageElementParser.getFromXml(arguments.get(0));
          Catalog[] catalogs = new Catalog[arguments.size() - 1];
          for (int i = 1; i < arguments.size(); i++) {
            catalogs[i] = (Catalog) MediaPackageElementParser.getFromXml(arguments.get(i));
          }
          serialized = MediaPackageElementParser.getAsXml(captions(job, firstTrack, catalogs));
          break;
        case Encode:
          firstTrack = (Track) MediaPackageElementParser.getFromXml(arguments.get(0));
          encodingProfile = arguments.get(1);
          serialized = encode(job, firstTrack, null, encodingProfile, null).map(
                  MediaPackageElementParser.<Track> getAsXml()).getOrElse("");
          break;
        case ParallelEncode:
          firstTrack = (Track) MediaPackageElementParser.getFromXml(arguments.get(0));
          encodingProfile = arguments.get(1);
          serialized = MediaPackageElementParser.getArrayAsXml(parralelEncode(job, firstTrack, encodingProfile, null));
          break;
        case Image:
          firstTrack = (Track) MediaPackageElementParser.getFromXml(arguments.get(0));
          encodingProfile = arguments.get(1);
          List<Attachment> resultingElements;
          if (Boolean.parseBoolean(arguments.get(2))) {
            double[] times = new double[arguments.size() - 3];
            for (int i = 3; i < arguments.size(); i++) {
              times[i - 3] = Double.parseDouble(arguments.get(i));
            }
            resultingElements = image(job, firstTrack, encodingProfile, times);
          } else {
            Map<String, String> properties = parseProperties(arguments.get(3));
            resultingElements = image(job, firstTrack, encodingProfile, properties);
          }
          serialized = MediaPackageElementParser.getArrayAsXml(resultingElements);
          break;
        case ImageConversion:
          Attachment sourceImage = (Attachment) MediaPackageElementParser.getFromXml(arguments.get(0));
          encodingProfile = arguments.get(1);
          serialized = convertImage(job, sourceImage, encodingProfile).map(
                  MediaPackageElementParser.<Attachment> getAsXml()).getOrElse("");
          break;
        case Mux:
          firstTrack = (Track) MediaPackageElementParser.getFromXml(arguments.get(0));
          secondTrack = (Track) MediaPackageElementParser.getFromXml(arguments.get(1));
          encodingProfile = arguments.get(2);
          serialized = mux(job, firstTrack, secondTrack, encodingProfile).map(
                  MediaPackageElementParser.<Track> getAsXml()).getOrElse("");
          break;
        case Trim:
          firstTrack = (Track) MediaPackageElementParser.getFromXml(arguments.get(0));
          encodingProfile = arguments.get(1);
          long start = Long.parseLong(arguments.get(2));
          long duration = Long.parseLong(arguments.get(3));
          serialized = trim(job, firstTrack, encodingProfile, start, duration).map(
                  MediaPackageElementParser.<Track> getAsXml()).getOrElse("");
          break;
        case Watermark:
          firstTrack = (Track) MediaPackageElementParser.getFromXml(arguments.get(0));
          String watermark = arguments.get(1);
          encodingProfile = arguments.get(2);
          serialized = watermark(job, firstTrack, watermark, encodingProfile).map(
                  MediaPackageElementParser.<Track> getAsXml()).getOrElse("");
          break;
        case Composite:
          Attachment watermarkAttachment = null;
          firstTrack = (Track) MediaPackageElementParser.getFromXml(arguments.get(LOWER_TRACK_INDEX));
          Layout lowerLayout = Serializer.layout(JsonObj.jsonObj(arguments.get(LOWER_TRACK_LAYOUT_INDEX)));
          LaidOutElement<Track> lowerLaidOutElement = new LaidOutElement<Track>(firstTrack, lowerLayout);
          Option<LaidOutElement<Track>> upperLaidOutElement = Option.<LaidOutElement<Track>> none();
          if (NOT_AVAILABLE.equals(arguments.get(UPPER_TRACK_INDEX))
                  && NOT_AVAILABLE.equals(arguments.get(UPPER_TRACK_LAYOUT_INDEX))) {
            logger.trace("This composite action does not use a second track.");
          } else {
            secondTrack = (Track) MediaPackageElementParser.getFromXml(arguments.get(UPPER_TRACK_INDEX));
            Layout upperLayout = Serializer.layout(JsonObj.jsonObj(arguments.get(UPPER_TRACK_LAYOUT_INDEX)));
            upperLaidOutElement = Option.option(new LaidOutElement<Track>(secondTrack, upperLayout));
          }
          Dimension compositeTrackSize = Serializer
                  .dimension(JsonObj.jsonObj(arguments.get(COMPOSITE_TRACK_SIZE_INDEX)));
          encodingProfile = arguments.get(PROFILE_ID_INDEX);
          String backgroundColor = arguments.get(BACKGROUND_COLOR_INDEX);

          Option<LaidOutElement<Attachment>> watermarkOption = Option.none();
          if (arguments.size() == 9) {
            watermarkAttachment = (Attachment) MediaPackageElementParser.getFromXml(arguments.get(WATERMARK_INDEX));
            Layout watermarkLayout = Serializer.layout(JsonObj.jsonObj(arguments.get(WATERMARK_LAYOUT_INDEX)));
            watermarkOption = Option.some(new LaidOutElement<Attachment>(watermarkAttachment, watermarkLayout));
          }
          serialized = composite(job, compositeTrackSize, lowerLaidOutElement, upperLaidOutElement, watermarkOption,
                  encodingProfile, backgroundColor).map(MediaPackageElementParser.<Track> getAsXml()).getOrElse("");
          break;
        case Concat:
          encodingProfile = arguments.get(0);
          String dimensionString = arguments.get(1);
          Dimension outputDimension = null;
          if (StringUtils.isNotBlank(dimensionString))
            outputDimension = Serializer.dimension(JsonObj.jsonObj(dimensionString));
          List<Track> tracks = new ArrayList<Track>();
          for (int i = 2; i < arguments.size(); i++) {
            tracks.add(i - 2, (Track) MediaPackageElementParser.getFromXml(arguments.get(i)));
          }
          serialized = concat(job, tracks, encodingProfile, outputDimension).map(
                  MediaPackageElementParser.<Track> getAsXml()).getOrElse("");
          break;
        case ImageToVideo:
          Attachment image = (Attachment) MediaPackageElementParser.getFromXml(arguments.get(0));
          encodingProfile = arguments.get(1);
          double time = Double.parseDouble(arguments.get(2));
          serialized = imageToVideo(job, image, encodingProfile, time)
                  .map(MediaPackageElementParser.<Track> getAsXml()).getOrElse("");
          break;
        default:
          throw new IllegalStateException("Don't know how to handle operation '" + operation + "'");
      }

      return serialized;
    } catch (IllegalArgumentException e) {
      throw new ServiceRegistryException("This service can't handle operations of type '" + op + "'", e);
    } catch (IndexOutOfBoundsException e) {
      throw new ServiceRegistryException("This argument list for operation '" + op + "' does not meet expectations", e);
    } catch (Exception e) {
      throw new ServiceRegistryException("Error handling operation '" + op + "'", e);
    }
  }

  /**
   * {@inheritDoc}
   *
   * @see org.opencastproject.composer.api.ComposerService#listProfiles()
   */
  @Override
  public EncodingProfile[] listProfiles() {
    Collection<EncodingProfile> profiles = profileScanner.getProfiles().values();
    return profiles.toArray(new EncodingProfile[profiles.size()]);
  }

  /**
   * {@inheritDoc}
   *
   * @see org.opencastproject.composer.api.ComposerService#getProfile(java.lang.String)
   */
  @Override
  public EncodingProfile getProfile(String profileId) {
    return profileScanner.getProfiles().get(profileId);
  }

  protected Job inspect(Job job, URI workspaceURI) throws EncoderException {
    Job inspectionJob;
    try {
      inspectionJob = inspectionService.inspect(workspaceURI);
    } catch (MediaInspectionException e) {
      incident().recordJobCreationIncident(job, e);
      throw new EncoderException("Media inspection of " + workspaceURI + " failed", e);
    }

    JobBarrier barrier = new JobBarrier(job, serviceRegistry, inspectionJob);
    if (!barrier.waitForJobs().isSuccess()) {
      throw new EncoderException("Media inspection of " + workspaceURI + " failed");
    }
    return inspectionJob;
  }

  /**
   * Helper function that iterates tags and returns language from tag in form lang:&lt;lang&gt;
   *
   * @param tags
   *          catalog tags
   * @return language or null if no corresponding tag was found
   */
  protected String getLanguageFromTags(String[] tags) {
    for (String tag : tags) {
      if (tag.startsWith("lang:") && tag.length() > 5) {
        return tag.substring(5);
      }
    }
    return null;
  }

  /**
   * Deletes any valid file in the list.
   *
   * @param encodingOutput
   *          list of files to be deleted
   */
  protected void cleanup(File... encodingOutput) {
    for (File file : encodingOutput) {
      if (file != null && file.isFile()) {
        String path = file.getAbsolutePath();
        if (file.delete()) {
          logger.info("Deleted local copy of encoding file at {}", path);
        } else {
          logger.warn("Could not delete local copy of encoding file at {}", path);
        }
      }
    }
  }

  protected void cleanupWorkspace(URI... workspaceURIs) {
    for (URI url : workspaceURIs) {
      try {
        workspace.delete(url);
      } catch (Exception e) {
        logger.warn("Could not delete {} from workspace: {}", url, e.getMessage());
      }
    }
  }

  @SuppressWarnings("unchecked")
  private EncoderEngine getEncoderEngine(Job job, final EncodingProfile profile) throws EncoderException {
    final EncoderEngine encoderEngine = encoderEngineFactory.newEncoderEngine(profile);
    if (encoderEngine == null) {
      final String msg = "No encoder engine available for profile '" + profile.getIdentifier() + "'";
      logger.error(msg);
      incident().recordFailure(job, ENCODER_ENGINE_NOT_FOUND,
              Collections.map(tuple("profile", profile.getIdentifier()), tuple("profile-name", profile.getName())));
      throw new EncoderException(msg);
    }
    return encoderEngine;
  }

  @SuppressWarnings("unchecked")
  private EncodingProfile getProfile(Job job, String profileId) throws EncoderException {
    final EncodingProfile profile = profileScanner.getProfile(profileId);
    if (profile == null) {
      final String msg = "Profile " + profileId + " is unknown";
      logger.error(msg);
      incident().recordFailure(job, PROFILE_NOT_FOUND, Collections.map(tuple("profile", profileId)));
      throw new EncoderException(msg);
    }
    return profile;
  }

  private Map<String, String> getWorkspaceMediapackageParams(String description, MediaPackageElement.Type type, URI url) {
    Map<String, String> params = new HashMap<String, String>();
    params.put("description", description);
    params.put("type", type.toString());
    params.put("url", url.toString());
    return params;
  }

  private Map<String, String> getWorkspaceCollectionParams(String description, String collectionId, URI url) {
    Map<String, String> params = new HashMap<String, String>();
    params.put("description", description);
    params.put("collection", collectionId);
    params.put("url", url.toString());
    return params;
  }

  /**
   * Example composite command below. Use with `-filter_complex` option of ffmpeg if upper video is available otherwise
   * use -filver:v option for a single video.
   *
   * Dual video sample: The ffmpeg command needs two source files set with the `-i` option. The first media file is the
   * `lower`, the second the `upper` one. Example filter: -filter_complex
   * [0:v]scale=909:682,pad=1280:720:367:4:0x444345FF[lower];[1:v]scale=358:151[upper];[lower][upper]overlay=4:4[out]
   *
   * Single video sample: The ffmpeg command needs one source files set with the `-i` option. Example filter: filter:v
   * [in]scale=909:682,pad=1280:720:367:4:0x444345FF[out]
   *
   * @return commandline part with -filter_complex and -map options
   */
  protected static String buildCompositeCommand(Dimension compositeTrackSize,
          LaidOutElement<Track> lowerLaidOutElement, Option<LaidOutElement<Track>> upperLaidOutElement,
          Option<File> upperFile, Option<LaidOutElement<Attachment>> watermarkOption, File watermarkFile,
          String backgroundColor) {
    final StringBuilder cmd = new StringBuilder();
    final String videoId = watermarkOption.isNone() ? "[out]" : "[video]";
    if (upperLaidOutElement.isNone()) {
      // There is only one video track and possibly one watermark.
      final Layout videoLayout = lowerLaidOutElement.getLayout();
      final String videoPosition = videoLayout.getOffset().getX() + ":" + videoLayout.getOffset().getY();
      final String scaleVideo = videoLayout.getDimension().getWidth() + ":" + videoLayout.getDimension().getHeight();
      final String padLower = compositeTrackSize.getWidth() + ":" + compositeTrackSize.getHeight() + ":"
              + videoPosition + ":" + backgroundColor;
      cmd.append("-filter:v [in]scale=").append(scaleVideo).append(",pad=").append(padLower).append(videoId);
    } else if (upperFile.isSome() && upperLaidOutElement.isSome()) {
      // There are two video tracks to handle.
      final Layout lowerLayout = lowerLaidOutElement.getLayout();
      final Layout upperLayout = upperLaidOutElement.get().getLayout();

      final String upperPosition = upperLayout.getOffset().getX() + ":" + upperLayout.getOffset().getY();
      final String lowerPosition = lowerLayout.getOffset().getX() + ":" + lowerLayout.getOffset().getY();

      final String scaleUpper = upperLayout.getDimension().getWidth() + ":" + upperLayout.getDimension().getHeight();
      final String scaleLower = lowerLayout.getDimension().getWidth() + ":" + lowerLayout.getDimension().getHeight();

      final String padLower = compositeTrackSize.getWidth() + ":" + compositeTrackSize.getHeight() + ":"
              + lowerPosition + ":" + backgroundColor;

      // Add input file for the upper track
      cmd.append("-i " + upperFile.get().getAbsolutePath() + " ");
      // Add filter complex mode
      cmd.append("-filter_complex").
      // lower video
              append(" [0:v]scale=").append(scaleLower).append(",pad=").append(padLower).append("[lower]")
              // upper video
              .append(";[1:v]scale=").append(scaleUpper).append("[upper]")
              // mix
              .append(";[lower][upper]overlay=").append(upperPosition).append(videoId);
    }

    for (final LaidOutElement<Attachment> watermarkLayout : watermarkOption) {
      String watermarkPosition = watermarkLayout.getLayout().getOffset().getX() + ":"
              + watermarkLayout.getLayout().getOffset().getY();
      cmd.append(";").append("movie=").append(watermarkFile.getAbsoluteFile()).append("[watermark];").append(videoId)
              .append("[watermark]overlay=").append(watermarkPosition).append("[out]");
    }

    if (upperLaidOutElement.isSome()) {
      // handle audio
      // if both videos contain audio mix it into a single audio stream
      final boolean lowerAudio = lowerLaidOutElement.getElement().hasAudio();
      final boolean upperAudio = upperLaidOutElement.get().getElement().hasAudio();
      if (lowerAudio && upperAudio) {
        cmd.append(";[0:a][1:a]amix=inputs=2[aout] -map [out] -map [aout]");
      } else if (lowerAudio) {
        cmd.append(" -map [out] -map 0:a");
      } else if (upperAudio) {
        cmd.append(" -map [out] -map 1:a");
      } else {
        cmd.append(" -map [out]");
      }
    }

    return cmd.toString();
  }

  private String buildConcatCommand(boolean onlyAudio, Dimension dimension, List<File> files, List<Track> tracks) {
    StringBuilder sb = new StringBuilder();

    // Add input file paths
    for (File f : files) {
      sb.append("-i ").append(f.getAbsolutePath()).append(" ");
    }
    sb.append("-filter_complex ");

    boolean hasAudio = false;
    if (!onlyAudio) {
      // Add video scaling and check for audio
      int characterCount = 0;
      for (int i = 0; i < files.size(); i++) {
        if ((i % 25) == 0)
          characterCount++;
        sb.append("[").append(i).append(":v]scale=iw*min(").append(dimension.getWidth()).append("/iw\\,")
                .append(dimension.getHeight()).append("/ih):ih*min(").append(dimension.getWidth()).append("/iw\\,")
                .append(dimension.getHeight()).append("/ih),pad=").append(dimension.getWidth()).append(":")
                .append(dimension.getHeight()).append(":(ow-iw)/2:(oh-ih)/2").append(",setdar=")
                .append((float) dimension.getWidth() / (float) dimension.getHeight()).append("[");
        int character = ('a' + i + 1 - ((characterCount - 1) * 25));
        for (int y = 0; y < characterCount; y++) {
          sb.append((char) character);
        }
        sb.append("];");
        if (tracks.get(i).hasAudio())
          hasAudio = true;
      }

      // Add silent audio streams if at least one audio stream is available
      if (hasAudio) {
        for (int i = 0; i < files.size(); i++) {
          if (!tracks.get(i).hasAudio())
            sb.append("aevalsrc=0::d=1[silent").append(i + 1).append("];");
        }
      }
    }

    // Add concat segments
    int characterCount = 0;
    for (int i = 0; i < files.size(); i++) {
      if ((i % 25) == 0)
        characterCount++;

      int character = ('a' + i + 1 - ((characterCount - 1) * 25));
      if (!onlyAudio) {
        sb.append("[");
        for (int y = 0; y < characterCount; y++) {
          sb.append((char) character);
        }
        sb.append("]");
      }

      if (tracks.get(i).hasAudio()) {
        sb.append("[").append(i).append(":a]");
      } else if (hasAudio) {
        sb.append("[silent").append(i + 1).append("]");
      }
    }

    // Add concat command and output mapping
    sb.append("concat=n=").append(files.size()).append(":v=");
    if (onlyAudio) {
      sb.append("0");
    } else {
      sb.append("1");
    }
    sb.append(":a=");

    if (!onlyAudio) {
      if (hasAudio) {
        sb.append("1[v][a] -map [v] -map [a] ");
      } else {
        sb.append("0[v] -map [v] ");
      }
    } else {
      sb.append("1[a] -map [a]");
    }
    return sb.toString();
  }

  private URI putToCollection(Job job, File output, String description) throws EncoderException {
    URI returnURL = null;
    InputStream in = null;
    try {
      in = new FileInputStream(output);
      returnURL = workspace.putInCollection(COLLECTION,
              job.getId() + "." + FilenameUtils.getExtension(output.getAbsolutePath()), in);
      logger.info("Copied the {} to the workspace at {}", description, returnURL);
      return returnURL;
    } catch (Exception e) {
      incident().recordFailure(job, WORKSPACE_PUT_COLLECTION_IO_EXCEPTION, e,
              getWorkspaceCollectionParams(description, COLLECTION, output.toURI()), NO_DETAILS);
      cleanupWorkspace(returnURL);
      throw new EncoderException("Unable to put the " + description + " into the workspace", e);
    } finally {
      cleanup(output);
      IOUtils.closeQuietly(in);
    }
  }

  private static List<Tuple<String, String>> detailsFor(EncoderException ex, EncoderEngine engine) {
    final List<Tuple<String, String>> d = Mutables.arrayList();
    d.add(tuple("encoder-engine-class", engine.getClass().getName()));
    if (ex instanceof CmdlineEncoderException) {
      d.add(tuple("encoder-commandline", ((CmdlineEncoderException) ex).getCommandLine()));
    }
    return d;
  }

  private Map<String, String> parseProperties(String serializedProperties) throws IOException {
    Properties properties = new Properties();
    InputStream in = null;
    try {
      in = IOUtils.toInputStream(serializedProperties, "UTF-8");
      properties.load(in);
      Map<String, String> map = new HashMap<String, String>();
      for (Entry<Object, Object> e : properties.entrySet()) {
        map.put((String) e.getKey(), (String) e.getValue());
      }
      return map;
    } finally {
      IOUtils.closeQuietly(in);
    }
  }

  private String getPropertiesAsString(Map<String, String> props) {
    StringBuilder sb = new StringBuilder();
    for (Entry<String, String> entry : props.entrySet()) {
      sb.append(entry.getKey());
      sb.append("=");
      sb.append(entry.getValue());
      sb.append("\n");
    }
    return sb.toString();
  }

  /**
   * Sets the media inspection service
   *
   * @param mediaInspectionService
   *          an instance of the media inspection service
   */
  protected void setMediaInspectionService(MediaInspectionService mediaInspectionService) {
    this.inspectionService = mediaInspectionService;
  }

  /**
   * Sets the encoder engine factory
   *
   * @param encoderEngineFactory
   *          The encoder engine factory
   */
  protected void setEncoderEngineFactory(EncoderEngineFactory encoderEngineFactory) {
    this.encoderEngineFactory = encoderEngineFactory;
  }

  /**
   * Sets the embedder engine factoy
   *
   * @param embedderEngineFactory
   *          The embedder engine factory
   */
  protected void setEmbedderEngineFactory(EmbedderEngineFactory embedderEngineFactory) {
    this.embedderEngineFactory = embedderEngineFactory;
  }

  /**
   * Sets the workspace
   *
   * @param workspace
   *          an instance of the workspace
   */
  protected void setWorkspace(Workspace workspace) {
    this.workspace = workspace;
  }

  /**
   * Sets the service registry
   *
   * @param serviceRegistry
   *          the service registry
   */
  protected void setServiceRegistry(ServiceRegistry serviceRegistry) {
    this.serviceRegistry = serviceRegistry;
  }

  /**
   * {@inheritDoc}
   *
   * @see org.opencastproject.job.api.AbstractJobProducer#getServiceRegistry()
   */
  @Override
  protected ServiceRegistry getServiceRegistry() {
    return serviceRegistry;
  }

  /**
   * Sets the profile scanner.
   *
   * @param scanner
   *          the profile scanner
   */
  protected void setProfileScanner(EncodingProfileScanner scanner) {
    this.profileScanner = scanner;
  }

  /**
   * Callback for setting the security service.
   *
   * @param securityService
   *          the securityService to set
   */
  public void setSecurityService(SecurityService securityService) {
    this.securityService = securityService;
  }

  /**
   * Callback for setting the user directory service.
   *
   * @param userDirectoryService
   *          the userDirectoryService to set
   */
  public void setUserDirectoryService(UserDirectoryService userDirectoryService) {
    this.userDirectoryService = userDirectoryService;
  }

  /**
   * Sets a reference to the organization directory service.
   *
   * @param organizationDirectory
   *          the organization directory
   */
  public void setOrganizationDirectoryService(OrganizationDirectoryService organizationDirectory) {
    this.organizationDirectoryService = organizationDirectory;
  }

  /**
   * {@inheritDoc}
   *
   * @see org.opencastproject.job.api.AbstractJobProducer#getSecurityService()
   */
  @Override
  protected SecurityService getSecurityService() {
    return securityService;
  }

  /**
   * {@inheritDoc}
   *
   * @see org.opencastproject.job.api.AbstractJobProducer#getUserDirectoryService()
   */
  @Override
  protected UserDirectoryService getUserDirectoryService() {
    return userDirectoryService;
  }

  /**
   * {@inheritDoc}
   *
   * @see org.opencastproject.job.api.AbstractJobProducer#getOrganizationDirectoryService()
   */
  @Override
  protected OrganizationDirectoryService getOrganizationDirectoryService() {
    return organizationDirectoryService;
  }

  @Override
  public void updated(Dictionary properties) throws ConfigurationException {
    captionJobLoad = LoadUtil.getConfiguredLoadValue(properties, CAPTION_JOB_LOAD_KEY, DEFAULT_CAPTION_JOB_LOAD, serviceRegistry);
  }

}<|MERGE_RESOLUTION|>--- conflicted
+++ resolved
@@ -103,8 +103,6 @@
 
 /** FFMPEG based implementation of the composer service api. */
 public class ComposerServiceImpl extends AbstractJobProducer implements ComposerService, ManagedService {
-<<<<<<< HEAD
-=======
   /**
    * The indexes the composite job uses to create a Job
    */
@@ -117,7 +115,6 @@
   private static final int UPPER_TRACK_LAYOUT_INDEX = 3;
   private static final int WATERMARK_INDEX = 7;
   private static final int WATERMARK_LAYOUT_INDEX = 8;
->>>>>>> 152f8bf4
   /**
    * Error codes
    */
@@ -151,12 +148,9 @@
   /** The collection name */
   public static final String COLLECTION = "composer";
 
-<<<<<<< HEAD
-=======
   /** Used to mark a track unavailable to composite. */
   private static final String NOT_AVAILABLE = "n/a";
 
->>>>>>> 152f8bf4
   /** The load introduced on the system by creating a caption job */
   public static final float DEFAULT_CAPTION_JOB_LOAD = 1.0f;
 
