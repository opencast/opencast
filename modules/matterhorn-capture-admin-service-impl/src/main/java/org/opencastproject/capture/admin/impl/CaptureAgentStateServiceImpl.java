--- conflicted
+++ resolved
@@ -242,11 +242,7 @@
 
   /**
    * Mix in the last-seen timestamp from the agent cache
-<<<<<<< HEAD
-   * 
-=======
-   *
->>>>>>> 85bf0314
+   *
    * @param agent
    *          The Agent you wish to update
    * @param org
