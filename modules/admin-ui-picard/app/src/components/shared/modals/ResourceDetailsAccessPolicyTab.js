--- conflicted
+++ resolved
@@ -17,11 +17,7 @@
  * This component manages the access policy tab of resource details modals
  */
 const ResourceDetailsAccessPolicyTab = ({ resourceId, header, t, policies, fetchHasActiveTransactions, fetchAccessPolicies, saveNewAccessPolicies,
-<<<<<<< HEAD
-                                          addNotification, fetchAclTemplates, fetchRoles, buttonText}) => {
-=======
-                                          addNotification, fetchAclTemplates, fetchRoles, removeNotificationWizardForm }) => {
->>>>>>> 070400af
+                                          addNotification, fetchAclTemplates, fetchRoles, removeNotificationWizardForm, buttonText }) => {
 
     const baseAclId = "";
 
