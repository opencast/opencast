--- conflicted
+++ resolved
@@ -4,12 +4,9 @@
 import {deleteEvent} from "../../../thunks/eventThunks";
 import {connect} from "react-redux";
 import EventDetailsModal from "./modals/EventDetailsModal";
-<<<<<<< HEAD
-import EmbeddingCodeModal from "./modals/EmbeddingCodeModal";
-=======
+import EmbeddingCodeModal from "./modals/EmbeddingCodeModal"
 import {getUserInformation} from "../../../selectors/userInfoSelectors";
 import {hasAccess} from "../../../utils/utils";
->>>>>>> 292cc950
 
 
 
@@ -154,21 +151,16 @@
                    className="fa fa-folder-open"/>
             )}
            {/* Open dialog for embedded code*/}
-<<<<<<< HEAD
-           {/*todo: with-role ROLE_UI_EVENTS_EMBEDDING_CODE_VIEW*/}
-           <a onClick={() => showEmbeddingCodeModal()}
-              title={t('EVENTS.EVENTS.TABLE.TOOLTIP.EMBEDDING_CODE')}
-              className="fa fa-link"/>
+            {hasAccess("ROLE_UI_EVENTS_EMBEDDING_CODE_VIEW", user) && (
+                <a onClick={() => showEmbeddingCodeModal()}
+                   title={t('EVENTS.EVENTS.TABLE.TOOLTIP.EMBEDDING_CODE')}
+                   className="fa fa-link"/>
+
+            )}
 
             {displayEmbeddingCodeModal && (
-                <EmbeddingCodeModal close={hideEmbeddingCodeModal}
-                                    eventId={row.id}/>
-=======
-            {hasAccess("ROLE_UI_EVENTS_EMBEDDING_CODE_VIEW", user) && (
-                <a onClick={() => onClickEmbeddedCode()}
-                   title={t('EVENTS.EVENTS.TABLE.TOOLTIP.EMBEDDING_CODE')}
-                   className="fa fa-link"/>
->>>>>>> 292cc950
+            <EmbeddingCodeModal close={hideEmbeddingCodeModal}
+                                eventId={row.id}/>
             )}
         </>
     );
@@ -179,19 +171,12 @@
     console.log("Should open series-details.");
 }
 
-<<<<<<< HEAD
-=======
-//todo: implement!
-const onClickEmbeddedCode = () => {
-    console.log("Should open dialog for embedded code.");
-}
 
 // Getting state data out of redux store
 const mapStateToProps = state => ({
     user: getUserInformation(state)
 });
 
->>>>>>> 292cc950
 // Mapping actions to dispatch
 const mapDispatchToProps = dispatch => ({
     deleteEvent: (id) => dispatch(deleteEvent(id))
