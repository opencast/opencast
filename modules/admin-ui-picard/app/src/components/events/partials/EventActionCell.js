--- conflicted
+++ resolved
@@ -1,13 +1,10 @@
 import React, {useState} from 'react';
 import {useTranslation} from "react-i18next";
-<<<<<<< HEAD
 import ConfirmModal from "../../shared/ConfirmModal";
 import {deleteEvent} from "../../../thunks/eventThunks";
 import {connect} from "react-redux";
+import EventDetailsModal from "./modals/EventDetailsModal";
 
-=======
-import EventDetailsModal from "./modals/EventDetailsModal";
->>>>>>> ad4d1e4b
 
 
 /**
@@ -16,8 +13,10 @@
 const EventActionCell = ({ row, deleteEvent })  => {
     const { t } = useTranslation();
 
-<<<<<<< HEAD
+
     const [displayDeleteConfirmation, setDeleteConfirmation] = useState(false);
+    const [displayEventDetailsModal, setEventDetailsModal] = useState(false);
+    const [eventDetailsTabIndex, setEventDetailsTabIndex] = useState(0);
 
     const hideDeleteConfirmation = () => {
         setDeleteConfirmation(false);
@@ -26,9 +25,8 @@
     const deletingEvent = id => {
         deleteEvent(id);
     };
-=======
-    const [displayEventDetailsModal, setEventDetailsModal] = useState(false);
-    const [eventDetailsTabIndex, setEventDetailsTabIndex] = useState(0);
+
+    
 
     const showEventDetailsModal = () => {
         setEventDetailsModal(true);
@@ -57,7 +55,6 @@
         setEventDetailsTabIndex(3);
         showEventDetailsModal();
     }
->>>>>>> ad4d1e4b
 
     return (
         <>
@@ -87,15 +84,9 @@
             )}
 
             {/* Delete an event */}
-<<<<<<< HEAD
             {/*TODO: needs to be checked if event is published */}
             {/*TODO: with-Role ROLE_UI_EVENTS_DELETE*/}
             <a onClick={() => setDeleteConfirmation(true)}
-=======
-            {/*TODO: implement and properly call function, needs to be checked if event is published */}
-            {/*TODO: with-Role ROLE_UI_EVENTS_DELETE*/}
-            <a onClick={() => onClickDelete()}
->>>>>>> ad4d1e4b
                className="remove"
                title={t('EVENTS.EVENTS.TABLE.TOOLTIP.DELETE')}/>
 
@@ -170,11 +161,6 @@
 }
 
 //todo: implement!
-const onClickDelete = () => {
-    console.log("Should delete the event.");
-}
-
-//todo: implement!
 const onClickEmbeddedCode = () => {
     console.log("Should open dialog for embedded code.");
 }
