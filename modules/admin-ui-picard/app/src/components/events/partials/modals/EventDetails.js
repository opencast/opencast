import React, {useEffect, useState} from "react";
import {useTranslation} from "react-i18next";
import cn from 'classnames';
import {connect} from "react-redux";
import {getCurrentLanguageInformation} from "../../../../utils/utils";
import EventDetailsCommentsTab from "../ModalTabsAndPages/EventDetailsCommentsTab";
import EventDetailsAccessPolicyTab from "../ModalTabsAndPages/EventDetailsAccessPolicyTab";
import EventDetailsWorkflowTab from "../ModalTabsAndPages/EventDetailsWorkflowTab";
import EventDetailsWorkflowDetails from "../ModalTabsAndPages/EventDetailsWorkflowDetails";
import EventDetailsPublicationTab from "../ModalTabsAndPages/EventDetailsPublicationTab";
<<<<<<< HEAD
import EventDetailsWorkflowOperations from "../ModalTabsAndPages/EventDetailsWorkflowOperations";
import EventDetailsWorkflowOperationDetails from "../ModalTabsAndPages/EventDetailsWorkflowOperationDetails";
import EventDetailsWorkflowErrors from "../ModalTabsAndPages/EventDetailsWorkflowErrors";
import EventDetailsWorkflowErrorDetails from "../ModalTabsAndPages/EventDetailsWorkflowErrorDetails";
=======
import {getMetadata, isFetchingMetadata} from "../../../../selectors/eventDetailsSelectors";
import {fetchMetadata, updateMetadata} from "../../../../thunks/eventDetailsThunks";
import DetailsMetadataTab from "../ModalTabsAndPages/DetailsMetadataTab";
>>>>>>> 2f864f61
import {removeNotificationWizardForm} from "../../../../actions/notificationActions";


// Get info about the current language and its date locale
const currentLanguage = getCurrentLanguageInformation();

/**
 * This component manages the pages of the event details
 */
const EventDetails = ({ tabIndex, eventId, close,
                          metadata, isLoadingMetadata,
                          loadMetadata, updateMetadata, removeNotificationWizardForm }) => {
    const { t } = useTranslation();

    useEffect(() => {
        removeNotificationWizardForm();
        loadMetadata(eventId).then(r => {});

    }, []);

    const [page, setPage] = useState(tabIndex);
    const [workflowTabHierarchy, setWorkflowTabHierarchy] = useState("entry")

    const tabs = [
        {
            tabNameTranslation: 'EVENTS.EVENTS.DETAILS.TABS.METADATA',
            bodyHeaderTranslation: 'EVENTS.EVENTS.DETAILS.METADATA.CAPTION',
            name: 'metadata'
        },
        {
            tabNameTranslation: 'EVENTS.EVENTS.DETAILS.TABS.EXTENDED-METADATA',
            bodyHeaderTranslation: 'EVENTS.EVENTS.DETAILS.METADATA.CAPTION', //todo: here {{ catalog.title | translate }}
            name: 'metadata-extended',
            hidden: true
        },
        {
            tabNameTranslation: 'EVENTS.EVENTS.DETAILS.TABS.PUBLICATIONS',
            bodyHeaderTranslation: 'EVENTS.EVENTS.DETAILS.PUBLICATIONS.CAPTION',
            name: 'publications'
        },
        {
            tabNameTranslation: 'EVENTS.EVENTS.DETAILS.TABS.ASSETS',
            bodyHeaderTranslation: 'EVENTS.EVENTS.DETAILS.ASSETS.CAPTION',
            name: 'assets',
        },
        {
            tabNameTranslation: 'EVENTS.EVENTS.DETAILS.TABS.SCHEDULING',
            bodyHeaderTranslation: 'EVENTS.EVENTS.DETAILS.SCHEDULING.CAPTION',
            name: 'scheduling',
            hidden: true
        },
        {
            tabNameTranslation: 'EVENTS.EVENTS.DETAILS.TABS.WORKFLOWS',
            bodyHeaderTranslation: 'EVENTS.EVENTS.DETAILS.WORKFLOW_INSTANCES.TITLE', // todo: not quite right, has 2 top-level captions
            name: 'workflows'
        },
        {
            tabNameTranslation: 'EVENTS.EVENTS.DETAILS.TABS.ACCESS',
            bodyHeaderTranslation: 'EVENTS.EVENTS.DETAILS.TABS.ACCESS',
            name: 'access'
        },
        {
            tabNameTranslation: 'EVENTS.EVENTS.DETAILS.TABS.COMMENTS',
            bodyHeaderTranslation: 'EVENTS.EVENTS.DETAILS.COMMENTS.CAPTION',
            name: 'comments'
        },
        {
            tabNameTranslation: 'EVENTS.EVENTS.DETAILS.TABS.STATISTICS',
            bodyHeaderTranslation: 'EVENTS.EVENTS.DETAILS.METADATA.CAPTION',
            name: 'statistics',
            hidden: true
        }
    ];

    const openTab = (tabNr) => {
        removeNotificationWizardForm();
        setWorkflowTabHierarchy("entry")
        setPage(tabNr);
    }

    return (
        <>
            <nav className='modal-nav' id='modal-nav'>
                <a className={cn({active: page === 0})}
                      onClick={() => openTab(0)}>
                    {t(tabs[0].tabNameTranslation)}
                </a>
                {
                    tabs[1].hidden ?
                        null :
                        <a className={cn({active: page === 1})}
                              onClick={() => openTab(1)}>
                            {t(tabs[1].tabNameTranslation)}
                        </a>
                }
                <a className={cn({active: page === 2})}
                      onClick={() => openTab(2)}>
                    {t(tabs[2].tabNameTranslation)}
                </a>
                <a className={cn({active: page === 3})}
                      onClick={() => openTab(3)}>
                    {t(tabs[3].tabNameTranslation)}
                </a>
                {
                    tabs[4].hidden ?
                        null :
                        <a className={cn({active: page === 4})}
                              onClick={() => openTab(4)}>
                            {t(tabs[4].tabNameTranslation)}
                </a>
                }
                <a className={cn({active: page === 5})}
                      onClick={() => openTab(5)}>
                    {t(tabs[5].tabNameTranslation)}
                </a>
                <a className={cn({active: page === 6})}
                      onClick={() => openTab(6)}>
                    {t(tabs[6].tabNameTranslation)}
                </a>
                <a className={cn({active: page === 7})}
                      onClick={() => openTab(7)}>
                    {t(tabs[7].tabNameTranslation)}
                </a>
                {
                    tabs[8].hidden ?
                        null :
                        <a className={cn({active: page === 8})}
                              onClick={() => openTab(8)}>
                            {t(tabs[8].tabNameTranslation)}
                        </a>
                }
            </nav>

<<<<<<< HEAD
            {/* Initialize overall modal */}
                <div>
                    {page === 0 && (
                        <MockDataPage header={tabs[page].bodyHeaderTranslation}
                                         t={t}/>
                    )}
                    {page === 1 && (
                        <MockDataPage header={tabs[page].bodyHeaderTranslation}
                                         t={t}/>
                    )}
                    {page === 2 && (
                        <EventDetailsPublicationTab eventId={eventId} />
                    )}
                    {page === 3  && (
                        <MockDataPage header={tabs[page].bodyHeaderTranslation}
                                         t={t}/>
                    )}
                    {page === 4 && (
                        <MockDataPage header={tabs[page].bodyHeaderTranslation}
                                         t={t}/>
                    )}
                    {page === 5 && (
                        (workflowTabHierarchy === "entry" && (
                            <EventDetailsWorkflowTab
                                eventId={eventId}
                                header={tabs[page].bodyHeaderTranslation}
                                t={t}
                                close={close}
                                setHierarchy={setWorkflowTabHierarchy}/>
                        )) || (
                        workflowTabHierarchy === "workflow-details" && (
                            <EventDetailsWorkflowDetails
                                eventId={eventId}
                                t={t}
                                setHierarchy={setWorkflowTabHierarchy}/>
                        )) || (
                        workflowTabHierarchy === "workflow-operations" && (
                            <EventDetailsWorkflowOperations
                                eventId={eventId}
                                t={t}
                                setHierarchy={setWorkflowTabHierarchy}/>
                        )) || (
                        workflowTabHierarchy === "workflow-operation-details" && (
                            <EventDetailsWorkflowOperationDetails
                                eventId={eventId}
                                t={t}
                                setHierarchy={setWorkflowTabHierarchy}/>
                        )) || (
                        workflowTabHierarchy === "errors-and-warnings" && (
                            <EventDetailsWorkflowErrors
                                eventId={eventId}
                                t={t}
                                setHierarchy={setWorkflowTabHierarchy}/>
                        )) || (
                        workflowTabHierarchy === "workflow-error-details" && (
                            <EventDetailsWorkflowErrorDetails
                                eventId={eventId}
                                t={t}
                                setHierarchy={setWorkflowTabHierarchy}/>
                        ))
                    )}
                    {page === 6 && (
                        <EventDetailsAccessPolicyTab
                            eventId={eventId}
                            header={tabs[page].bodyHeaderTranslation}
                            t={t}/>
                    )}
                    {page === 7 && (
                        <EventDetailsCommentsTab
                            eventId={eventId}
                            header={tabs[page].bodyHeaderTranslation}
                            t={t}/>
                    )}
                    {page === 8 && (
                        <MockDataPage header={tabs[page].bodyHeaderTranslation}
                                         t={t}/>
                    )}
                </div>
=======
            {/* Initialize overall form */}
                        <div>
                            {page === 0 && (!isLoadingMetadata) && (
                                <DetailsMetadataTab metadataFields={metadata}
                                        resourceId={eventId}
                                        header={tabs[page].bodyHeaderTranslation}
                                        buttonLabel='SAVE'
                                        updateResource={updateMetadata}/>
                            )}
                            {page === 1 && (
                                <MockDataPage header={tabs[page].bodyHeaderTranslation}
                                                 t={t}/>
                            )}
                            {page === 2 && (
                                <EventDetailsPublicationTab eventId={eventId} />
                            )}
                            {page === 3  && (
                                <MockDataPage header={tabs[page].bodyHeaderTranslation}
                                                 t={t}/>
                            )}
                            {page === 4 && (
                                <MockDataPage header={tabs[page].bodyHeaderTranslation}
                                                 t={t}/>
                            )}
                            {page === 5 && (
                                workflowTabHierarchy === "entry" && (
                                    <EventDetailsWorkflowTab
                                        eventId={eventId}
                                        header={tabs[page].bodyHeaderTranslation}
                                        t={t}
                                        close={close}
                                        setHierarchy={setWorkflowTabHierarchy}/>
                                )) || (
                                workflowTabHierarchy === "workflow-details" && (
                                    <EventDetailsWorkflowDetails
                                        eventId={eventId}
                                        t={t}
                                        setHierarchy={setWorkflowTabHierarchy}/>
                                )
                            )}
                            {page === 6 && (
                                <EventDetailsAccessPolicyTab
                                    eventId={eventId}
                                    header={tabs[page].bodyHeaderTranslation}
                                    t={t}/>
                            )}
                            {page === 7 && (
                                <EventDetailsCommentsTab
                                    eventId={eventId}
                                    header={tabs[page].bodyHeaderTranslation}
                                    t={t}/>
                            )}
                            {page === 8 && (
                                <MockDataPage header={tabs[page].bodyHeaderTranslation}
                                                 t={t}/>
                            )}
                        </div>
>>>>>>> 2f864f61
        </>

    );
};

const MockDataPage = ({ header, t }) => {

    return (
        <div className="modal-content">
            <div className="modal-body">
                <div className="full-col">
                    <div className="obj tbl-details">
                        <header>{t(header)}</header>
                        {/* Table view containing input fields for metadata */}
                        <div className="obj-container">
                            <table className="main-tbl">
                                <tbody>
                                    <tr>
                                        <td>
                                            <span>Content coming soon!</span>
                                        </td>
                                    </tr>
                                </tbody>
                            </table>
                        </div>
                    </div>
                </div>
            </div>
        </div>
    );
};

// Getting state data out of redux store
const mapStateToProps = state => ({
    metadata: getMetadata(state),
    isLoadingMetadata: isFetchingMetadata(state)
});

// Mapping actions to dispatch
const mapDispatchToProps = dispatch => ({
    loadMetadata: (id) => dispatch(fetchMetadata(id)),
    updateMetadata: (id, values) => dispatch(updateMetadata(id, values)),
    removeNotificationWizardForm: () => dispatch(removeNotificationWizardForm())
});

export default connect(mapStateToProps, mapDispatchToProps)(EventDetails);<|MERGE_RESOLUTION|>--- conflicted
+++ resolved
@@ -8,16 +8,13 @@
 import EventDetailsWorkflowTab from "../ModalTabsAndPages/EventDetailsWorkflowTab";
 import EventDetailsWorkflowDetails from "../ModalTabsAndPages/EventDetailsWorkflowDetails";
 import EventDetailsPublicationTab from "../ModalTabsAndPages/EventDetailsPublicationTab";
-<<<<<<< HEAD
 import EventDetailsWorkflowOperations from "../ModalTabsAndPages/EventDetailsWorkflowOperations";
 import EventDetailsWorkflowOperationDetails from "../ModalTabsAndPages/EventDetailsWorkflowOperationDetails";
 import EventDetailsWorkflowErrors from "../ModalTabsAndPages/EventDetailsWorkflowErrors";
 import EventDetailsWorkflowErrorDetails from "../ModalTabsAndPages/EventDetailsWorkflowErrorDetails";
-=======
 import {getMetadata, isFetchingMetadata} from "../../../../selectors/eventDetailsSelectors";
 import {fetchMetadata, updateMetadata} from "../../../../thunks/eventDetailsThunks";
 import DetailsMetadataTab from "../ModalTabsAndPages/DetailsMetadataTab";
->>>>>>> 2f864f61
 import {removeNotificationWizardForm} from "../../../../actions/notificationActions";
 
 
@@ -150,8 +147,6 @@
                         </a>
                 }
             </nav>
-
-<<<<<<< HEAD
             {/* Initialize overall modal */}
                 <div>
                     {page === 0 && (
@@ -230,65 +225,6 @@
                                          t={t}/>
                     )}
                 </div>
-=======
-            {/* Initialize overall form */}
-                        <div>
-                            {page === 0 && (!isLoadingMetadata) && (
-                                <DetailsMetadataTab metadataFields={metadata}
-                                        resourceId={eventId}
-                                        header={tabs[page].bodyHeaderTranslation}
-                                        buttonLabel='SAVE'
-                                        updateResource={updateMetadata}/>
-                            )}
-                            {page === 1 && (
-                                <MockDataPage header={tabs[page].bodyHeaderTranslation}
-                                                 t={t}/>
-                            )}
-                            {page === 2 && (
-                                <EventDetailsPublicationTab eventId={eventId} />
-                            )}
-                            {page === 3  && (
-                                <MockDataPage header={tabs[page].bodyHeaderTranslation}
-                                                 t={t}/>
-                            )}
-                            {page === 4 && (
-                                <MockDataPage header={tabs[page].bodyHeaderTranslation}
-                                                 t={t}/>
-                            )}
-                            {page === 5 && (
-                                workflowTabHierarchy === "entry" && (
-                                    <EventDetailsWorkflowTab
-                                        eventId={eventId}
-                                        header={tabs[page].bodyHeaderTranslation}
-                                        t={t}
-                                        close={close}
-                                        setHierarchy={setWorkflowTabHierarchy}/>
-                                )) || (
-                                workflowTabHierarchy === "workflow-details" && (
-                                    <EventDetailsWorkflowDetails
-                                        eventId={eventId}
-                                        t={t}
-                                        setHierarchy={setWorkflowTabHierarchy}/>
-                                )
-                            )}
-                            {page === 6 && (
-                                <EventDetailsAccessPolicyTab
-                                    eventId={eventId}
-                                    header={tabs[page].bodyHeaderTranslation}
-                                    t={t}/>
-                            )}
-                            {page === 7 && (
-                                <EventDetailsCommentsTab
-                                    eventId={eventId}
-                                    header={tabs[page].bodyHeaderTranslation}
-                                    t={t}/>
-                            )}
-                            {page === 8 && (
-                                <MockDataPage header={tabs[page].bodyHeaderTranslation}
-                                                 t={t}/>
-                            )}
-                        </div>
->>>>>>> 2f864f61
         </>
 
     );
