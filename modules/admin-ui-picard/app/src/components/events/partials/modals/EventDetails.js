import React, {useEffect, useState} from "react";
import {useTranslation} from "react-i18next";
import cn from 'classnames';
import {connect} from "react-redux";
import {getCurrentLanguageInformation, hasAccess} from "../../../../utils/utils";
import EventDetailsCommentsTab from "../ModalTabsAndPages/EventDetailsCommentsTab";
import EventDetailsAccessPolicyTab from "../ModalTabsAndPages/EventDetailsAccessPolicyTab";
import EventDetailsWorkflowTab from "../ModalTabsAndPages/EventDetailsWorkflowTab";
import EventDetailsWorkflowDetails from "../ModalTabsAndPages/EventDetailsWorkflowDetails";
import EventDetailsPublicationTab from "../ModalTabsAndPages/EventDetailsPublicationTab";
import EventDetailsWorkflowOperations from "../ModalTabsAndPages/EventDetailsWorkflowOperations";
import EventDetailsWorkflowOperationDetails from "../ModalTabsAndPages/EventDetailsWorkflowOperationDetails";
import EventDetailsWorkflowErrors from "../ModalTabsAndPages/EventDetailsWorkflowErrors";
import EventDetailsWorkflowErrorDetails from "../ModalTabsAndPages/EventDetailsWorkflowErrorDetails";
import EventDetailsAssetsTab from "../ModalTabsAndPages/EventDetailsAssetsTab";
import EventDetailsAssetAttachments from "../ModalTabsAndPages/EventDetailsAssetAttachments";
import EventDetailsAssetCatalogs from "../ModalTabsAndPages/EventDetailsAssetCatalogs";
import EventDetailsAssetMedia from "../ModalTabsAndPages/EventDetailsAssetMedia";
import EventDetailsAssetPublications from "../ModalTabsAndPages/EventDetailsAssetPublications";
import EventDetailsAssetAttachmentDetails from "../ModalTabsAndPages/EventDetailsAssetAttachmentDetails";
import EventDetailsAssetCatalogDetails from "../ModalTabsAndPages/EventDetailsAssetCatalogDetails";
import EventDetailsAssetMediaDetails from "../ModalTabsAndPages/EventDetailsAssetMediaDetails";
import EventDetailsAssetPublicationDetails from "../ModalTabsAndPages/EventDetailsAssetPublicationDetails";
import EventDetailsAssetsAddAsset from "../ModalTabsAndPages/EventDetailsAssetsAddAsset";
import DetailsMetadataTab from "../ModalTabsAndPages/DetailsMetadataTab";
<<<<<<< HEAD
import {
    getMetadata,
    getSchedulingProperties,
    isFetchingMetadata,
    isFetchingScheduling
} from "../../../../selectors/eventDetailsSelectors";
import {fetchMetadata, fetchSchedulingInfo, updateMetadata} from "../../../../thunks/eventDetailsThunks";
import {removeNotificationWizardForm} from "../../../../actions/notificationActions";
import {getUserInformation} from "../../../../selectors/userInfoSelectors";
import EventDetailsSchedulingTab from "../ModalTabsAndPages/EventDetailsSchedulingTab";
=======
import {getExtendedMetadata, getMetadata, isFetchingMetadata} from "../../../../selectors/eventDetailsSelectors";
import {fetchMetadata, updateExtendedMetadata, updateMetadata} from "../../../../thunks/eventDetailsThunks";
import {removeNotificationWizardForm} from "../../../../actions/notificationActions";
import {getUserInformation} from "../../../../selectors/userInfoSelectors";
import DetailsExtendedMetadataTab from "../ModalTabsAndPages/DetailsExtendedMetadataTab";
>>>>>>> 89c24fe5


// Get info about the current language and its date locale
const currentLanguage = getCurrentLanguageInformation();

/**
 * This component manages the pages of the event details
 */
const EventDetails = ({ tabIndex, eventId, close,
<<<<<<< HEAD
                          metadata, isLoadingMetadata, hasSchedulingProperties, isLoadingScheduling,
                          loadMetadata, updateMetadata, loadScheduling, removeNotificationWizardForm, user }) => {
=======
                          metadata, extendedMetadata, isLoadingMetadata,
                          loadMetadata, updateMetadata, updateExtendedMetadata, removeNotificationWizardForm, user }) => {
>>>>>>> 89c24fe5
    const { t } = useTranslation();

    useEffect(() => {
        removeNotificationWizardForm();
        loadMetadata(eventId).then(r => {});
        loadScheduling(eventId).then(r => {});
    }, []);

    const [page, setPage] = useState(tabIndex);
    const [workflowTabHierarchy, setWorkflowTabHierarchy] = useState("entry")
    const [assetsTabHierarchy, setAssetsTabHierarchy] = useState("entry")

    const tabs = [
        {
            tabNameTranslation: 'EVENTS.EVENTS.DETAILS.TABS.METADATA',
            bodyHeaderTranslation: 'EVENTS.EVENTS.DETAILS.METADATA.CAPTION',
            accessRole: 'ROLE_UI_EVENTS_DETAILS_METADATA_VIEW',
            name: 'metadata'
        },
        {
            tabNameTranslation: 'EVENTS.EVENTS.DETAILS.TABS.EXTENDED-METADATA',
            accessRole: 'ROLE_UI_EVENTS_DETAILS_METADATA_VIEW',
            name: 'metadata-extended',
            hidden: !(extendedMetadata.length > 0)
        },
        {
            tabNameTranslation: 'EVENTS.EVENTS.DETAILS.TABS.PUBLICATIONS',
            bodyHeaderTranslation: 'EVENTS.EVENTS.DETAILS.PUBLICATIONS.CAPTION',
            accessRole: 'ROLE_UI_EVENTS_DETAILS_PUBLICATIONS_VIEW',
            name: 'publications'
        },
        {
            tabNameTranslation: 'EVENTS.EVENTS.DETAILS.TABS.ASSETS',
            bodyHeaderTranslation: 'EVENTS.EVENTS.DETAILS.ASSETS.CAPTION',
            accessRole: 'ROLE_UI_EVENTS_DETAILS_ASSETS_VIEW',
            name: 'assets',
        },
        {
            tabNameTranslation: 'EVENTS.EVENTS.DETAILS.TABS.SCHEDULING',
            bodyHeaderTranslation: 'EVENTS.EVENTS.DETAILS.SCHEDULING.CAPTION',
            accessRole: 'ROLE_UI_EVENTS_DETAILS_SCHEDULING_VIEW',
            name: 'scheduling',
            hidden: !hasSchedulingProperties
        },
        {
            tabNameTranslation: 'EVENTS.EVENTS.DETAILS.TABS.WORKFLOWS',
            accessRole: 'ROLE_UI_EVENTS_DETAILS_WORKFLOWS_VIEW',
            name: 'workflows'
        },
        {
            tabNameTranslation: 'EVENTS.EVENTS.DETAILS.TABS.ACCESS',
            bodyHeaderTranslation: 'EVENTS.EVENTS.DETAILS.TABS.ACCESS',
            accessRole: 'ROLE_UI_EVENTS_DETAILS_ACL_VIEW',
            name: 'access'
        },
        {
            tabNameTranslation: 'EVENTS.EVENTS.DETAILS.TABS.COMMENTS',
            bodyHeaderTranslation: 'EVENTS.EVENTS.DETAILS.COMMENTS.CAPTION',
            accessRole: 'ROLE_UI_EVENTS_DETAILS_COMMENTS_VIEW',
            name: 'comments'
        },
        {
            tabNameTranslation: 'EVENTS.EVENTS.DETAILS.TABS.STATISTICS',
            bodyHeaderTranslation: 'EVENTS.EVENTS.DETAILS.METADATA.CAPTION',
            accessRole: 'ROLE_UI_EVENTS_DETAILS_STATISTICS_VIEW',
            name: 'statistics',
            hidden: true
        }
    ];

    const openTab = (tabNr) => {
        removeNotificationWizardForm();
        setWorkflowTabHierarchy("entry")
        setAssetsTabHierarchy("entry")
        setPage(tabNr);
    }

    return (
        <>
            <nav className='modal-nav' id='modal-nav'>
                {hasAccess(tabs[0].accessRole, user) && (
                    <a className={cn({active: page === 0})}
                       onClick={() => openTab(0)}>
                        {t(tabs[0].tabNameTranslation)}
                    </a>
                )}
                {(!tabs[1].hidden && hasAccess(tabs[1].accessRole, user)) &&
                    <a className={cn({active: page === 1})}
                          onClick={() => openTab(1)}>
                        {t(tabs[1].tabNameTranslation)}
                    </a>
                }
                {hasAccess(tabs[2].accessRole, user) && (
                    <a className={cn({active: page === 2})}
                       onClick={() => openTab(2)}>
                        {t(tabs[2].tabNameTranslation)}
                    </a>
                )}
                {hasAccess(tabs[3].accessRole, user) && (
                    <a className={cn({active: page === 3})}
                       onClick={() => openTab(3)}>
                        {t(tabs[3].tabNameTranslation)}
                    </a>
                )}
                {(!tabs[4].hidden && hasAccess(tabs[4].accessRole, user)) && (
                    <a className={cn({active: page === 4})}
                          onClick={() => openTab(4)}>
                        {t(tabs[4].tabNameTranslation)}
                    </a>
                )}
                {hasAccess(tabs[5].accessRole, user) && (
                    <a className={cn({active: page === 5})}
                       onClick={() => openTab(5)}>
                        {t(tabs[5].tabNameTranslation)}
                    </a>
                )}
                {hasAccess(tabs[6].accessRole, user) && (
                    <a className={cn({active: page === 6})}
                       onClick={() => openTab(6)}>
                        {t(tabs[6].tabNameTranslation)}
                    </a>
                )}
                {hasAccess(tabs[7].accessRole, user) && (
                    <a className={cn({active: page === 7})}
                       onClick={() => openTab(7)}>
                        {t(tabs[7].tabNameTranslation)}
                    </a>
                )}

                {(!tabs[8].hidden && hasAccess(tabs[8].accessRole, user)) &&
                    <a className={cn({active: page === 8})}
                          onClick={() => openTab(8)}>
                        {t(tabs[8].tabNameTranslation)}
                    </a>
                }
            </nav>
            {/* Initialize overall modal */}
                <div>
                    {page === 0 && (!isLoadingMetadata) && (
                        <DetailsMetadataTab metadataFields={metadata}
                            resourceId={eventId}
                            header={tabs[page].bodyHeaderTranslation}
                            buttonLabel='SAVE'
                            updateResource={updateMetadata}
                            editAccessRole='ROLE_UI_EVENTS_DETAILS_METADATA_EDIT'/>
                    )}
                    {page === 1 && (!isLoadingMetadata) && (
                        <DetailsExtendedMetadataTab
                            resourceId={eventId}
                            metadata={extendedMetadata}
                            updateResource={updateExtendedMetadata}
                            buttonLabel='SAVE'
                            editAccessRole='ROLE_UI_EVENTS_DETAILS_METADATA_EDIT'/>
                    )}
                    {page === 2 && (
                        <EventDetailsPublicationTab eventId={eventId} />
                    )}
                    {page === 3  && (
                        (assetsTabHierarchy === "entry" && (
                            <EventDetailsAssetsTab
                                 eventId={eventId}
                                 t={t}
                                 setHierarchy={setAssetsTabHierarchy}/>
                        )) || (
                        assetsTabHierarchy === "add-asset" && (
                            <EventDetailsAssetsAddAsset
                                 eventId={eventId}
                                 t={t}
                                 setHierarchy={setAssetsTabHierarchy}/>
                        )) || (
                        assetsTabHierarchy === "asset-attachments" && (
                            <EventDetailsAssetAttachments
                                 eventId={eventId}
                                 t={t}
                                 setHierarchy={setAssetsTabHierarchy}/>
                        )) || (
                        assetsTabHierarchy === "attachment-details" && (
                            <EventDetailsAssetAttachmentDetails
                                 eventId={eventId}
                                 t={t}
                                 setHierarchy={setAssetsTabHierarchy}/>
                        )) || (
                        assetsTabHierarchy === "asset-catalogs" && (
                            <EventDetailsAssetCatalogs
                                eventId={eventId}
                                t={t}
                                setHierarchy={setAssetsTabHierarchy}/>
                        )) || (
                        assetsTabHierarchy === "catalog-details" && (
                            <EventDetailsAssetCatalogDetails
                                eventId={eventId}
                                t={t}
                                setHierarchy={setAssetsTabHierarchy}/>
                        )) || (
                        assetsTabHierarchy === "asset-media" && (
                            <EventDetailsAssetMedia
                                eventId={eventId}
                                t={t}
                                setHierarchy={setAssetsTabHierarchy}/>
                        )) || (
                        assetsTabHierarchy === "media-details" && (
                            <EventDetailsAssetMediaDetails
                                eventId={eventId}
                                t={t}
                                setHierarchy={setAssetsTabHierarchy}/>
                        )) || (
                        assetsTabHierarchy === "asset-publications" && (
                            <EventDetailsAssetPublications
                                eventId={eventId}
                                t={t}
                                setHierarchy={setAssetsTabHierarchy}/>
                        )) || (
                        assetsTabHierarchy === "publication-details" && (
                            <EventDetailsAssetPublicationDetails
                                eventId={eventId}
                                t={t}
                                setHierarchy={setAssetsTabHierarchy}/>
                        ))
                    )}
                    {page === 4 && (!isLoadingScheduling) && (
                        <EventDetailsSchedulingTab
                            eventId={eventId}
                            t={t}/>
                    )}
                    {page === 5 && (
                        (workflowTabHierarchy === "entry" && (
                            <EventDetailsWorkflowTab
                                eventId={eventId}
                                t={t}
                                close={close}
                                setHierarchy={setWorkflowTabHierarchy}/>
                        )) || (
                        workflowTabHierarchy === "workflow-details" && (
                            <EventDetailsWorkflowDetails
                                eventId={eventId}
                                t={t}
                                setHierarchy={setWorkflowTabHierarchy}/>
                        )) || (
                        workflowTabHierarchy === "workflow-operations" && (
                            <EventDetailsWorkflowOperations
                                eventId={eventId}
                                t={t}
                                setHierarchy={setWorkflowTabHierarchy}/>
                        )) || (
                        workflowTabHierarchy === "workflow-operation-details" && (
                            <EventDetailsWorkflowOperationDetails
                                eventId={eventId}
                                t={t}
                                setHierarchy={setWorkflowTabHierarchy}/>
                        )) || (
                        workflowTabHierarchy === "errors-and-warnings" && (
                            <EventDetailsWorkflowErrors
                                eventId={eventId}
                                t={t}
                                setHierarchy={setWorkflowTabHierarchy}/>
                        )) || (
                        workflowTabHierarchy === "workflow-error-details" && (
                            <EventDetailsWorkflowErrorDetails
                                eventId={eventId}
                                t={t}
                                setHierarchy={setWorkflowTabHierarchy}/>
                        ))
                    )}
                    {page === 6 && (
                        <EventDetailsAccessPolicyTab
                            eventId={eventId}
                            header={tabs[page].bodyHeaderTranslation}
                            t={t}/>
                    )}
                    {page === 7 && (
                        <EventDetailsCommentsTab
                            eventId={eventId}
                            header={tabs[page].bodyHeaderTranslation}
                            t={t}/>
                    )}
                    {page === 8 && (
                        <MockDataPage header={tabs[page].bodyHeaderTranslation}
                                         t={t}/>
                    )}
                </div>
        </>

    );
};

const MockDataPage = ({ header, t }) => {

    return (
        <div className="modal-content">
            <div className="modal-body">
                <div className="full-col">
                    <div className="obj tbl-details">
                        <header>{t(header)}</header>
                        <div className="obj-container">
                            <table className="main-tbl">
                                <tbody>
                                    <tr>
                                        <td>
                                            <span>Content coming soon!</span>
                                        </td>
                                    </tr>
                                </tbody>
                            </table>
                        </div>
                    </div>
                </div>
            </div>
        </div>
    );
};

// Getting state data out of redux store
const mapStateToProps = state => ({
    metadata: getMetadata(state),
    extendedMetadata: getExtendedMetadata(state),
    isLoadingMetadata: isFetchingMetadata(state),
    hasSchedulingProperties: getSchedulingProperties(state),
    isLoadingScheduling: isFetchingScheduling(state),
    user: getUserInformation(state)
});

// Mapping actions to dispatch
const mapDispatchToProps = dispatch => ({
    loadMetadata: (id) => dispatch(fetchMetadata(id)),
    updateMetadata: (id, values) => dispatch(updateMetadata(id, values)),
<<<<<<< HEAD
    loadScheduling: (id) => dispatch(fetchSchedulingInfo(id)),
=======
    updateExtendedMetadata: (id, values, catalog) => dispatch(updateExtendedMetadata(id, values, catalog)),
>>>>>>> 89c24fe5
    removeNotificationWizardForm: () => dispatch(removeNotificationWizardForm())
});

export default connect(mapStateToProps, mapDispatchToProps)(EventDetails);<|MERGE_RESOLUTION|>--- conflicted
+++ resolved
@@ -23,24 +23,17 @@
 import EventDetailsAssetPublicationDetails from "../ModalTabsAndPages/EventDetailsAssetPublicationDetails";
 import EventDetailsAssetsAddAsset from "../ModalTabsAndPages/EventDetailsAssetsAddAsset";
 import DetailsMetadataTab from "../ModalTabsAndPages/DetailsMetadataTab";
-<<<<<<< HEAD
 import {
     getMetadata,
+    getExtendedMetadata,
+    isFetchingMetadata,
     getSchedulingProperties,
-    isFetchingMetadata,
     isFetchingScheduling
 } from "../../../../selectors/eventDetailsSelectors";
-import {fetchMetadata, fetchSchedulingInfo, updateMetadata} from "../../../../thunks/eventDetailsThunks";
+import {fetchMetadata, updateMetadata, updateExtendedMetadata, fetchSchedulingInfo} from "../../../../thunks/eventDetailsThunks";
 import {removeNotificationWizardForm} from "../../../../actions/notificationActions";
 import {getUserInformation} from "../../../../selectors/userInfoSelectors";
 import EventDetailsSchedulingTab from "../ModalTabsAndPages/EventDetailsSchedulingTab";
-=======
-import {getExtendedMetadata, getMetadata, isFetchingMetadata} from "../../../../selectors/eventDetailsSelectors";
-import {fetchMetadata, updateExtendedMetadata, updateMetadata} from "../../../../thunks/eventDetailsThunks";
-import {removeNotificationWizardForm} from "../../../../actions/notificationActions";
-import {getUserInformation} from "../../../../selectors/userInfoSelectors";
-import DetailsExtendedMetadataTab from "../ModalTabsAndPages/DetailsExtendedMetadataTab";
->>>>>>> 89c24fe5
 
 
 // Get info about the current language and its date locale
@@ -50,13 +43,8 @@
  * This component manages the pages of the event details
  */
 const EventDetails = ({ tabIndex, eventId, close,
-<<<<<<< HEAD
-                          metadata, isLoadingMetadata, hasSchedulingProperties, isLoadingScheduling,
-                          loadMetadata, updateMetadata, loadScheduling, removeNotificationWizardForm, user }) => {
-=======
-                          metadata, extendedMetadata, isLoadingMetadata,
-                          loadMetadata, updateMetadata, updateExtendedMetadata, removeNotificationWizardForm, user }) => {
->>>>>>> 89c24fe5
+                          metadata, extendedMetadata, isLoadingMetadata, hasSchedulingProperties, isLoadingScheduling,
+                          loadMetadata, updateMetadata, updateExtendedMetadata, loadScheduling, removeNotificationWizardForm, user }) => {
     const { t } = useTranslation();
 
     useEffect(() => {
@@ -382,11 +370,8 @@
 const mapDispatchToProps = dispatch => ({
     loadMetadata: (id) => dispatch(fetchMetadata(id)),
     updateMetadata: (id, values) => dispatch(updateMetadata(id, values)),
-<<<<<<< HEAD
     loadScheduling: (id) => dispatch(fetchSchedulingInfo(id)),
-=======
     updateExtendedMetadata: (id, values, catalog) => dispatch(updateExtendedMetadata(id, values, catalog)),
->>>>>>> 89c24fe5
     removeNotificationWizardForm: () => dispatch(removeNotificationWizardForm())
 });
 
