import React, {useEffect, useState} from 'react';
import {useTranslation} from "react-i18next";
import cn from 'classnames';
import {connect} from "react-redux";
import Link from "react-router-dom/Link";
import {withRouter} from "react-router-dom";
import TableFilters from "../shared/TableFilters";
import MainNav from "../shared/MainNav";
import Stats from "../shared/Stats";
import Table from "../shared/Table";
import Notifications from "../shared/Notifications";
import NewResourceModal from "../shared/NewResourceModal";
import DeleteEventsModal from "./partials/modals/DeleteEventsModal";
import StartTaskModal from "./partials/modals/StartTaskModal";
import EditScheduledEventsModal from "./partials/modals/EditScheduledEventsModal";
import EditMetadataEventsModal from "./partials/modals/EditMetadataEventsModal";
import {eventsTemplateMap} from "../../configs/tableConfigs/eventsTableConfig";
import {fetchEventMetadata, fetchEvents} from "../../thunks/eventThunks";
import {loadEventsIntoTable, loadSeriesIntoTable} from "../../thunks/tableThunks";
import {fetchSeries} from "../../thunks/seriesThunks";
import {fetchFilters, fetchStats} from "../../thunks/tableFilterThunks";
import {getTotalEvents, isLoading, isShowActions} from "../../selectors/eventSelectors";
import {editTextFilter} from "../../actions/tableFilterActions";
import {setOffset} from "../../actions/tableActions";
import {styleNavClosed, styleNavOpen} from "../../utils/componentsUtils";
import {logger} from "../../utils/logger";
import Header from "../Header";
import Footer from "../Footer";
import {getUserInformation} from "../../selectors/userInfoSelectors";
import {hasAccess} from "../../utils/utils";
<<<<<<< HEAD
import {showActions} from "../../actions/eventActions";
=======
import {GlobalHotKeys} from "react-hotkeys";
import {availableHotkeys} from "../../configs/hotkeysConfig";
>>>>>>> 4634d993


// References for detecting a click outside of the container of the dropdown menu
const containerAction = React.createRef();

/**
 * This component renders the table view of events
 */
const Events = ({loadingEvents, loadingEventsIntoTable, events, showActions, loadingSeries,
                        loadingSeriesIntoTable, loadingFilters, loadingStats, loadingEventMetadata, resetTextFilter,
                    resetOffset, user, setShowActions }) => {
    const { t } = useTranslation();
    const [displayActionMenu, setActionMenu] = useState(false);
    const [displayNavigation, setNavigation] = useState(false);
    const [displayNewEventModal, setNewEventModal] = useState(false);
    const [displayDeleteModal, setDeleteModal] = useState(false);
    const [displayStartTaskModal, setStartTaskModal] = useState(false);
    const [displayEditScheduledEventsModal, setEditScheduledEventsModal] = useState(false);
    const [displayEditMetadataEventsModal, setEditMetadataEventsModal] = useState(false);

    const loadEvents = async () => {
        // Fetching stats from server
        loadingStats();

        // Fetching events from server
        await loadingEvents();

        // Load events into table
        loadingEventsIntoTable();

    };

    const loadSeries = () => {
        // Reset the current page to first page
        resetOffset();

        //fetching series from server
        loadingSeries();

        //load series into table
        loadingSeriesIntoTable();
    }

    useEffect(() => {
        resetTextFilter();

        // disable actions button
        setShowActions(false);

        // Load events on mount
        loadEvents().then(r => logger.info(r));

        // Load event filters
        loadingFilters("events");

        // Function for handling clicks outside of an open dropdown menu
        const handleClickOutside = e => {
            if (containerAction.current && !containerAction.current.contains(e.target)) {
               setActionMenu(false);
            }
        }

        // Fetch events every minute
        let fetchEventsInterval = setInterval(loadEvents, 100000);

        // Event listener for handle a click outside of dropdown menu
        window.addEventListener('mousedown', handleClickOutside);

        return () => {
            window.removeEventListener('mousedown', handleClickOutside);
            clearInterval(fetchEventsInterval);
        }


    }, []);

    const toggleNavigation = () => {
        setNavigation(!displayNavigation);
    };

    const handleActionMenu = e => {
        e.preventDefault();
        setActionMenu(!displayActionMenu);
    }

    const showNewEventModal = async () => {
        await loadingEventMetadata();

        setNewEventModal(true);
    }

    const hideNewEventModal = () => {
        setNewEventModal(false);
    };

    const hideDeleteModal = () => {
        setDeleteModal(false);
    };

    const hideStartTaskModal = () => {
        setStartTaskModal(false);
    };

    const hideEditScheduledEventsModal = () => {
        setEditScheduledEventsModal(false);
    };

    const hideEditMetadataEventsModal = () => {
        setEditMetadataEventsModal(false);
    };

    const hotKeyHandlers = {
        NEW_EVENT: showNewEventModal
    }

    return (
        <>
            <GlobalHotKeys keyMap={availableHotkeys.general} handlers={hotKeyHandlers}/>
            <Header />
            <section className="action-nav-bar">
                <div className="btn-group">
                    {hasAccess("ROLE_UI_EVENTS_CREATE", user) && (
                        <button className="add" onClick={() => showNewEventModal()}>
                            <i className="fa fa-plus" />
                            <span>{t('EVENTS.EVENTS.ADD_EVENT')}</span>
                        </button>
                    )}
                </div>

                {/* Display modal for new event if add event button is clicked */}
                <NewResourceModal showModal={displayNewEventModal}
                                  handleClose={hideNewEventModal}
                                  resource={"events"} />

                {/* Display bulk actions modal if one is chosen from dropdown */}
                {displayDeleteModal && (
                    <DeleteEventsModal close={hideDeleteModal}/>
                )}

                {displayStartTaskModal && (
                    <StartTaskModal close={hideStartTaskModal}/>
                )}

                {displayEditScheduledEventsModal && (
                    <EditScheduledEventsModal  close={hideEditScheduledEventsModal}/>
                )}

                {displayEditMetadataEventsModal && (
                    <EditMetadataEventsModal close={hideEditMetadataEventsModal}/>
                )}

                {/* Include Burger-button menu */}
                <MainNav  isOpen={displayNavigation}
                          toggleMenu={toggleNavigation}/>

                <nav>
                    {hasAccess("ROLE_UI_EVENTS_VIEW", user) && (
                        <Link to="/events/events"
                              className={cn({active: true})}
                              onClick={() => loadEvents()}>
                            {t('EVENTS.EVENTS.NAVIGATION.EVENTS')}
                        </Link>
                    )}
                    {hasAccess("ROLE_UI_SERIES_VIEW", user) && (
                        <Link to="/events/series"
                              className={cn({active: false})}
                              onClick={() => loadSeries()}>
                            {t('EVENTS.EVENTS.NAVIGATION.SERIES')}
                        </Link>
                    )}
                </nav>

                {/* Include status bar component*/}
                {hasAccess("ROLE_UI_EVENTS_COUNTERS_VIEW", user) && (
                    <div className="stats-container">
                        <Stats />
                    </div>
                )}

            </section>

            <div className="main-view" style={displayNavigation ? styleNavOpen : styleNavClosed}>
                {/* Include notifications component */}
                <Notifications />

                <div className="controls-container">
                    <div className="filters-container">
                        <div className={cn("drop-down-container", {disabled: !showActions})}
                             onClick={e => handleActionMenu(e)}
                             ref={containerAction} >
                            <span>{t('BULK_ACTIONS.CAPTION')}</span>
                            {/* show dropdown if actions is clicked*/}
                            { displayActionMenu && (
                                <ul className="dropdown-ul">
                                    {hasAccess("ROLE_UI_EVENTS_DELETE", user) && (
                                        <li>
                                            <a onClick={() => setDeleteModal(true)}>
                                                {t('BULK_ACTIONS.DELETE.EVENTS.CAPTION')}
                                            </a>
                                        </li>
                                    )}
                                    {hasAccess("ROLE_UI_TASKS_CREATE", user) && (
                                        <li>
                                            <a onClick={() => setStartTaskModal(true)}>
                                                {t('BULK_ACTIONS.SCHEDULE_TASK.CAPTION')}
                                            </a>
                                        </li>
                                    )}
                                    {(hasAccess("ROLE_UI_EVENTS_DETAILS_SCHEDULING_EDIT", user)
                                        && hasAccess("ROLE_UI_EVENTS_DETAILS_METADATA_EDIT", user)) && (
                                        <li>
                                            <a onClick={() => setEditScheduledEventsModal(true)}>
                                                {t('BULK_ACTIONS.EDIT_EVENTS.CAPTION')}
                                            </a>
                                        </li>
                                    )}
                                    {hasAccess("ROLE_UI_EVENTS_DETAILS_METADATA_EDIT", user) && (
                                        <li>
                                            <a onClick={() => setEditMetadataEventsModal(true)}>
                                                {t('BULK_ACTIONS.EDIT_EVENTS_METADATA.CAPTION')}
                                            </a>
                                        </li>
                                    )}
                                </ul>
                            )}
                        </div>

                        {/* Include filters component*/}
                        <TableFilters loadResource={loadingEvents}
                                      loadResourceIntoTable={loadingEventsIntoTable}
                                      resource={'events'}/>
                    </div>
                    <h1>{t('EVENTS.EVENTS.TABLE.CAPTION')}</h1>
                    <h4>{t('TABLE_SUMMARY', { numberOfRows: events })}</h4>
                </div>
                {/*Include table component*/}
                <Table templateMap={eventsTemplateMap} resourceType="events"/>
            </div>
            <Footer />
        </>
    );
}

// Getting state data out of redux store
const mapStateToProps = state => ({
    events: getTotalEvents(state),
    showActions: isShowActions(state),
    isLoadingEvents: isLoading(state),
    user: getUserInformation(state)
});

// Mapping actions to dispatch
const mapDispatchToProps = dispatch => ({
    loadingEvents: () => dispatch(fetchEvents()),
    loadingEventsIntoTable: () => dispatch(loadEventsIntoTable()),
    loadingSeries: () => dispatch(fetchSeries()),
    loadingSeriesIntoTable: () => dispatch(loadSeriesIntoTable()),
    loadingFilters: resource => dispatch(fetchFilters(resource)),
    loadingStats: () => dispatch(fetchStats()),
    loadingEventMetadata: () => dispatch(fetchEventMetadata()),
    resetTextFilter: () => dispatch(editTextFilter('')),
    resetOffset: () => dispatch(setOffset(0)),
    setShowActions: isShowing => dispatch(showActions(isShowing))
});

export default withRouter(connect(mapStateToProps, mapDispatchToProps)(Events));<|MERGE_RESOLUTION|>--- conflicted
+++ resolved
@@ -28,12 +28,9 @@
 import Footer from "../Footer";
 import {getUserInformation} from "../../selectors/userInfoSelectors";
 import {hasAccess} from "../../utils/utils";
-<<<<<<< HEAD
 import {showActions} from "../../actions/eventActions";
-=======
 import {GlobalHotKeys} from "react-hotkeys";
 import {availableHotkeys} from "../../configs/hotkeysConfig";
->>>>>>> 4634d993
 
 
 // References for detecting a click outside of the container of the dropdown menu
