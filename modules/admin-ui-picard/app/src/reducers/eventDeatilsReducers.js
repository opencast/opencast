import {
    LOAD_EVENT_POLICIES_IN_PROGRESS,
    LOAD_EVENT_POLICIES_SUCCESS,
    LOAD_EVENT_POLICIES_FAILURE,
    LOAD_EVENT_COMMENTS_IN_PROGRESS,
    LOAD_EVENT_COMMENTS_SUCCESS,
    LOAD_EVENT_COMMENTS_FAILURE,
    SAVE_COMMENT_IN_PROGRESS,
    SAVE_COMMENT_DONE,
    SAVE_COMMENT_REPLY_IN_PROGRESS,
    SAVE_COMMENT_REPLY_DONE,
    LOAD_EVENT_WORKFLOWS_IN_PROGRESS,
    LOAD_EVENT_WORKFLOWS_SUCCESS,
    LOAD_EVENT_WORKFLOWS_FAILURE,
    LOAD_EVENT_WORKFLOW_DETAILS_IN_PROGRESS,
    LOAD_EVENT_WORKFLOW_DETAILS_SUCCESS,
    LOAD_EVENT_WORKFLOW_DETAILS_FAILURE,
    SET_EVENT_WORKFLOW_DEFINITIONS,
    SET_EVENT_WORKFLOW,
    SET_EVENT_WORKFLOW_CONFIGURATION,
    DO_EVENT_WORKFLOW_ACTION_IN_PROGRESS,
    DO_EVENT_WORKFLOW_ACTION_SUCCESS,
    DO_EVENT_WORKFLOW_ACTION_FAILURE,
    DELETE_EVENT_WORKFLOW_IN_PROGRESS,
    DELETE_EVENT_WORKFLOW_SUCCESS,
    DELETE_EVENT_WORKFLOW_FAILURE,
    LOAD_EVENT_WORKFLOW_OPERATIONS_IN_PROGRESS,
    LOAD_EVENT_WORKFLOW_OPERATIONS_SUCCESS,
    LOAD_EVENT_WORKFLOW_OPERATIONS_FAILURE,
    LOAD_EVENT_WORKFLOW_OPERATION_DETAILS_IN_PROGRESS,
    LOAD_EVENT_WORKFLOW_OPERATION_DETAILS_SUCCESS,
    LOAD_EVENT_WORKFLOW_OPERATION_DETAILS_FAILURE,
    LOAD_EVENT_WORKFLOW_ERRORS_IN_PROGRESS,
    LOAD_EVENT_WORKFLOW_ERRORS_SUCCESS,
    LOAD_EVENT_WORKFLOW_ERRORS_FAILURE,
    LOAD_EVENT_WORKFLOW_ERROR_DETAILS_IN_PROGRESS,
    LOAD_EVENT_WORKFLOW_ERROR_DETAILS_SUCCESS,
    LOAD_EVENT_WORKFLOW_ERROR_DETAILS_FAILURE,
    LOAD_EVENT_PUBLICATIONS_SUCCESS,
    LOAD_EVENT_PUBLICATIONS_IN_PROGRESS,
    LOAD_EVENT_PUBLICATIONS_FAILURE,
    LOAD_EVENT_METADATA_IN_PROGRESS,
    LOAD_EVENT_METADATA_SUCCESS,
    LOAD_EVENT_METADATA_FAILURE,
    SET_EVENT_METADATA,
    LOAD_EVENT_ASSETS_IN_PROGRESS,
    LOAD_EVENT_ASSETS_SUCCESS,
    LOAD_EVENT_ASSETS_FAILURE,
    LOAD_EVENT_ASSET_ATTACHMENTS_SUCCESS,
    LOAD_EVENT_ASSET_ATTACHMENTS_FAILURE,
    LOAD_EVENT_ASSET_CATALOGS_SUCCESS,
    LOAD_EVENT_ASSET_CATALOGS_FAILURE,
    LOAD_EVENT_ASSET_MEDIA_SUCCESS,
    LOAD_EVENT_ASSET_MEDIA_FAILURE,
    LOAD_EVENT_ASSET_PUBLICATIONS_SUCCESS,
    LOAD_EVENT_ASSET_PUBLICATIONS_FAILURE,
    LOAD_EVENT_ASSET_ATTACHMENT_DETAILS_SUCCESS,
    LOAD_EVENT_ASSET_ATTACHMENT_DETAILS_FAILURE,
    LOAD_EVENT_ASSET_PUBLICATION_DETAILS_FAILURE,
    LOAD_EVENT_ASSET_PUBLICATION_DETAILS_SUCCESS,
    LOAD_EVENT_ASSET_MEDIA_DETAILS_FAILURE,
    LOAD_EVENT_ASSET_MEDIA_DETAILS_SUCCESS,
    LOAD_EVENT_ASSET_CATALOG_DETAILS_FAILURE,
    LOAD_EVENT_ASSET_CATALOG_DETAILS_SUCCESS,
<<<<<<< HEAD
    LOAD_EVENT_SCHEDULING_IN_PROGRESS,
    LOAD_EVENT_SCHEDULING_SUCCESS,
    LOAD_EVENT_SCHEDULING_FAILURE,
    CHECK_CONFLICTS_FAILURE,
    CHECK_CONFLICTS_SUCCESS,
    CHECK_CONFLICTS_IN_PROGRESS,
    SAVE_EVENT_SCHEDULING_IN_PROGRESS,
    SAVE_EVENT_SCHEDULING_SUCCESS,
    SAVE_EVENT_SCHEDULING_FAILURE,
=======
    SET_EXTENDED_EVENT_METADATA,
>>>>>>> 89c24fe5
} from '../actions/eventDetailsActions';

// Initial state of event details in redux store
const initialState = {
    eventId: "",
    metadata: {},
    extendedMetadata: [],
    fetchingMetadataInProgress: false,
    assets: {
        attachments: null,
        catalogs: null,
        media: null,
        publications: null
    },
    transactionsReadOnly: false,
    uploadAssetOptions: [],
    assetAttachments: [],
    assetAttachmentDetails: {
        id: "",
        type: "",
        mimetype: "",
        size: null,
        checksum: null,
        reference: "",
        tags: [],
        url: ""
    },
    assetCatalogs: [],
    assetCatalogDetails: {
        id: "",
        type: "",
        mimetype: "",
        size: null,
        checksum: null,
        reference: "",
        tags: [],
        url: ""
    },
    assetMedia: [],
    assetMediaDetails: {
        id: "",
        type: "",
        mimetype: "",
        tags: [],
        duration: null,
        size: null,
        url: "",
        streams: {
            audio: [],
            video: []
        },
        video: ""
    },
    assetPublications: [],
    assetPublicationDetails: {
        id: "",
        type: "",
        mimetype: "",
        size: null,
        channel: "",
        reference: "",
        tags: [],
        url: ""
    },
    fetchingAssetsInProgress: false,
    policies: [],
    fetchingPoliciesInProgress: false,
    savingCommentReplyInProgress: false,
    savingCommentInProgress: false,
    fetchingCommentsInProgress: false,
    comments: [],
    commentReasons: [],
    fetchingSchedulingInProgress: false,
    savingSchedulingInProgress: false,
    scheduling: {
        hasProperties: false
    },
    schedulingSource: {
        start: {
            date: "",
            hour: null,
            minute: null
        },
        duration: {
            hour: null,
            minute: null
        },
        end: {
            date: "",
            hour: null,
            minute: null
        },
        device: {
            name: "",
            inputs: [],
            inputMethods: []
        }
    },
    captureAgents: [],
    checkingConflicts: false,
    schedulingConflicts: [],
    fetchingWorkflowsInProgress: false,
    fetchingWorkflowDetailsInProgress: false,
    workflows: {
        scheduling: false,
        entries: [],
        workflow: {
            workflowId: "",
            description: ""
        }
    },
    workflowConfiguration: {
        workflowId: "",
        description: ""
    },
    workflowDefinitions: [],
    baseWorkflow: {},
    workflowActionInProgress: false,
    deleteWorkflowInProgress: false,
    fetchingWorkflowOperationsInProgress: false,
    workflowOperations: {},
    fetchingWorkflowOperationDetailsInProgress: false,
    workflowOperationDetails: {},
    fetchingWorkflowErrorsInProgress: false,
    workflowErrors: {},
    fetchingWorkflowErrorDetailsInProgress: false,
    workflowErrorDetails: {},
    loadingPublications: false,
    publications: []
}

// Reducer for event details
const eventDetails = (state=initialState, action) => {
    const { type, payload } = action;
    switch (type) {
        case LOAD_EVENT_METADATA_IN_PROGRESS: {
            return {
                ...state,
                fetchingMetadataInProgress: true,
            };
        }
        case LOAD_EVENT_METADATA_SUCCESS: {
            const { metadata, extendedMetadata } = payload;
            return {
                ...state,
                fetchingMetadataInProgress: false,
                metadata: metadata,
                extendedMetadata: extendedMetadata
            };
        }
        case LOAD_EVENT_METADATA_FAILURE: {
            return {
                ...state,
                fetchingMetadataInProgress: false,
                metadata: {},
                extendedMetadata: []
            };
        }
        case SET_EVENT_METADATA: {
            const { metadata } = payload;
            return {
                ...state,
                metadata: metadata
            };
        }
        case SET_EXTENDED_EVENT_METADATA: {
            const { metadata } = payload;

            return {
                ...state,
                extendedMetadata: metadata
            };
        }
        case LOAD_EVENT_ASSETS_IN_PROGRESS: {
            return {
                ...state,
                fetchingAssetsInProgress: true
            };
        }
        case LOAD_EVENT_ASSETS_SUCCESS: {
            const { assets, transactionsReadOnly, uploadAssetOptions } = payload;

            return {
                ...state,
                fetchingAssetsInProgress: false,
                assets: assets,
                transactionsReadOnly: transactionsReadOnly,
                uploadAssetOptions: uploadAssetOptions
            };
        }
        case LOAD_EVENT_ASSETS_FAILURE: {
            const emptyAssets = {
                attachments: null,
                catalogs: null,
                media: null,
                publications: null
            };

            return {
                ...state,
                fetchingAssetsInProgress: false,
                assets: emptyAssets,
                transactionsReadOnly: false,
                uploadAssetOptions: []
            };
        }
        case LOAD_EVENT_ASSET_ATTACHMENTS_SUCCESS: {
            const { attachments } = payload;

            return {
                ...state,
                fetchingAssetsInProgress: false,
                assetAttachments: attachments
            };
        }
        case LOAD_EVENT_ASSET_ATTACHMENTS_FAILURE: {
            return {
                ...state,
                fetchingAssetsInProgress: false,
                assetAttachments: []
            };
        }
        case LOAD_EVENT_ASSET_ATTACHMENT_DETAILS_SUCCESS: {
            const { attachmentDetails } = payload;

            return {
                ...state,
                fetchingAssetsInProgress: false,
                assetAttachmentDetails: attachmentDetails
            };
        }
        case LOAD_EVENT_ASSET_ATTACHMENT_DETAILS_FAILURE: {
            const emptyAssetAttachmentDetails = {
                id: "",
                type: "",
                mimetype: "",
                size: null,
                checksum: null,
                reference: "",
                tags: [],
                url: ""
            };

            return {
                ...state,
                fetchingAssetsInProgress: false,
                assetAttachmentDetails: emptyAssetAttachmentDetails
            };
        }
        case LOAD_EVENT_ASSET_CATALOGS_SUCCESS: {
            const { catalogs } = payload;

            return {
                ...state,
                fetchingAssetsInProgress: false,
                assetCatalogs: catalogs
            };
        }
        case LOAD_EVENT_ASSET_CATALOGS_FAILURE: {
            return {
                ...state,
                fetchingAssetsInProgress: false,
                assetCatalogs: []
            };
        }
        case LOAD_EVENT_ASSET_CATALOG_DETAILS_SUCCESS: {
            const { catalogDetails } = payload;

            return {
                ...state,
                fetchingAssetsInProgress: false,
                assetCatalogDetails: catalogDetails
            };
        }
        case LOAD_EVENT_ASSET_CATALOG_DETAILS_FAILURE: {
            const emptyAssetCatalogDetails = {
                id: "",
                type: "",
                mimetype: "",
                size: null,
                checksum: null,
                reference: "",
                tags: [],
                url: ""
            };

            return {
                ...state,
                fetchingAssetsInProgress: false,
                assetCatalogDetails: emptyAssetCatalogDetails
            };
        }
        case LOAD_EVENT_ASSET_MEDIA_SUCCESS: {
            const { media } = payload;

            return {
                ...state,
                fetchingAssetsInProgress: false,
                assetMedia: media
            };
        }
        case LOAD_EVENT_ASSET_MEDIA_FAILURE: {
            return {
                ...state,
                fetchingAssetsInProgress: false,
                assetMedia: []
            };
        }
        case LOAD_EVENT_ASSET_MEDIA_DETAILS_SUCCESS: {
            const { mediaDetails } = payload;

            return {
                ...state,
                fetchingAssetsInProgress: false,
                assetMediaDetails: mediaDetails
            };
        }
        case LOAD_EVENT_ASSET_MEDIA_DETAILS_FAILURE: {
            const emptyAssetMediaDetails = {
                id: "",
                type: "",
                mimetype: "",
                tags: [],
                duration: null,
                size: null,
                url: "",
                streams: {
                    audio: [],
                    video: []
                },
                video: ""
            };

            return {
                ...state,
                fetchingAssetsInProgress: false,
                assetMediaDetails: emptyAssetMediaDetails
            };
        }
        case LOAD_EVENT_ASSET_PUBLICATIONS_SUCCESS: {
            const { publications } = payload;

            return {
                ...state,
                fetchingAssetsInProgress: false,
                assetPublications: publications
            };
        }
        case LOAD_EVENT_ASSET_PUBLICATIONS_FAILURE: {
            return {
                ...state,
                fetchingAssetsInProgress: false,
                assetPublications: []
            };
        }
        case LOAD_EVENT_ASSET_PUBLICATION_DETAILS_SUCCESS: {
            const { publicationDetails } = payload;

            return {
                ...state,
                fetchingAssetsInProgress: false,
                assetPublicationDetails: publicationDetails
            };
        }
        case LOAD_EVENT_ASSET_PUBLICATION_DETAILS_FAILURE: {
            const emptyAssetPublicationDetails = {
                id: "",
                type: "",
                mimetype: "",
                size: null,
                channel: "",
                reference: "",
                tags: [],
                url: ""
            }

            return {
                ...state,
                fetchingAssetsInProgress: false,
                assetPublicationDetails: emptyAssetPublicationDetails
            };
        }
        case LOAD_EVENT_POLICIES_IN_PROGRESS: {
            return {
                ...state,
                fetchingPoliciesInProgress: true,
            };
        }
        case LOAD_EVENT_POLICIES_SUCCESS: {
            const { policies } = payload;
            return {
                ...state,
                fetchingPoliciesInProgress: false,
                policies: policies
            };
        }
        case LOAD_EVENT_POLICIES_FAILURE: {
            return {
                ...state,
                fetchingPoliciesInProgress: false,
            };
        }
        case LOAD_EVENT_COMMENTS_IN_PROGRESS: {
            return {
                ...state,
                fetchingCommentsInProgress: true
            };
        }
        case LOAD_EVENT_COMMENTS_SUCCESS: {
            const { comments, commentReasons } = payload;
            return {
                ...state,
                fetchingCommentsInProgress: false,
                comments: comments,
                commentReasons: commentReasons
            };
        }
        case LOAD_EVENT_COMMENTS_FAILURE: {
            return {
                ...state,
                fetchingCommentsInProgress: false
            };
        }
        case LOAD_EVENT_PUBLICATIONS_SUCCESS: {
            const { publications } = payload;
            return {
                ...state,
                loadingPublications: false,
                publications: publications
            }
        }
        case LOAD_EVENT_PUBLICATIONS_IN_PROGRESS: {
            return {
                ...state,
                loadingPublications: true
            }
        }
        case LOAD_EVENT_PUBLICATIONS_FAILURE: {
            return {
                ...state,
                loadingPublications: false
            }
        }
        case SAVE_COMMENT_IN_PROGRESS: {
            return {
                ...state,
                savingCommentInProgress: true
            };
        }
        case SAVE_COMMENT_DONE: {
            return {
                ...state,
                savingCommentInProgress: false
            };
        }
        case SAVE_COMMENT_REPLY_IN_PROGRESS: {
            return {
                ...state,
                savingCommentReplyInProgress: true
            };
        }
        case SAVE_COMMENT_REPLY_DONE: {
            return {
                ...state,
                savingCommentReplyInProgress: false
            };
        }
        case LOAD_EVENT_SCHEDULING_IN_PROGRESS: {
            return {
                ...state,
                fetchingSchedulingInProgress: true
            };
        }
        case LOAD_EVENT_SCHEDULING_SUCCESS: {
            const { source, captureAgents } = payload;
            return {
                ...state,
                fetchingSchedulingInProgress: false,
                schedulingSource: source,
                scheduling: {
                    ...state.scheduling,
                    hasProperties: true
                },
                captureAgents: captureAgents
            };
        }
        case LOAD_EVENT_SCHEDULING_FAILURE: {
            const emptySchedulingSource = {
                start: {
                    date: "",
                    hour: null,
                    minute: null
                },
                duration: {
                    hour: null,
                    minute: null
                },
                end: {
                    date: "",
                    hour: null,
                    minute: null
                },
                device: {
                    name: "",
                    inputs: [],
                    inputMethods: []
                }
            };

            return {
                ...state,
                fetchingSchedulingInProgress: false,
                schedulingSource: emptySchedulingSource,
                scheduling: {
                    ...state.scheduling,
                    hasProperties: false
                },
                captureAgents: []
            };
        }
        case SAVE_EVENT_SCHEDULING_IN_PROGRESS: {
            return {
                ...state,
                savingSchedulingInProgress: true
            };
        }
        case SAVE_EVENT_SCHEDULING_SUCCESS: {
            const { source } = payload;
            return {
                ...state,
                savingSchedulingInProgress: false,
                schedulingSource: source
            };
        }
        case SAVE_EVENT_SCHEDULING_FAILURE: {
            return {
                ...state,
                savingSchedulingInProgress: false,
            };
        }
        case CHECK_CONFLICTS_IN_PROGRESS: {
            return {
                ...state,
                checkingConflicts: true
            };
        }
        case CHECK_CONFLICTS_SUCCESS: {
            const { conflicts } = payload;
            return {
                ...state,
                checkingConflicts: false,
                schedulingConflicts: conflicts
            };
        }
        case CHECK_CONFLICTS_FAILURE: {
            return {
                ...state,
                checkingConflicts: false,
                schedulingConflicts: []
            };
        }
        case LOAD_EVENT_WORKFLOW_DETAILS_IN_PROGRESS: {
            return {
                ...state,
                fetchingWorkflowDetailsInProgress: true
            };
        }
        case LOAD_EVENT_WORKFLOW_DETAILS_SUCCESS: {
            const { workflowDetails } = payload;
            return {
                ...state,
                workflows: {
                    ...state.workflows,
                    workflow: workflowDetails
                },
                fetchingWorkflowDetailsInProgress: false
            }
        }
        case LOAD_EVENT_WORKFLOW_DETAILS_FAILURE: {
            const emptyWorkflowData = {
                creator: {
                    name: "",
                    email: ""
                },
                title: "",
                description: "",
                submittedAt: "",
                state: "",
                executionTime: "",
                wiid: "",
                wdid: "",
                configuration: {}
            }

            return {
                ...state,
                workflows: {
                    ...state.workflows,
                    workflow: emptyWorkflowData
                },
                fetchingWorkflowDetailsInProgress: false
            };
        }
        case LOAD_EVENT_WORKFLOWS_IN_PROGRESS: {
            return {
                ...state,
                fetchingWorkflowsInProgress: true
            };
        }
        case LOAD_EVENT_WORKFLOWS_SUCCESS: {
            const { workflows } = payload;
            return {
                ...state,
                workflows: workflows,
                fetchingWorkflowsInProgress: false
            }
        }
        case LOAD_EVENT_WORKFLOWS_FAILURE: {
            return {
                ...state,
                fetchingWorkflowsInProgress: false
            };
        }
        case SET_EVENT_WORKFLOW_DEFINITIONS: {
            const { workflows, workflowDefinitions } = payload;
            return {
                ...state,
                baseWorkflow: {...workflows.workflow},
                workflows: workflows,
                workflowDefinitions: workflowDefinitions
            };
        }
        case SET_EVENT_WORKFLOW: {
            const { workflow } = payload;
            return {
                ...state,
                workflows: {
                    ...state.workflows,
                    workflow: workflow
                }
            }
        }
        case SET_EVENT_WORKFLOW_CONFIGURATION: {
            const { workflow_configuration } = payload;
            return {
                ...state,
                workflowConfiguration: workflow_configuration
            }
        }
        case DO_EVENT_WORKFLOW_ACTION_IN_PROGRESS: {
            return {
                ...state,
                workflowActionInProgress: true
            }
        }
        case DO_EVENT_WORKFLOW_ACTION_SUCCESS: {
            return {
                ...state,
                workflowActionInProgress: false
            }
        }
        case DO_EVENT_WORKFLOW_ACTION_FAILURE: {
            return {
                ...state,
                workflowActionInProgress: false
            }
        }
        case DELETE_EVENT_WORKFLOW_IN_PROGRESS: {
            return {
                ...state,
                deleteWorkflowInProgress: true
            }
        }
        case DELETE_EVENT_WORKFLOW_SUCCESS: {
            const { workflowsEntries } = payload;
            return {
                ...state,
                workflows: {
                    ...state.workflows,
                    entries: workflowsEntries
                },
                deleteWorkflowInProgress: false
            }
        }
        case DELETE_EVENT_WORKFLOW_FAILURE: {
            return {
                ...state,
                deleteWorkflowInProgress: false
            }
        }
        case LOAD_EVENT_WORKFLOW_OPERATIONS_IN_PROGRESS: {
            return {
                ...state,
                fetchingWorkflowOperationsInProgress: true
            };
        }
        case LOAD_EVENT_WORKFLOW_OPERATIONS_SUCCESS: {
            const { workflowOperations } = payload;
            return {
                ...state,
                workflowOperations: workflowOperations,
                fetchingWorkflowOperationsInProgress: false
            }
        }
        case LOAD_EVENT_WORKFLOW_OPERATIONS_FAILURE: {
            return {
                ...state,
                workflowOperations: {entries: []},
                fetchingWorkflowOperationsInProgress: false
            };
        }
        case LOAD_EVENT_WORKFLOW_OPERATION_DETAILS_IN_PROGRESS: {
            return {
                ...state,
                fetchingWorkflowOperationDetailsInProgress: true
            };
        }
        case LOAD_EVENT_WORKFLOW_OPERATION_DETAILS_SUCCESS: {
            const { workflowOperationDetails } = payload;
            return {
                ...state,
                workflowOperationDetails: workflowOperationDetails,
                fetchingWorkflowOperationDetailsInProgress: false
            }
        }
        case LOAD_EVENT_WORKFLOW_OPERATION_DETAILS_FAILURE: {
            const emptyOperationDetails = {
                name: "",
                description: "",
                state: "",
                execution_host: "",
                job: "",
                time_in_queue: "",
                started: "",
                completed: "",
                retry_strategy: "",
                failed_attempts: "",
                max_attempts: "",
                exception_handler_workflow: "",
                fail_on_error: ""
            };

            return {
                ...state,
                workflowOperationDetails: emptyOperationDetails,
                fetchingWorkflowOperationDetailsInProgress: false
            };
        }
        case LOAD_EVENT_WORKFLOW_ERRORS_IN_PROGRESS: {
            return {
                ...state,
                fetchingWorkflowErrorsInProgress: true
            };
        }
        case LOAD_EVENT_WORKFLOW_ERRORS_SUCCESS: {
            const { workflowErrors } = payload;
            return {
                ...state,
                workflowErrors: workflowErrors,
                fetchingWorkflowErrorsInProgress: false
            }
        }
        case LOAD_EVENT_WORKFLOW_ERRORS_FAILURE: {
            return {
                ...state,
                workflowErrors: {entries: []},
                fetchingWorkflowErrorsInProgress: false
            };
        }
        case LOAD_EVENT_WORKFLOW_ERROR_DETAILS_IN_PROGRESS: {
            return {
                ...state,
                fetchingWorkflowErrorDetailsInProgress: true
            };
        }
        case LOAD_EVENT_WORKFLOW_ERROR_DETAILS_SUCCESS: {
            const { workflowErrorDetails } = payload;
            return {
                ...state,
                workflowErrorDetails: workflowErrorDetails,
                fetchingWorkflowErrorDetailsInProgress: false
            }
        }
        case LOAD_EVENT_WORKFLOW_ERROR_DETAILS_FAILURE: {
            const emptyErrorDetails = {
            };

            return {
                ...state,
                workflowErrorDetails: emptyErrorDetails,
                fetchingWorkflowErrorDetailsInProgress: false
            };
        }
        default:
            return state;
    }
};



export default eventDetails;<|MERGE_RESOLUTION|>--- conflicted
+++ resolved
@@ -43,6 +43,7 @@
     LOAD_EVENT_METADATA_SUCCESS,
     LOAD_EVENT_METADATA_FAILURE,
     SET_EVENT_METADATA,
+    SET_EXTENDED_EVENT_METADATA,
     LOAD_EVENT_ASSETS_IN_PROGRESS,
     LOAD_EVENT_ASSETS_SUCCESS,
     LOAD_EVENT_ASSETS_FAILURE,
@@ -62,7 +63,6 @@
     LOAD_EVENT_ASSET_MEDIA_DETAILS_SUCCESS,
     LOAD_EVENT_ASSET_CATALOG_DETAILS_FAILURE,
     LOAD_EVENT_ASSET_CATALOG_DETAILS_SUCCESS,
-<<<<<<< HEAD
     LOAD_EVENT_SCHEDULING_IN_PROGRESS,
     LOAD_EVENT_SCHEDULING_SUCCESS,
     LOAD_EVENT_SCHEDULING_FAILURE,
@@ -72,9 +72,6 @@
     SAVE_EVENT_SCHEDULING_IN_PROGRESS,
     SAVE_EVENT_SCHEDULING_SUCCESS,
     SAVE_EVENT_SCHEDULING_FAILURE,
-=======
-    SET_EXTENDED_EVENT_METADATA,
->>>>>>> 89c24fe5
 } from '../actions/eventDetailsActions';
 
 // Initial state of event details in redux store
