--- conflicted
+++ resolved
@@ -56,16 +56,11 @@
 import org.elasticsearch.common.xcontent.XContentType;
 import org.elasticsearch.index.query.QueryBuilder;
 import org.elasticsearch.rest.RestStatus;
-<<<<<<< HEAD
-import org.elasticsearch.search.SearchHits;
-import org.elasticsearch.search.builder.SearchSourceBuilder;
-=======
 import org.elasticsearch.script.Script;
 import org.elasticsearch.search.SearchHits;
 import org.elasticsearch.search.builder.SearchSourceBuilder;
 import org.elasticsearch.search.sort.ScriptSortBuilder;
 import org.elasticsearch.search.sort.SortBuilders;
->>>>>>> ca0975f3
 import org.elasticsearch.search.sort.SortOrder;
 import org.osgi.service.component.ComponentContext;
 import org.osgi.service.component.ComponentException;
@@ -449,12 +444,6 @@
       }
       switch (sortCriterion.getValue()) {
         case Ascending:
-<<<<<<< HEAD
-          searchSource.sort(sortCriterion.getKey(), SortOrder.ASC);
-          break;
-        case Descending:
-          searchSource.sort(sortCriterion.getKey(), SortOrder.DESC);
-=======
           if (sortBuilder != null) {
             sortBuilder.order(SortOrder.ASC);
             searchSource.sort(sortBuilder);
@@ -469,7 +458,6 @@
           } else {
             searchSource.sort(sortCriterion.getKey(), SortOrder.DESC);
           }
->>>>>>> ca0975f3
           break;
         default:
           break;
