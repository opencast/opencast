--- conflicted
+++ resolved
@@ -120,9 +120,6 @@
   Job deleteSeries(String seriesId) throws SearchException, UnauthorizedException, NotFoundException;
 
   /**
-<<<<<<< HEAD
-   * Gets the {@link MediaPackage} for an event, based on its mediapackage ID.
-=======
    * Immediately removes the given mediapackage from the search service.
    *
    * @param mediaPackageId
@@ -134,8 +131,7 @@
   boolean deleteSynchronously(String mediaPackageId) throws SearchException;
 
   /**
-   * Find search results based on the specified query object
->>>>>>> de460f8f
+   * Gets the {@link MediaPackage} for an event, based on its mediapackage ID.
    *
    * @param mediaPackageId
    *          The ID of the mediapackage in question
