<?xml version="1.0" encoding="UTF-8"?>
<scr:components xmlns:scr="http://www.osgi.org/xmlns/scr/v1.1.0">
  <scr:component name="org.opencastproject.textanalyzer.impl.TextAnalyzerServiceImpl" immediate="true"
                 activate="activate">
    <implementation class="org.opencastproject.textanalyzer.impl.TextAnalyzerServiceImpl"/>
    <property name="service.description" value="Text Analysis Service"/>
    <property name="service.pid" value="org.opencastproject.textanalyzer.impl.TextAnalyzerServiceImpl"/>
    <service>
      <provide interface="org.opencastproject.textanalyzer.api.TextAnalyzerService"/>
      <provide interface="org.osgi.service.cm.ManagedService"/>
    </service>
    <reference name="textExtractor" interface="org.opencastproject.textextractor.api.TextExtractor"
               cardinality="1..1" policy="static" bind="setTextExtractor"/>
    <reference name="serviceRegistry" interface="org.opencastproject.serviceregistry.api.ServiceRegistry"
               cardinality="1..1" policy="static" bind="setServiceRegistry"/>
    <reference name="workspace" interface="org.opencastproject.workspace.api.Workspace" cardinality="1..1"
               policy="static" bind="setWorkspace"/>
    <reference name="mpeg7service" interface="org.opencastproject.metadata.mpeg7.Mpeg7CatalogService"
               cardinality="1..1" policy="static" bind="setMpeg7CatalogService"/>
    <reference name="dictionaryService" interface="org.opencastproject.dictionary.api.DictionaryService"
               cardinality="1..1" policy="static" bind="setDictionaryService"/>
    <reference name="security-service" interface="org.opencastproject.security.api.SecurityService"
               cardinality="1..1" policy="static" bind="setSecurityService"/>
    <reference name="user-directory" interface="org.opencastproject.security.api.UserDirectoryService"
               cardinality="1..1" policy="static" bind="setUserDirectoryService"/>
    <reference name="orgDirectory" interface="org.opencastproject.security.api.OrganizationDirectoryService"
               cardinality="1..1" policy="static" bind="setOrganizationDirectoryService"/>
    <reference name="profilesReadyIndicator" policy="static" cardinality="1..1"
               interface="org.opencastproject.util.ReadinessIndicator" target="(artifact=dictionary)"/>
  </scr:component>

<<<<<<< HEAD
  <scr:component name="org.opencastproject.textanalyzer.impl.endpoint.TextAnalysisRestEndpoint" immediate="true"
                 activate="activate">
    <implementation class="org.opencastproject.textanalyzer.impl.endpoint.TextAnalysisRestEndpoint"/>
    <property name="service.description" value="Text Analysis REST Endpoint"/>
=======
  <scr:component name="org.opencastproject.textanalyzer.impl.endpoint.TextAnalysisRestEndpoint" immediate="false"
    activate="activate">
    <implementation class="org.opencastproject.textanalyzer.impl.endpoint.TextAnalysisRestEndpoint" />
    <property name="service.description" value="Text Analysis REST Endpoint" />
>>>>>>> f4e4ceca

    <property name="opencast.service.type" value="org.opencastproject.textanalyzer"/>
    <property name="opencast.service.path" value="/analysis/text"/>
    <property name="opencast.service.jobproducer" value="true"/>

    <service>
      <provide interface="org.opencastproject.textanalyzer.impl.endpoint.TextAnalysisRestEndpoint"/>
    </service>

    <reference name="textAnalyzer" interface="org.opencastproject.textanalyzer.api.TextAnalyzerService"
               cardinality="1..1" policy="static" bind="setTextAnalyzer"/>
    <reference name="serviceRegistry" interface="org.opencastproject.serviceregistry.api.ServiceRegistry"
               cardinality="1..1" policy="static" bind="setServiceRegistry"/>
  </scr:component>

</scr:components><|MERGE_RESOLUTION|>--- conflicted
+++ resolved
@@ -29,17 +29,10 @@
                interface="org.opencastproject.util.ReadinessIndicator" target="(artifact=dictionary)"/>
   </scr:component>
 
-<<<<<<< HEAD
-  <scr:component name="org.opencastproject.textanalyzer.impl.endpoint.TextAnalysisRestEndpoint" immediate="true"
+  <scr:component name="org.opencastproject.textanalyzer.impl.endpoint.TextAnalysisRestEndpoint" immediate="false"
                  activate="activate">
     <implementation class="org.opencastproject.textanalyzer.impl.endpoint.TextAnalysisRestEndpoint"/>
     <property name="service.description" value="Text Analysis REST Endpoint"/>
-=======
-  <scr:component name="org.opencastproject.textanalyzer.impl.endpoint.TextAnalysisRestEndpoint" immediate="false"
-    activate="activate">
-    <implementation class="org.opencastproject.textanalyzer.impl.endpoint.TextAnalysisRestEndpoint" />
-    <property name="service.description" value="Text Analysis REST Endpoint" />
->>>>>>> f4e4ceca
 
     <property name="opencast.service.type" value="org.opencastproject.textanalyzer"/>
     <property name="opencast.service.path" value="/analysis/text"/>
