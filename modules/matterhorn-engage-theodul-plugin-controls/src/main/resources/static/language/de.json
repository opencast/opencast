{
  "value_locale":"de",
  "ok":"OK",
  "loginInformation":"Einloggen mit einem Opencast-Benutzerkonto",
  "login":"Einloggen",
  "logout":"Ausloggen",
  "loginLogout":"Einloggen\/Ausloggen",
  "enterUsernamePassword":"Bitte geben Sie ihren Nutzernamen und ihr Passwort ein:",
  "username":"Benutzername",
  "password":"Passwort",
  "rememberMe":"Speichern",
  "cancel":"Abbrechen",
  "loginSuccessful":"Sie wurden erfolgreich eingeloggt. Bitte laden Sie diese Seite neu, falls sie nicht autoamtisch neu geladen wird.",
  "loginFailed":"Einloggen fehlgeschlagen.",
  "loggingOut":"Sie werden ausgeloggt. Bitte warten Sie einen Moment.",
  "logoutSuccessful":"Sie wurden erfolgreich ausgeloggt. Bitte laden Sie diese Seite neu, falls sie nicht autoamtisch neu geladen wird.",
  "logoutFailed":"Ausloggen fehlgeschlagen.",
  "loggedOut":"Ausgeloggt",
  "prevChapter":"Zum vorherigen Kapitel",
  "nextChapter":"Zum nächsten Kapitel",
  "playPauseVideo":"Video starten oder pausieren",
  "playVideo":"Video starten",
  "pauseVideo":"Video pausieren",
  "volumeSlider":"Lautstärkeregler",
  "muteVolume":"Stummschalten",
  "unmuteVolume":"Stummschalten aufheben",
  "message_inputField":"Eingabefeld zeigt aktuelle Video-Zeit. Kann bearbeitet werden.",
  "totalVideoLength":"Gesamtlänge des Videos:",
  "openMediaModule":"Zum Medienmodul",
  "playbackRateButton":"Schaltfläche für Video-Geschwindigkeit. Geschwindigkeit aus der Liste auswählen.",
  "playbackRate":"Wiedergaberate",
  "remainingTime":"verbleibende Zeit",
  "embedButton":"Schaltfläche zum Einbetten des Videos. Größe zum Einbetten aus der Liste auswählen.",
  "checkingLoginStatus":"Login-Status wird überprüft...",
  "quality": "Qualität",
<<<<<<< HEAD
  "qualityLow": "Niedrig",
  "qualityMedium": "Mittel",
  "qualityHigh": "Hoch",
  "pictureInPicture": "Bild in Bild",
  "left": "links",
  "right": "rechts",
  "off": "aus"  
=======
  "low": "Niedrig",
  "medium": "Mittel",
  "high": "Hoch"
>>>>>>> 1db15466
}<|MERGE_RESOLUTION|>--- conflicted
+++ resolved
@@ -33,17 +33,11 @@
   "embedButton":"Schaltfläche zum Einbetten des Videos. Größe zum Einbetten aus der Liste auswählen.",
   "checkingLoginStatus":"Login-Status wird überprüft...",
   "quality": "Qualität",
-<<<<<<< HEAD
-  "qualityLow": "Niedrig",
-  "qualityMedium": "Mittel",
-  "qualityHigh": "Hoch",
   "pictureInPicture": "Bild in Bild",
   "left": "links",
   "right": "rechts",
   "off": "aus"  
-=======
   "low": "Niedrig",
   "medium": "Mittel",
   "high": "Hoch"
->>>>>>> 1db15466
 }