<project xmlns="http://maven.apache.org/POM/4.0.0" xmlns:xsi="http://www.w3.org/2001/XMLSchema-instance" xsi:schemaLocation="http://maven.apache.org/POM/4.0.0 http://maven.apache.org/maven-v4_0_0.xsd">
  <modelVersion>4.0.0</modelVersion>
  <artifactId>matterhorn-db</artifactId>
  <packaging>bundle</packaging>
  <name>matterhorn-db</name>
  <parent>
    <groupId>org.opencastproject</groupId>
    <artifactId>base</artifactId>
    <version>2.4-SNAPSHOT</version>
    <relativePath>../../pom.xml</relativePath>
  </parent>
  <properties>
    <matterhorn.basedir>${project.basedir}/../..</matterhorn.basedir>
    <checkstyle.skip>false</checkstyle.skip>
  </properties>
  <dependencies>
    <dependency>
      <groupId>org.slf4j</groupId>
      <artifactId>slf4j-api</artifactId>
    </dependency>
    <dependency>
      <groupId>junit</groupId>
      <artifactId>junit</artifactId>
      <scope>test</scope>
    </dependency>
    <dependency>
      <groupId>org.easymock</groupId>
      <artifactId>easymock</artifactId>
      <scope>test</scope>
    </dependency>
    <dependency>
      <groupId>org.slf4j</groupId>
      <artifactId>slf4j-log4j12</artifactId>
      <scope>test</scope>
    </dependency>
    <dependency>
      <groupId>log4j</groupId>
      <artifactId>log4j</artifactId>
      <scope>test</scope>
    </dependency>
    <dependency>
      <groupId>org.osgi</groupId>
      <artifactId>org.osgi.core</artifactId>
    </dependency>
    <dependency>
      <groupId>org.osgi</groupId>
      <artifactId>org.osgi.compendium</artifactId>
    </dependency>
    <!-- Database Drivers and Connection Pooling -->
    <dependency>
      <groupId>com.typesafe</groupId>
      <artifactId>config</artifactId>
      <version>1.2.1</version>
    </dependency>
    <dependency>
      <groupId>com.mchange</groupId>
      <artifactId>mchange-commons-java</artifactId>
      <version>0.2.11</version>
    </dependency>
    <dependency>
      <groupId>com.mchange</groupId>
      <artifactId>c3p0</artifactId>
    </dependency>
    <dependency>
      <groupId>com.h2database</groupId>
      <artifactId>h2</artifactId>
    </dependency>
    <dependency>
      <groupId>mysql</groupId>
      <artifactId>mysql-connector-java</artifactId>
<<<<<<< HEAD
      <version>5.1.39</version>
=======
>>>>>>> 46f1f933
    </dependency>
    <dependency>
      <groupId>postgresql</groupId>
      <artifactId>postgresql</artifactId>
    </dependency>
  </dependencies>
  <build>
    <plugins>
      <plugin>
        <groupId>org.apache.felix</groupId>
        <artifactId>maven-bundle-plugin</artifactId>
        <extensions>true</extensions>
        <configuration>
          <instructions>
            <Bundle-SymbolicName>${project.artifactId}</Bundle-SymbolicName>
            <Build-Number>${buildNumber}</Build-Number>
            <Bundle-Activator>org.opencastproject.db.Activator</Bundle-Activator>
            <Import-Package>
<<<<<<< HEAD
              !com.vividsolutions.jts.*,
              !org.apache.lucene.*,
              !org.jboss.resource.adapter.jdbc.*,
              !org.hibernate.*,
=======
              !org.apache.lucene.*,
              !org.jboss.resource.adapter.jdbc.*,
>>>>>>> 46f1f933
              org.w3c.dom;version=0,
              *
            </Import-Package>
            <Embed-Dependency>
              c3p0;inline=true,
              config;inline=true,
              h2;inline=true,
              mchange-commons-java;inline=true,
              mysql-connector-java;inline=true,
              postgresql;inline=true
            </Embed-Dependency>
            <Export-Package>
              org.opencastproject.db;version=${project.version}
            </Export-Package>
            <_exportcontents>
              com.mchange.*
            </_exportcontents>
          </instructions>
        </configuration>
      </plugin>
    </plugins>
  </build>
</project><|MERGE_RESOLUTION|>--- conflicted
+++ resolved
@@ -68,10 +68,6 @@
     <dependency>
       <groupId>mysql</groupId>
       <artifactId>mysql-connector-java</artifactId>
-<<<<<<< HEAD
-      <version>5.1.39</version>
-=======
->>>>>>> 46f1f933
     </dependency>
     <dependency>
       <groupId>postgresql</groupId>
@@ -90,15 +86,10 @@
             <Build-Number>${buildNumber}</Build-Number>
             <Bundle-Activator>org.opencastproject.db.Activator</Bundle-Activator>
             <Import-Package>
-<<<<<<< HEAD
               !com.vividsolutions.jts.*,
               !org.apache.lucene.*,
               !org.jboss.resource.adapter.jdbc.*,
               !org.hibernate.*,
-=======
-              !org.apache.lucene.*,
-              !org.jboss.resource.adapter.jdbc.*,
->>>>>>> 46f1f933
               org.w3c.dom;version=0,
               *
             </Import-Package>
