/**
 * Licensed to The Apereo Foundation under one or more contributor license
 * agreements. See the NOTICE file distributed with this work for additional
 * information regarding copyright ownership.
 *
 *
 * The Apereo Foundation licenses this file to you under the Educational
 * Community License, Version 2.0 (the "License"); you may not use this file
 * except in compliance with the License. You may obtain a copy of the License
 * at:
 *
 *   http://opensource.org/licenses/ecl2.txt
 *
 * Unless required by applicable law or agreed to in writing, software
 * distributed under the License is distributed on an "AS IS" BASIS, WITHOUT
 * WARRANTIES OR CONDITIONS OF ANY KIND, either express or implied.  See the
 * License for the specific language governing permissions and limitations under
 * the License.
 *
 */

package org.opencastproject.index.service.resources.list.provider;

import org.opencastproject.index.service.exception.ListProviderException;
import org.opencastproject.index.service.resources.list.api.ResourceListProvider;
import org.opencastproject.index.service.resources.list.api.ResourceListQuery;
import org.opencastproject.security.api.Organization;

import org.osgi.framework.BundleContext;
import org.slf4j.Logger;
import org.slf4j.LoggerFactory;

import java.util.ArrayList;
import java.util.HashMap;
import java.util.List;
import java.util.Map;

public class ParticipationListProvider implements ResourceListProvider {

  private static final Logger logger = LoggerFactory.getLogger(ParticipationListProvider.class);

  public static final String PROVIDER_PREFIX = "participation";

  /** The list of filter criteria for this provider */
  public enum ParticipationFilterList {
    RECORDING_STATUS;
  };

  /** The names of the different list available through this provider */
  private final List<String> listNames = new ArrayList<String>();

  protected void activate(BundleContext bundleContext) {
    // Fill the list names
    for (ParticipationFilterList value : ParticipationFilterList.values()) {
      listNames.add(getListNameFromFilter(value));
    }

    logger.info("Participation list provider activated!");
  }

  @Override
  public String[] getListNames() {
    return listNames.toArray(new String[listNames.size()]);
  }

  @Override
  public Map<String, String> getList(String listName, ResourceListQuery query, Organization organization)
          throws ListProviderException {
<<<<<<< HEAD
    Map<String, Object> result = new HashMap<String, Object>();
=======
    Map<String, String> result = new HashMap<String, String>();
>>>>>>> 5b2f65a5
    if (ParticipationFilterList.RECORDING_STATUS.equals(listName)) {
      result.put("READY", "READY");
      result.put("OPTED_OUT", "OPTED_OUT");
      result.put("BLACKLISTED", "BLACKLISTED");
    } else {
      logger.warn("No participation list for list name {} found", listName);
      throw new ListProviderException("No participation list for list name " + listName + " found!");
    }
    return result;
  }

  /**
   * Returns the list name related to the given filter
   *
   * @param filter
   *          the filter from which the list name is needed
   * @return the list name related to the given filter
   */
  public static String getListNameFromFilter(ParticipationFilterList filter) {
    return PROVIDER_PREFIX.toLowerCase() + "_" + filter.toString().toLowerCase();
  }
}<|MERGE_RESOLUTION|>--- conflicted
+++ resolved
@@ -66,11 +66,7 @@
   @Override
   public Map<String, String> getList(String listName, ResourceListQuery query, Organization organization)
           throws ListProviderException {
-<<<<<<< HEAD
-    Map<String, Object> result = new HashMap<String, Object>();
-=======
     Map<String, String> result = new HashMap<String, String>();
->>>>>>> 5b2f65a5
     if (ParticipationFilterList.RECORDING_STATUS.equals(listName)) {
       result.put("READY", "READY");
       result.put("OPTED_OUT", "OPTED_OUT");
