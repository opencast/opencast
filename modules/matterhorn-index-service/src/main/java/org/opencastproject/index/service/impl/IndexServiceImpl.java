--- conflicted
+++ resolved
@@ -178,16 +178,8 @@
   /** The logging facility */
   private static final Logger logger = LoggerFactory.getLogger(IndexServiceImpl.class);
 
-<<<<<<< HEAD
-  /** A parser for handling JSON documents inside the body of a request. **/
-  private static final JSONParser parser = new JSONParser();
-
   private final List<EventCatalogUIAdapter> eventCatalogUIAdapters = new ArrayList<>();
   private final List<SeriesCatalogUIAdapter> seriesCatalogUIAdapters = new ArrayList<>();
-=======
-  private final List<EventCatalogUIAdapter> eventCatalogUIAdapters = new ArrayList<EventCatalogUIAdapter>();
-  private final List<SeriesCatalogUIAdapter> seriesCatalogUIAdapters = new ArrayList<SeriesCatalogUIAdapter>();
->>>>>>> 7a6ea559
   private EventCatalogUIAdapter eventCatalogUIAdapter;
   private SeriesCatalogUIAdapter seriesCatalogUIAdapter;
 
@@ -356,7 +348,6 @@
 
   @Override
   public String createEvent(HttpServletRequest request) throws IndexServiceException {
-    JSONParser parser = new JSONParser();
     JSONObject metadataJson = null;
     MediaPackage mp = null;
     try {
