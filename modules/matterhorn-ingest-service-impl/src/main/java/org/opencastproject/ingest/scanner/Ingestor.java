/**
 *  Copyright 2009, 2010 The Regents of the University of California
 *  Licensed under the Educational Community License, Version 2.0
 *  (the "License"); you may not use this file except in compliance
 *  with the License. You may obtain a copy of the License at
 *
 *  http://www.osedu.org/licenses/ECL-2.0
 *
 *  Unless required by applicable law or agreed to in writing,
 *  software distributed under the License is distributed on an "AS IS"
 *  BASIS, WITHOUT WARRANTIES OR CONDITIONS OF ANY KIND, either express
 *  or implied. See the License for the specific language governing
 *  permissions and limitations under the License.
 *
 */
package org.opencastproject.ingest.scanner;

import org.apache.commons.io.FileUtils;
import org.apache.commons.io.FilenameUtils;
import org.opencastproject.ingest.api.IngestService;
import org.opencastproject.security.util.SecurityContext;
import org.opencastproject.util.data.Effect0;
import org.opencastproject.util.data.Function;
import org.opencastproject.workingfilerepository.api.WorkingFileRepository;
import org.slf4j.Logger;
import org.slf4j.LoggerFactory;

import java.io.File;
import java.io.IOException;
import java.io.InputStream;
import java.util.Map;
import java.util.concurrent.ExecutorService;
import java.util.concurrent.Executors;

import static java.lang.String.format;
import static org.opencastproject.util.IoSupport.fileInputStream;
import static org.opencastproject.util.IoSupport.withStream;
import static org.opencastproject.util.data.Arrays.append;

/** Used by the {@link InboxScannerService} to do the actual ingest. */
public class Ingestor {

  /** The logger */
  private static final Logger logger = LoggerFactory.getLogger(Ingestor.class);

  public static final String WFR_COLLECTION = "inbox";

  /** The working file repository, we deliberately don't use the Workspace! */
  private final WorkingFileRepository workingFileRepository;

  private final IngestService ingestService;

  private final SecurityContext secCtx;

  private final String workflowDefinition;

  private Map<String, String> workflowConfig;

  private final File inbox;

  /** Thread pool to run the ingest worker. */
  private final ExecutorService executorService;

  /**
   * Create new ingestor.
   * 
   * @param ingestService
   *          media packages are passed to the ingest service
   * @param workingFileRepository
   *          inbox files are put in the working file repository collection {@link #WFR_COLLECTION}.
   * @param secCtx
   *          security context needed for ingesting with the IngestService or for putting files into the working file
   *          repository
   * @param workflowDefinition
   *          workflow to apply to ingested media packages
   * @param workflowConfig
   *          the workflow definition configuration
   * @param inbox
   *          inbox directory to watch
   * @param maxThreads
   *          maximum worker threads doing the actual ingest
   */
  public Ingestor(IngestService ingestService, WorkingFileRepository workingFileRepository, SecurityContext secCtx,
          String workflowDefinition, Map<String, String> workflowConfig, File inbox, int maxThreads) {
    this.workingFileRepository = workingFileRepository;
    this.ingestService = ingestService;
    this.secCtx = secCtx;
    this.workflowDefinition = workflowDefinition;
    this.workflowConfig = workflowConfig;
    this.inbox = inbox;
    this.executorService = Executors.newFixedThreadPool(maxThreads);
  }

  /** Asynchronous ingest of an artifact. */
  public void ingest(final File artifact) {
    logger.info("Install {} {}", myInfo(), artifact.getName());
    executorService.execute(getIngestRunnable(artifact));
  }

  private Runnable getIngestRunnable(final File artifact) {
    return new Runnable() {
      @Override
      public void run() {
        secCtx.runInContext(new Effect0() {
          @Override
          protected void run() {
            boolean ignore = "zip".equalsIgnoreCase(FilenameUtils.getExtension(artifact.getName()))
                    && withStream(fileInputStream(artifact),
                            logWarn("Unable to ingest mediapackage '{}', {}", artifact.getAbsolutePath()),
                            new Function.X<InputStream, Boolean>() {
                              @Override
                              public Boolean xapply(InputStream in) throws Exception {
                                ingestService.addZippedMediaPackage(in, workflowDefinition, workflowConfig);
                                logger.info("Ingested {} as a mediapackage", artifact.getAbsolutePath());
                                return true;
                              }
                            }).isRight()
                    || withStream(fileInputStream(artifact),
                            logWarn("Unable to process inbox file '{}', {}", artifact.getAbsolutePath()),
                            new Function.X<InputStream, Boolean>() {
                              @Override
                              public Boolean xapply(InputStream in) throws Exception {
                                workingFileRepository.putInCollection(WFR_COLLECTION, artifact.getName(), in);
                                logger.info("Ingested {} as an inbox file", artifact.getAbsolutePath());
                                return true;
                              }
                            }).isRight();
            try {
              FileUtils.forceDelete(artifact);
            } catch (IOException e) {
              logger.warn("Unable to delete file {}, {}", artifact.getAbsolutePath(), e);
            }
          }
        });
      }
    };
  }

  /** Return true if the passed artifact can be handled by this ingestor, i.e. it lies in its inbox and its name does not start with a ".". */
  public boolean canHandle(final File artifact) {
    logger.debug("CanHandle {}, {}", myInfo(), artifact.getAbsolutePath());
    File dir = artifact.getParentFile();
    try {
<<<<<<< HEAD
      return dir != null && inbox.getCanonicalPath().equals(dir.getCanonicalPath());
=======
      return dir != null && inbox.getCanonicalPath().equals(dir.getCanonicalPath()) && !artifact.getName().startsWith(".");
>>>>>>> f9626ee3
    } catch (IOException e) {
      logger.warn("Unable to determine canonical path of {} ", artifact.getAbsolutePath());
      return false;
    }
  }

  public String myInfo() {
    return format("[%x thread=%x]", hashCode(), Thread.currentThread().getId());
  }

  /**
   * Create a function that logs a warning.
   * 
   * @param msg
   *          a message string to be used with {@link org.slf4j.Logger}
   * @param args
   *          args for the Logger. The function argument (the exception) will be the last arg.
   */
  public static Function<Exception, Exception> logWarn(final String msg, final Object... args) {
    return new Function<Exception, Exception>() {
      @Override
      public Exception apply(Exception e) {
        logger.warn(msg, append(Object.class, args, e.getMessage()));
        return e;
      }
    };
  }
}<|MERGE_RESOLUTION|>--- conflicted
+++ resolved
@@ -141,11 +141,7 @@
     logger.debug("CanHandle {}, {}", myInfo(), artifact.getAbsolutePath());
     File dir = artifact.getParentFile();
     try {
-<<<<<<< HEAD
-      return dir != null && inbox.getCanonicalPath().equals(dir.getCanonicalPath());
-=======
       return dir != null && inbox.getCanonicalPath().equals(dir.getCanonicalPath()) && !artifact.getName().startsWith(".");
->>>>>>> f9626ee3
     } catch (IOException e) {
       logger.warn("Unable to determine canonical path of {} ", artifact.getAbsolutePath());
       return false;
