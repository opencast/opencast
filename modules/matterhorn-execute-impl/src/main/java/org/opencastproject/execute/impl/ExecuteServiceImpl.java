--- conflicted
+++ resolved
@@ -693,11 +693,8 @@
         executeJobLoad = DEFAULT_EXECUTE_JOB_LOAD;
         logger.info("Set default execute job load to default of {}", executeJobLoad);
       }
-<<<<<<< HEAD
-=======
     } else {
       logger.info("No job load configuration found, set default execute job load to default of {}", executeJobLoad);
->>>>>>> a5ec91d6
     }
   }
 
