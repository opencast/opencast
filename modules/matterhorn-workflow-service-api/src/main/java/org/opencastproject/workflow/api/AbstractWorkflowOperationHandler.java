--- conflicted
+++ resolved
@@ -342,11 +342,7 @@
           IllegalArgumentException {
     if (serviceRegistry == null)
       throw new IllegalStateException("Can't wait for job status without providing a service registry first");
-<<<<<<< HEAD
     JobBarrier barrier = new JobBarrier(null, serviceRegistry, jobs);
-=======
-    JobBarrier barrier = new JobBarrier(serviceRegistry, jobBarrierPollingInterval, jobs);
->>>>>>> 29416965
     return barrier.waitForJobs(timeout);
   }
 
