--- conflicted
+++ resolved
@@ -510,14 +510,13 @@
     <Extensions>nut</Extensions>
   </MimeType>
   <MimeType>
-<<<<<<< HEAD
     <Type>text/x-ass</Type>
     <Description>Advanced SubStation Alpha</Description>
     <Extensions>ass,ssa</Extensions>
-=======
+  </MimeType>
+  <MimeType>
     <Type>video/x-trec</Type>
     <Description>Camtasia TREC video</Description>
     <Extensions>trec</Extensions>
->>>>>>> 457a13dd
   </MimeType>
 </MimeTypes>