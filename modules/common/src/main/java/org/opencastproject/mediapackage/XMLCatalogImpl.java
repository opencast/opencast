/**
 * Licensed to The Apereo Foundation under one or more contributor license
 * agreements. See the NOTICE file distributed with this work for additional
 * information regarding copyright ownership.
 *
 *
 * The Apereo Foundation licenses this file to you under the Educational
 * Community License, Version 2.0 (the "License"); you may not use this file
 * except in compliance with the License. You may obtain a copy of the License
 * at:
 *
 *   http://opensource.org/licenses/ecl2.txt
 *
 * Unless required by applicable law or agreed to in writing, software
 * distributed under the License is distributed on an "AS IS" BASIS, WITHOUT
 * WARRANTIES OR CONDITIONS OF ANY KIND, either express or implied.  See the
 * License for the specific language governing permissions and limitations under
 * the License.
 *
 */

package org.opencastproject.mediapackage;

import static com.entwinemedia.fn.Stream.$;
import static java.lang.String.format;
import static javax.xml.XMLConstants.DEFAULT_NS_PREFIX;
import static javax.xml.XMLConstants.W3C_XML_SCHEMA_INSTANCE_NS_URI;
import static javax.xml.XMLConstants.XMLNS_ATTRIBUTE;
import static javax.xml.XMLConstants.XML_NS_URI;
import static org.opencastproject.util.EqualsUtil.hash;

import org.opencastproject.util.RequireUtil;
import org.opencastproject.util.XmlNamespaceBinding;
import org.opencastproject.util.XmlNamespaceContext;
import org.opencastproject.util.XmlSafeParser;

import com.entwinemedia.fn.Fn;
import com.entwinemedia.fn.Fns;
import com.entwinemedia.fn.P2;
import com.entwinemedia.fn.fns.Booleans;

import org.apache.commons.lang3.StringUtils;
import org.w3c.dom.Document;
import org.w3c.dom.Element;
import org.w3c.dom.Node;
import org.w3c.dom.bootstrap.DOMImplementationRegistry;
import org.w3c.dom.ls.DOMImplementationLS;
import org.w3c.dom.ls.LSOutput;
import org.w3c.dom.ls.LSSerializer;
import org.xml.sax.Attributes;

import java.io.ByteArrayOutputStream;
import java.io.IOException;
import java.io.OutputStream;
import java.io.Serializable;
import java.nio.charset.StandardCharsets;
import java.util.ArrayList;
import java.util.Collections;
import java.util.Comparator;
import java.util.HashMap;
import java.util.Iterator;
import java.util.List;
import java.util.Map;
import java.util.Map.Entry;

import javax.xml.parsers.DocumentBuilder;
import javax.xml.parsers.DocumentBuilderFactory;
import javax.xml.parsers.ParserConfigurationException;
import javax.xml.transform.TransformerException;
<<<<<<< HEAD
import javax.xml.transform.dom.DOMSource;
import javax.xml.transform.stream.StreamResult;
=======
>>>>>>> 04bdfdcd

/**
 * This is a basic implementation for handling simple catalogs of metadata. It provides utility methods to store
 * key-value data.
 * <p>
 * For a definition of the terms <dfn>expanded name</dfn>, <dfn>qualified name</dfn> or <dfn>QName</dfn>, <dfn>namespace
 * prefix</dfn>, <dfn>local part</dfn> and <dfn>local name</dfn>, please see <a
 * href="http://www.w3.org/TR/REC-xml-names">http://www.w3.org/TR/REC-xml-names</a>
 * <p>
 * By default the following namespace prefixes are bound:
 * <ul>
 * <li>xml - http://www.w3.org/XML/1998/namespace
 * <li>xmlns - http://www.w3.org/2000/xmlns/
 * <li>xsi - http://www.w3.org/2001/XMLSchema-instance
 * </ul>
 * <p>
 * <h3>Limitations</h3>
 * XMLCatalog supports only <em>one</em> prefix binding per namespace name, so you cannot create documents like the
 * following using XMLCatalog:
 *
 * <pre>
 * &lt;root xmlns:x=&quot;http://x.demo.org&quot; xmlns:y=&quot;http://x.demo.org&quot;&gt;
 *   &lt;x:elem&gt;value&lt;/x:elem&gt;
 *   &lt;y:elem&gt;value&lt;/y:elem&gt;
 * &lt;/root&gt;
 * </pre>
 *
 * However, reading of those documents is supported.
 */
public abstract class XMLCatalogImpl extends CatalogImpl implements XMLCatalog {
  private static final long serialVersionUID = -7580292199527168951L;

  /** Expanded name of the XML language attribute <code>xml:lang</code>. */
  public static final EName XML_LANG_ATTR = new EName(XML_NS_URI, "lang");

  /** Namespace prefix for XML schema instance. */
  public static final String XSI_NS_PREFIX = "xsi";

  /** To marshaling empty fields to remove existing values during merge, default is not to marshal empty elements */
  protected boolean includeEmpty = false;

  /**
   * Expanded name of the XSI type attribute.
   * <p>
   * See <a href="http://www.w3.org/TR/xmlschema-1/#xsi_type">http://www.w3.org/TR/xmlschema-1/#xsi_type</a> for the
   * definition.
   */
  public static final EName XSI_TYPE_ATTR = new EName(W3C_XML_SCHEMA_INSTANCE_NS_URI, "type");

  /** Key (QName) value meta data */
  protected final Map<EName, List<CatalogEntry>> data = new HashMap<>();

  /** Namespace - prefix bindings */
  protected XmlNamespaceContext bindings;

  /**
   * Create an empty catalog and register the {@link javax.xml.XMLConstants#W3C_XML_SCHEMA_INSTANCE_NS_URI}
   * namespace.
   */
  protected XMLCatalogImpl() {
    super();
    bindings = XmlNamespaceContext.mk(XSI_NS_PREFIX, W3C_XML_SCHEMA_INSTANCE_NS_URI);
  }

  protected void addBinding(XmlNamespaceBinding binding) {
    bindings = bindings.add(binding);
  }

  protected XmlNamespaceContext getBindings() {
    return bindings;
  }

  /**
   * Clears the catalog.
   */
  protected void clear() {
    data.clear();
  }

  /**
   * Adds the element to the metadata collection.
   *
   * @param element
   *          the expanded name of the element
   * @param value
   *          the value
   */
  protected void addElement(EName element, String value) {
    if (element == null)
      throw new IllegalArgumentException("Expanded name must not be null");

    addElement(new CatalogEntry(element, value, NO_ATTRIBUTES));
  }

  /**
   * Adds the element with the <code>xml:lang</code> attribute to the metadata collection.
   *
   * @param element
   *          the expanded name of the element
   * @param value
   *          the value
   * @param language
   *          the language identifier (two letter ISO 639)
   */
  protected void addLocalizedElement(EName element, String value, String language) {
    RequireUtil.notNull(element, "expanded name");
    RequireUtil.notNull(language, "language");

    Map<EName, String> attributes = new HashMap<>(1);
    attributes.put(XML_LANG_ATTR, language);
    addElement(new CatalogEntry(element, value, attributes));
  }

  /**
   * Adds the element with the <code>xsi:type</code> attribute to the metadata collection.
   *
   * @param value
   *          the value
   * @param type
   *          the element type
   */
  protected void addTypedElement(EName element, String value, EName type) {
    RequireUtil.notNull(element, "expanded name");
    RequireUtil.notNull(type, "type");

    Map<EName, String> attributes = new HashMap<>(1);
    attributes.put(XSI_TYPE_ATTR, toQName(type));
    addElement(new CatalogEntry(element, value, attributes));
  }

  /**
   * Adds an element with the <code>xml:lang</code> and <code>xsi:type</code> attributes to the metadata collection.
   *
   * @param element
   *          the expanded name of the element
   * @param value
   *          the value
   * @param language
   *          the language identifier (two letter ISO 639)
   * @param type
   *          the element type
   */
  protected void addTypedLocalizedElement(EName element, String value, String language, EName type) {
    if (element == null)
      throw new IllegalArgumentException("EName name must not be null");
    if (type == null)
      throw new IllegalArgumentException("Type must not be null");
    if (language == null)
      throw new IllegalArgumentException("Language must not be null");

    Map<EName, String> attributes = new HashMap<>(2);
    attributes.put(XML_LANG_ATTR, language);
    attributes.put(XSI_TYPE_ATTR, toQName(type));
    addElement(new CatalogEntry(element, value, attributes));
  }

  /**
   * Adds an element with attributes to the catalog.
   *
   * @param element
   *          the expanded name of the element
   * @param value
   *          the element's value
   * @param attributes
   *          the attributes. May be null
   */
  protected void addElement(EName element, String value, Attributes attributes) {
    if (element == null)
      throw new IllegalArgumentException("Expanded name must not be null");

    Map<EName, String> attributeMap = new HashMap<>();
    if (attributes != null) {
      for (int i = 0; i < attributes.getLength(); i++) {
        attributeMap.put(new EName(attributes.getURI(i), attributes.getLocalName(i)), attributes.getValue(i));
      }
    }
    addElement(new CatalogEntry(element, value, attributeMap));
  }

  /**
   * Adds the catalog element to the list of elements.
   *
   * @param element
   *          the element
   */
  private void addElement(CatalogEntry element) {

    // Option includeEmpty allows marshaling empty elements
    // for deleting existing values during a catalog merge
    if (element == null)
      return;
    if (StringUtils.trimToNull(element.getValue()) == null && !includeEmpty)
      return;
    List<CatalogEntry> values = data.get(element.getEName());
    if (values == null) {
      values = new ArrayList<>();
      data.put(element.getEName(), values);
    }
    values.add(element);
  }

  /**
   * Completely removes an element.
   *
   * @param element
   *          the expanded name of the element
   */
  protected void removeElement(EName element) {
    removeValues(element, null, true);
  }

  /**
   * Removes all entries in a certain language from an element.
   *
   * @param element
   *          the expanded name of the element
   * @param language
   *          the language code (two letter ISO 639) or null to <em>only</em> remove entries without an
   *          <code>xml:lang</code> attribute
   */
  protected void removeLocalizedValues(EName element, String language) {
    removeValues(element, language, false);
  }

  /**
   * Removes values from an element or the complete element from the catalog.
   *
   * @param element
   *          the expanded name of the element
   * @param language
   *          the language code (two letter ISO 639) to remove or null to remove entries without language code
   * @param all
   *          true - remove all entries for that element. This parameter overrides the language parameter.
   */
  private void removeValues(EName element, String language, boolean all) {
    if (all) {
      data.remove(element);
    } else {
      List<CatalogEntry> entries = data.get(element);
      if (entries != null) {
        for (Iterator<CatalogEntry> i = entries.iterator(); i.hasNext();) {
          CatalogEntry entry = i.next();
          if (equal(language, entry.getAttribute(XML_LANG_ATTR))) {
            i.remove();
          }
        }
      }
    }
  }

  /**
   * Returns the values that are associated with the specified key.
   *
   * @param element
   *          the expanded name of the element
   * @return the elements
   */
  protected CatalogEntry[] getValues(EName element) {
    List<CatalogEntry> values = data.get(element);
    if (values != null && values.size() > 0) {
      return values.toArray(new CatalogEntry[values.size()]);
    }
    return new CatalogEntry[] {};
  }

  protected List<CatalogEntry> getEntriesSorted() {
    return $(data.values())
        .bind(Fns.<List<CatalogEntry>>id())
        .sort(catalogEntryComparator)
        .toList();
  }

  /**
   * Returns the values that are associated with the specified key.
   *
   * @param element
   *          the expanded name of the element
   * @return all values of the element or an empty list if this element does not exist or does not have any values
   */
  @SuppressWarnings("unchecked")
  protected List<CatalogEntry> getValuesAsList(EName element) {
    List<CatalogEntry> values = data.get(element);
    return values != null ? values : Collections.EMPTY_LIST;
  }

  /**
   * Returns the values that are associated with the specified key.
   *
   * @param element
   *          the expandend name of the element
   * @param language
   *          a language code or null to get values without <code>xml:lang</code> attribute
   * @return all values of the element
   */
  @SuppressWarnings("unchecked")
  protected List<CatalogEntry> getLocalizedValuesAsList(EName element, String language) {
    List<CatalogEntry> values = data.get(element);

    if (values != null) {
      List<CatalogEntry> filtered = new ArrayList<>();
      for (CatalogEntry value : values) {
        if (equal(language, value.getAttribute(XML_LANG_ATTR))) {
          filtered.add(value);
        }
      }
      return filtered;
    } else {
      return Collections.EMPTY_LIST;
    }
  }

  /**
   * Returns the first value that is associated with the specified name.
   *
   * @param element
   *          the expanded name of the element
   * @return the first value
   */
  protected CatalogEntry getFirstValue(EName element) {
    List<CatalogEntry> elements = data.get(element);
    if (elements != null && elements.size() > 0) {
      return elements.get(0);
    }
    return null;
  }

  /**
   * Returns the first element that is associated with the specified name and attribute.
   *
   * @param element
   *          the expanded name of the element
   * @param attributeEName
   *          the expanded attribute name
   * @param attributeValue
   *          the attribute value
   * @return the first value
   */
  protected CatalogEntry getFirstValue(EName element, EName attributeEName, String attributeValue) {
    List<CatalogEntry> elements = data.get(element);
    if (elements != null) {
      for (CatalogEntry entry : elements) {
        String v = entry.getAttribute(attributeEName);
        if (equal(attributeValue, v))
          return entry;
      }
    }
    return null;
  }

  /**
   * Returns the first value that is associated with the specified name and language.
   *
   * @param element
   *          the expanded name of the element
   * @param language
   *          the language identifier or null to get only elements without <code>xml:lang</code> attribute
   * @return the first value
   */
  protected CatalogEntry getFirstLocalizedValue(EName element, String language) {
    return getFirstValue(element, XML_LANG_ATTR, language);
  }

  /**
   * Returns the first value that is associated with the specified name and language.
   *
   * @param element
   *          the expanded name of the element
   * @param type
   *          the <code>xsi:type</code> value
   * @return the element
   */
  protected CatalogEntry getFirstTypedValue(EName element, String type) {
    return getFirstValue(element, XSI_TYPE_ATTR, type);
  }

  /**
   * Tests two objects for equality.
   */
  protected boolean equal(Object a, Object b) {
    return (a == null && b == null) || (a != null && a.equals(b));
  }

  /**
   * Creates an xml document root and returns it.
   *
   * @return the document
   * @throws ParserConfigurationException
   *           If the xml parser environment is not correctly configured
   */
  protected Document newDocument() throws ParserConfigurationException {
    DocumentBuilderFactory docBuilderFactory = XmlSafeParser.newDocumentBuilderFactory();
    docBuilderFactory.setNamespaceAware(true);
    DocumentBuilder docBuilder = docBuilderFactory.newDocumentBuilder();
    return docBuilder.newDocument();
  }

  /**
<<<<<<< HEAD
   * Serializes the given xml document to the associated file. Please note that this method does <em>not</em> close the
   * output stream. Anyone using this method is responsible for doing it by itself.
   *
   * @param document
   *          the document
   * @param docType
   *          the document type definition (dtd)
   * @throws TransformerException
   *           if serialization fails
   */
  protected void saveToXml(Node document, String docType, OutputStream out) throws TransformerException, IOException {
    StreamResult streamResult = new StreamResult(out);
    Transformer serializer = XmlSafeParser.newTransformerFactory()
            .newTransformer();
    serializer.setOutputProperty(OutputKeys.ENCODING, "UTF-8");
    if (docType != null)
      serializer.setOutputProperty(OutputKeys.DOCTYPE_SYSTEM, docType);
    serializer.setOutputProperty(OutputKeys.INDENT, "yes");
    serializer.setOutputProperty("{http://xml.apache.org/xslt}indent-amount", "4");
    serializer.transform(new DOMSource(document), streamResult);
    out.flush();
  }

  /**
=======
>>>>>>> 04bdfdcd
   * @see org.opencastproject.mediapackage.AbstractMediaPackageElement#toManifest(org.w3c.dom.Document,
   *      org.opencastproject.mediapackage.MediaPackageSerializer)
   */
  @Override
  public Node toManifest(Document document, MediaPackageSerializer serializer) throws MediaPackageException {
    return super.toManifest(document, serializer);
  }

  /**
   * Get a prefix from {@link #bindings} but throw a {@link NamespaceBindingException} if none found.
   */
  protected String getPrefix(String namespaceURI) {
    final String prefix = bindings.getPrefix(namespaceURI);
    if (prefix != null) {
      return prefix;
    } else {
      throw new NamespaceBindingException(format("Namespace URI %s is not bound to a prefix", namespaceURI));
    }
  }

  /**
   * @see org.opencastproject.mediapackage.XMLCatalog#includeEmpty(boolean)
   */
  @Override
  public
  void includeEmpty(boolean includeEmpty) {
    this.includeEmpty = includeEmpty;
  }

  /**
   * Transform an expanded name to a qualified name based on the registered binding.
   *
   * @param eName
   *          the expanded name to transform
   * @return the qualified name, e.g. <code>dcterms:title</code>
   * @throws NamespaceBindingException
   *           if the namespace name is not bound to a prefix
   */
  protected String toQName(EName eName) {
    if (eName.hasNamespace()) {
      return toQName(getPrefix(eName.getNamespaceURI()), eName.getLocalName());
    } else {
      return eName.getLocalName();
    }
  }

  /**
   * Transform an qualified name consisting of prefix and local part to an expanded name, based on the registered
   * binding.
   *
   * @param prefix
   *          the prefix
   * @param localName
   *          the local part
   * @return the expanded name
   * @throws NamespaceBindingException
   *           if the namespace name is not bound to a prefix
   */
  protected EName toEName(String prefix, String localName) {
    return new EName(bindings.getNamespaceURI(prefix), localName);
  }

  /**
   * Transform a qualified name to an expanded name, based on the registered binding.
   *
   * @param qName
   *          the qualified name, e.g. <code>dcterms:title</code> or <code>title</code>
   * @return the expanded name
   * @throws NamespaceBindingException
   *           if the namespace name is not bound to a prefix
   */
  protected EName toEName(String qName) {
    String[] parts = splitQName(qName);
    return new EName(bindings.getNamespaceURI(parts[0]), parts[1]);
  }

  /**
   * Splits a QName into its parts.
   *
   * @param qName
   *          the qname to split
   * @return an array of prefix (0) and local part (1). The prefix is "" if the qname belongs to the default namespace.
   */
  private static String[] splitQName(String qName) {
    final String[] parts = qName.split(":", 3);
    switch (parts.length) {
      case 1:
        return new String[] { DEFAULT_NS_PREFIX, parts[0] };
      case 2:
        return parts;
      default:
        throw new IllegalArgumentException("Local name must not contain ':'");
    }
  }

  /**
   * Returns a "prefixed name" consisting of namespace prefix and local name.
   *
   * @param prefix
   *          the namespace prefix, may be <code>null</code>
   * @param localName
   *          the local name
   * @return the "prefixed name" <code>prefix:localName</code>
   */
  private static String toQName(String prefix, String localName) {
    final StringBuilder b = new StringBuilder();
    if (prefix != null && !DEFAULT_NS_PREFIX.equals(prefix)) {
      b.append(prefix);
      b.append(":");
    }
    b.append(localName);
    return b.toString();
  }

  // --------------------------------------------------------------------------------------------

  private static final Map<EName, String> NO_ATTRIBUTES = new HashMap<>();

  CatalogEntry mkCatalogEntry(EName name, String value, Map<EName, String> attributes) {
    return new CatalogEntry(name, value, attributes);
  }

  /**
   * Element representation.
   */
  public final class CatalogEntry implements XmlElement, Comparable<CatalogEntry>, Serializable {

    /** The serial version UID */
    private static final long serialVersionUID = 7195298081966562710L;

    private final EName name;

    private final String value;

    /** The attributes of this element */
    private final Map<EName, String> attributes;

    /**
     * Creates a new catalog element representation with name, value and attributes.
     *
     * @param value
     *          the element value
     * @param attributes
     *          the element attributes
     */
    public CatalogEntry(EName name, String value, Map<EName, String> attributes) {
      this.name = name;
      this.value = value;
      this.attributes = new HashMap<>(attributes);
    }

    /**
     * Returns the qualified name of the entry as a string. The namespace of the entry has to be bound to a prefix for
     * this method to succeed.
     */
    public String getQName() {
      return toQName(name);
    }

    /**
     * Returns the expanded name of the entry.
     */
    public EName getEName() {
      return name;
    }

    /**
     * Returns the element value.
     *
     * @return the value
     */
    public String getValue() {
      return value;
    }

    /**
     * Returns <code>true</code> if the element contains attributes.
     *
     * @return <code>true</code> if the element contains attributes
     */
    public boolean hasAttributes() {
      return attributes.size() > 0;
    }

    /**
     * Returns the element's attributes.
     *
     * @return the attributes
     */
    public Map<EName, String> getAttributes() {
      return Collections.unmodifiableMap(attributes);
    }

    /**
     * Returns <code>true</code> if the element contains an attribute with the given name.
     *
     * @return <code>true</code> if the element contains the attribute
     */
    public boolean hasAttribute(EName name) {
      return attributes.containsKey(name);
    }

    /**
     * Returns the attribute value for the given attribute.
     *
     * @return the attribute or null
     */
    public String getAttribute(EName name) {
      return attributes.get(name);
    }

    @Override
    public int hashCode() {
      return hash(name, value);
    }

    @Override
    public boolean equals(Object that) {
      return (this == that) || (that instanceof CatalogEntry && eqFields((CatalogEntry) that));
    }

    private boolean eqFields(CatalogEntry that) {
      return this.compareTo(that) == 0;
    }

    /**
     * Returns the XML representation of this entry.
     *
     * @param document
     *          the document
     * @return the xml node
     */
    @Override
    public Node toXml(Document document) {
      Element node = document.createElement(toQName(name));
      // Write prefix binding to document root element
      bindNamespaceFor(document, name);

      List<EName> keySet = new ArrayList<>(attributes.keySet());
      Collections.sort(keySet);
      for (EName attrEName : keySet) {
        String value = attributes.get(attrEName);
        if (attrEName.hasNamespace()) {
          // Write prefix binding to document root element
          bindNamespaceFor(document, attrEName);
          if (XSI_TYPE_ATTR.equals(attrEName)) {
            // Special treatment for xsi:type attributes
            try {
              EName typeName = toEName(value);
              bindNamespaceFor(document, typeName);
            } catch (NamespaceBindingException ignore) {
              // Type is either not a QName or its namespace is not bound.
              // We decide to gently ignore those cases.
            }
          }
        }
        node.setAttribute(toQName(attrEName), value);
      }
      if (value != null) {
        node.appendChild(document.createTextNode(value));
      }
      return node;
    }

    /**
     * Compare two catalog entries. Comparison order:
     * - e_name
     * - number of attributes (less come first)
     * - attribute comparison (e_name -&gt; value)
     */
    @Override
    public int compareTo(CatalogEntry o) {
      int c;
      c = getEName().compareTo(o.getEName());
      if (c != 0) {
        return c;
      } else { // compare attributes
        c = attributes.size() - o.attributes.size();
        if (c != 0) {
          return c;
        } else {
          return $(attributes.entrySet()).sort(attributeComparator)
              .zip($(o.attributes.entrySet()).sort(attributeComparator))
              .map(new Fn<P2<Entry<EName, String>, Entry<EName, String>>, Integer>() {
                @Override public Integer apply(P2<Entry<EName, String>, Entry<EName, String>> as) {
                  return attributeComparator.compare(as.get1(), as.get2());
                }
              })
              .find(Booleans.ne(0))
              .getOr(0);
        }
      }
    }

    /**
     * Writes a namespace binding for catalog entry <code>name</code> to the documents root element.
     * <code>xmlns:prefix="namespace"</code>
     */
    private void bindNamespaceFor(Document document, EName name) {
      Element root = (Element) document.getFirstChild();
      String namespace = name.getNamespaceURI();
      // Do not bind the "xml" namespace. It is bound by default
      if (!XML_NS_URI.equals(namespace)) {
        root.setAttribute(XMLNS_ATTRIBUTE + ":" + XMLCatalogImpl.this.getPrefix(name.getNamespaceURI()),
                name.getNamespaceURI());
      }
    }

    @Override
    public String toString() {
      return value;
    }
  }

  static int doCompareTo(EName k1, String v1, EName k2, String v2) {
    final int c = k1.compareTo(k2);
    return c != 0 ? c : v1.compareTo(v2);
  }

  private static final Comparator<Map.Entry<EName, String>> attributeComparator =
      new Comparator<Map.Entry<EName, String>>() {
        @Override public int compare(Entry<EName, String> o1, Entry<EName, String> o2) {
          return doCompareTo(o1.getKey(), o1.getValue(), o2.getKey(), o2.getValue());
        }
      };

  private static final Comparator<CatalogEntry> catalogEntryComparator =
      new Comparator<CatalogEntry>() {
        @Override public int compare(CatalogEntry o1, CatalogEntry o2) {
          return o1.compareTo(o2);
        }
      };

  // --------------------------------------------------------------------------------------------

  // --

  /**
   * {@inheritDoc}
   *
   * @see org.opencastproject.mediapackage.XMLCatalog#toXml(java.io.OutputStream, boolean)
   */
  @Override
  public void toXml(OutputStream out, boolean format) throws IOException {
    try {
      Document doc = this.toXml();
<<<<<<< HEAD
      DOMSource domSource = new DOMSource(doc);
      StreamResult result = new StreamResult(out);
      Transformer transformer = XmlSafeParser.newTransformerFactory()
              .newTransformer();
      transformer.transform(domSource, result);
=======
      DOMImplementationRegistry reg = DOMImplementationRegistry.newInstance();
      DOMImplementationLS impl = (DOMImplementationLS) reg.getDOMImplementation("LS");
      LSSerializer serializer = impl.createLSSerializer();
      serializer.getDomConfig().setParameter("format-pretty-print", format);
      LSOutput output = impl.createLSOutput();
      output.setByteStream(out);
      serializer.write(doc, output);
>>>>>>> 04bdfdcd
    } catch (ParserConfigurationException e) {
      throw new IOException("unable to parse document");
    } catch (TransformerException e) {
      throw new IOException("unable to transform dom to a stream");
    } catch (ClassNotFoundException | IllegalAccessException | InstantiationException e) {
      throw new IOException("unable to serialize DOM");
    }
  }

  /**
   * {@inheritDoc}
   *
   * @see org.opencastproject.mediapackage.XMLCatalog#toXmlString()
   */
  @Override
  public String toXmlString() throws IOException {
    ByteArrayOutputStream out = new ByteArrayOutputStream();
    toXml(out, true);
    return new String(out.toByteArray(), StandardCharsets.UTF_8);
  }

}<|MERGE_RESOLUTION|>--- conflicted
+++ resolved
@@ -67,11 +67,6 @@
 import javax.xml.parsers.DocumentBuilderFactory;
 import javax.xml.parsers.ParserConfigurationException;
 import javax.xml.transform.TransformerException;
-<<<<<<< HEAD
-import javax.xml.transform.dom.DOMSource;
-import javax.xml.transform.stream.StreamResult;
-=======
->>>>>>> 04bdfdcd
 
 /**
  * This is a basic implementation for handling simple catalogs of metadata. It provides utility methods to store
@@ -469,33 +464,6 @@
   }
 
   /**
-<<<<<<< HEAD
-   * Serializes the given xml document to the associated file. Please note that this method does <em>not</em> close the
-   * output stream. Anyone using this method is responsible for doing it by itself.
-   *
-   * @param document
-   *          the document
-   * @param docType
-   *          the document type definition (dtd)
-   * @throws TransformerException
-   *           if serialization fails
-   */
-  protected void saveToXml(Node document, String docType, OutputStream out) throws TransformerException, IOException {
-    StreamResult streamResult = new StreamResult(out);
-    Transformer serializer = XmlSafeParser.newTransformerFactory()
-            .newTransformer();
-    serializer.setOutputProperty(OutputKeys.ENCODING, "UTF-8");
-    if (docType != null)
-      serializer.setOutputProperty(OutputKeys.DOCTYPE_SYSTEM, docType);
-    serializer.setOutputProperty(OutputKeys.INDENT, "yes");
-    serializer.setOutputProperty("{http://xml.apache.org/xslt}indent-amount", "4");
-    serializer.transform(new DOMSource(document), streamResult);
-    out.flush();
-  }
-
-  /**
-=======
->>>>>>> 04bdfdcd
    * @see org.opencastproject.mediapackage.AbstractMediaPackageElement#toManifest(org.w3c.dom.Document,
    *      org.opencastproject.mediapackage.MediaPackageSerializer)
    */
@@ -842,13 +810,6 @@
   public void toXml(OutputStream out, boolean format) throws IOException {
     try {
       Document doc = this.toXml();
-<<<<<<< HEAD
-      DOMSource domSource = new DOMSource(doc);
-      StreamResult result = new StreamResult(out);
-      Transformer transformer = XmlSafeParser.newTransformerFactory()
-              .newTransformer();
-      transformer.transform(domSource, result);
-=======
       DOMImplementationRegistry reg = DOMImplementationRegistry.newInstance();
       DOMImplementationLS impl = (DOMImplementationLS) reg.getDOMImplementation("LS");
       LSSerializer serializer = impl.createLSSerializer();
@@ -856,7 +817,6 @@
       LSOutput output = impl.createLSOutput();
       output.setByteStream(out);
       serializer.write(doc, output);
->>>>>>> 04bdfdcd
     } catch (ParserConfigurationException e) {
       throw new IOException("unable to parse document");
     } catch (TransformerException e) {
