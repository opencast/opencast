--- conflicted
+++ resolved
@@ -20,10 +20,6 @@
     "gulp-minify": "^1.0.0",
     "run-sequence": "^1.2.2",
     "nightwatch": "^0.9.14",
-<<<<<<< HEAD
-    "paellaplayer": "github:polimediaupv/paella#5.3.4"
-=======
     "paellaplayer": "github:polimediaupv/paella#5.3.7"
->>>>>>> 30ada3bf
   }
 }