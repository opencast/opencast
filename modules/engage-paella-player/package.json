{
  "name": "paella-opencast",
  "private": true,
  "scripts": {
    "build": "gulp paella-opencast:build",
    "eslint": "eslint --config ../../docs/checkstyle/eslintrc.js src/main/paella-opencast/ gulpfile.js --resolve-plugins-relative-to .",
    "html-linter": "html-linter --config ../../docs/checkstyle/html-linter.json 'src/main/resources/**/*.html'"
  },
  "devDependencies": {
    "eslint": "^8.23.1",
    "eslint-plugin-header": "^3.1.1",
<<<<<<< HEAD
    "express": "^4.17.3",
=======
    "express": "^4.18.1",
>>>>>>> 3c3c43ec
    "gulp": "^4.0.2",
    "gulp-gunzip": "^1.1.0",
    "gulp-untar": "0.0.8",
    "http-errors": "^2.0.0",
    "http-proxy": "^1.18.1",
    "request": "^2.88.2",
    "vinyl-source-stream": "^2.0.0"
  },
  "dependencies": {}
}<|MERGE_RESOLUTION|>--- conflicted
+++ resolved
@@ -9,11 +9,7 @@
   "devDependencies": {
     "eslint": "^8.23.1",
     "eslint-plugin-header": "^3.1.1",
-<<<<<<< HEAD
     "express": "^4.17.3",
-=======
-    "express": "^4.18.1",
->>>>>>> 3c3c43ec
     "gulp": "^4.0.2",
     "gulp-gunzip": "^1.1.0",
     "gulp-untar": "0.0.8",
