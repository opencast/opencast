/**
 * Licensed to The Apereo Foundation under one or more contributor license
 * agreements. See the NOTICE file distributed with this work for additional
 * information regarding copyright ownership.
 *
 *
 * The Apereo Foundation licenses this file to you under the Educational
 * Community License, Version 2.0 (the "License"); you may not use this file
 * except in compliance with the License. You may obtain a copy of the License
 * at:
 *
 *   http://opensource.org/licenses/ecl2.txt
 *
 * Unless required by applicable law or agreed to in writing, software
 * distributed under the License is distributed on an "AS IS" BASIS, WITHOUT
 * WARRANTIES OR CONDITIONS OF ANY KIND, either express or implied.  See the
 * License for the specific language governing permissions and limitations under
 * the License.
 *
 */

package org.opencastproject.videoeditor.impl;

import static org.opencastproject.videoeditor.impl.VideoEditorProperties.SUBTITLE_GRACE_PERIOD;

import org.opencastproject.inspection.api.MediaInspectionException;
import org.opencastproject.inspection.api.MediaInspectionService;
import org.opencastproject.job.api.AbstractJobProducer;
import org.opencastproject.job.api.Job;
import org.opencastproject.job.api.JobBarrier;
import org.opencastproject.mediapackage.MediaPackageElementFlavor;
import org.opencastproject.mediapackage.MediaPackageElementParser;
import org.opencastproject.mediapackage.MediaPackageException;
import org.opencastproject.mediapackage.Track;
import org.opencastproject.mediapackage.identifier.IdImpl;
import org.opencastproject.security.api.OrganizationDirectoryService;
import org.opencastproject.security.api.SecurityService;
import org.opencastproject.security.api.UserDirectoryService;
import org.opencastproject.serviceregistry.api.ServiceRegistry;
import org.opencastproject.serviceregistry.api.ServiceRegistryException;
import org.opencastproject.smil.api.SmilException;
import org.opencastproject.smil.api.SmilService;
import org.opencastproject.smil.entity.api.Smil;
import org.opencastproject.smil.entity.media.api.SmilMediaObject;
import org.opencastproject.smil.entity.media.container.api.SmilMediaContainer;
import org.opencastproject.smil.entity.media.element.api.SmilMediaElement;
import org.opencastproject.smil.entity.media.param.api.SmilMediaParam;
import org.opencastproject.smil.entity.media.param.api.SmilMediaParamGroup;
import org.opencastproject.util.LoadUtil;
import org.opencastproject.util.NotFoundException;
import org.opencastproject.videoeditor.api.ProcessFailedException;
import org.opencastproject.videoeditor.api.VideoEditorService;
import org.opencastproject.videoeditor.ffmpeg.FFmpegEdit;
import org.opencastproject.videoeditor.subtitle.webvtt.WebVTTParser;
import org.opencastproject.videoeditor.subtitle.webvtt.WebVTTSubtitle;
import org.opencastproject.videoeditor.subtitle.webvtt.WebVTTSubtitleCue;
import org.opencastproject.videoeditor.subtitle.webvtt.WebVTTWriter;
import org.opencastproject.workspace.api.Workspace;

import org.apache.commons.io.FileUtils;
import org.apache.commons.io.FilenameUtils;
import org.apache.commons.io.IOUtils;
import org.osgi.service.cm.ConfigurationException;
import org.osgi.service.cm.ManagedService;
import org.osgi.service.component.ComponentContext;
import org.osgi.service.component.annotations.Activate;
import org.osgi.service.component.annotations.Component;
import org.osgi.service.component.annotations.Deactivate;
import org.osgi.service.component.annotations.Reference;
import org.slf4j.Logger;
import org.slf4j.LoggerFactory;

import java.io.File;
import java.io.FileInputStream;
import java.io.FileOutputStream;
import java.io.IOException;
import java.io.InputStream;
import java.net.URI;
import java.net.URISyntaxException;
import java.util.ArrayList;
import java.util.Arrays;
import java.util.Dictionary;
import java.util.Enumeration;
import java.util.Iterator;
import java.util.LinkedList;
import java.util.List;
import java.util.Properties;

import javax.xml.bind.JAXBException;

/**
 * Implementation of VideoeditorService using FFMPEG
 */
@Component(
    immediate = true,
    service = { VideoEditorService.class,ManagedService.class },
    property = {
        "service.description=Video Editor Service"
    }
)
public class VideoEditorServiceImpl extends AbstractJobProducer implements VideoEditorService, ManagedService {

  public static final String JOB_LOAD_KEY = "job.load.videoeditor";

  private static final float DEFAULT_JOB_LOAD = 0.8f;

  private float jobload = DEFAULT_JOB_LOAD;

  /**
   * The logging instance
   */
  private static final Logger logger = LoggerFactory.getLogger(VideoEditorServiceImpl.class);
  private static final String JOB_TYPE = "org.opencastproject.videoeditor";
  private static final String COLLECTION_ID = "videoeditor";
  private static final String SINK_FLAVOR_SUBTYPE = "trimmed";

  private enum Operation {
    PROCESS_SMIL
  }

  /**
   * Reference to the media inspection service
   */
  private MediaInspectionService inspectionService = null;
  /**
   * Reference to the workspace service
   */
  private Workspace workspace = null;
  /**
   * Reference to the receipt service
   */
  private ServiceRegistry serviceRegistry;
  /**
   * The organization directory service
   */
  protected OrganizationDirectoryService organizationDirectoryService = null;
  /**
   * The security service
   */
  protected SecurityService securityService = null;
  /**
   * The user directory service
   */
  protected UserDirectoryService userDirectoryService = null;
  /**
   * The smil service.
   */
  protected SmilService smilService = null;
  /**
   * Bundle properties
   */
  private Properties properties = new Properties();

  public VideoEditorServiceImpl() {
    super(JOB_TYPE);
  }

  /**
   * Splice segments given by smil document for the given track to the new one.
   *
   * @param job
   *          processing job
   * @param smil
   *          smil document with media segments description
   * @param trackParamGroupId
   * @return processed track
   * @throws ProcessFailedException
   *           if an error occured
   */
  protected Track processSmil(Job job, Smil smil, String trackParamGroupId) throws ProcessFailedException {

    SmilMediaParamGroup trackParamGroup;
    ArrayList<String> inputfile = new ArrayList<>();
    ArrayList<VideoClip> videoclips = new ArrayList<>();
    ArrayList<VideoClip> refElements = new ArrayList<>();
    try {
      trackParamGroup = (SmilMediaParamGroup) smil.get(trackParamGroupId);
    } catch (SmilException ex) {
      // can't be thrown, because we found the Id in processSmil(Smil)
      throw new ProcessFailedException("Smil does not contain a paramGroup element with Id " + trackParamGroupId);
    }
    MediaPackageElementFlavor sourceTrackFlavor = null;
    String sourceTrackUri = null;
    // get source track metadata
    for (SmilMediaParam param : trackParamGroup.getParams()) {
      if (SmilMediaParam.PARAM_NAME_TRACK_SRC.equals(param.getName())) {
        sourceTrackUri = param.getValue();
      } else if (SmilMediaParam.PARAM_NAME_TRACK_FLAVOR.equals(param.getName())) {
        sourceTrackFlavor = MediaPackageElementFlavor.parseFlavor(param.getValue());
      }
    }
    File sourceFile;
    try {
      sourceFile = workspace.get(new URI(sourceTrackUri));
    } catch (IOException ex) {
      throw new ProcessFailedException("Can't read " + sourceTrackUri);
    } catch (NotFoundException ex) {
      throw new ProcessFailedException("Workspace does not contain a track " + sourceTrackUri);
    } catch (URISyntaxException ex) {
      throw new ProcessFailedException("Source URI " + sourceTrackUri + " is not valid.");
    }
    // inspect input file to retrieve media information
    Job inspectionJob;
    Track sourceTrack;
    try {
      inspectionJob = inspect(job, new URI(sourceTrackUri));
      sourceTrack = (Track) MediaPackageElementParser.getFromXml(inspectionJob.getPayload());
    } catch (URISyntaxException e) {
      throw new ProcessFailedException("Source URI " + sourceTrackUri + " is not valid.");
    } catch (MediaInspectionException e) {
      throw new ProcessFailedException("Media inspection of " + sourceTrackUri + " failed", e);
    } catch (MediaPackageException e) {
      throw new ProcessFailedException("Deserialization of source track " + sourceTrackUri + " failed", e);
    }

    // create working directory
    File tempDirectory = new File(new File(workspace.rootDirectory()), "editor");
    tempDirectory = new File(tempDirectory, Long.toString(job.getId()));

    URI newTrackURI;
    inputfile.add(sourceFile.getAbsolutePath()); // default source - add to source table as 0
    int srcIndex = inputfile.indexOf(sourceFile.getAbsolutePath()); // index = 0
    logger.info("Start processing srcfile {}", sourceFile.getAbsolutePath());
    try {
      // parse body elements
      for (SmilMediaObject element : smil.getBody().getMediaElements()) {
        // body should contain par elements
        if (element.isContainer()) {
          SmilMediaContainer container = (SmilMediaContainer) element;
          if (SmilMediaContainer.ContainerType.PAR == container.getContainerType()) {
            // par element should contain media elements
            for (SmilMediaObject elementChild : container.getElements()) {
              if (!elementChild.isContainer()) {
                SmilMediaElement media = (SmilMediaElement) elementChild;
                if (trackParamGroupId.equals(media.getParamGroup())) {
                  long begin = media.getClipBeginMS();
                  long end = media.getClipEndMS();
                  URI clipTrackURI = media.getSrc();
                  File clipSourceFile = null;
                  if (clipTrackURI != null) {
                    try {
                      clipSourceFile = workspace.get(clipTrackURI);
                    } catch (IOException ex) {
                      throw new ProcessFailedException("Can't read " + clipTrackURI);
                    } catch (NotFoundException ex) {
                      throw new ProcessFailedException("Workspace does not contain a track " + clipTrackURI);
                    }
                  }
                  int index;

                  if (clipSourceFile != null) {      // clip has different source
                    index = inputfile.indexOf(clipSourceFile.getAbsolutePath()); // Look for known tracks
                    if (index == -1) {
                      inputfile.add(clipSourceFile.getAbsolutePath()); // add new track
                     //TODO: inspect each new video file, bad input will throw exc
                    }
                    index = inputfile.indexOf(clipSourceFile.getAbsolutePath());
                  } else {
                    index = srcIndex; // default src
                  }

                  // Sort out ref elements
                  if (media.getMediaType() == SmilMediaElement.MediaType.REF) {
                    refElements.add(new VideoClip(index, begin, end));
                  } else {
                    // Convert ms to seconds for later ffmpeg command
                    videoclips.add(new VideoClip(index, begin / 1000.0, end / 1000.0));
                  }
                }
              } else {
                throw new ProcessFailedException("Smil container '"
                        + ((SmilMediaContainer) elementChild).getContainerType().toString()
                        + "'is not supportet yet");
              }
            }
          } else {
            throw new ProcessFailedException("Smil container '"
                    + container.getContainerType().toString() + "'is not supportet yet");
          }
        }
      }
<<<<<<< HEAD
      List<VideoClip> cleanclips = sortSegments(videoclips);    // remove very short cuts that will look bad
      String error = null;
      String outputResolution = "";    //TODO: fetch the largest output resolution from SMIL.head.layout.root-layout
      // When outputResolution is set to WxH, all clips are scaled to that size in the output video.
      // TODO: Each clips could have a region id, relative to the root-layout
      // Then each clip is zoomed/panned/padded to WxH before concatenation
      FFmpegEdit ffmpeg = new FFmpegEdit(properties);
      error = ffmpeg.processEdits(inputfile, outputPath.getAbsolutePath(), outputResolution, cleanclips,
              sourceTrack.hasAudio(), sourceTrack.hasVideo());

      if (error != null) {
        FileUtils.deleteQuietly(tempDirectory);
        throw new ProcessFailedException("Editing pipeline exited abnormaly! Error: " + error);
=======

      // Don't mix video/audio and subtitles
      if (videoclips.size() > 0 && refElements.size() > 0) {
        throw new ProcessFailedException("Can not process media elements together with ref elements. "
                + "There likely is an error in the SMIL file");
      }

      // get output file extension
      String outputFileExtension = null;
      if (videoclips.size() > 0) {
        outputFileExtension = properties.getProperty(VideoEditorProperties.DEFAULT_EXTENSION, ".mp4");
      }
      if (refElements.size() > 0) {
        String extension = FilenameUtils.getExtension(sourceTrackUri);
        if (VideoEditorProperties.WEBVTT_EXTENSION.equals(extension)) {
          outputFileExtension = properties.getProperty(VideoEditorProperties.WEBVTT_EXTENSION, ".vtt");
        }
      }
      outputFileExtension = properties.getProperty(VideoEditorProperties.OUTPUT_FILE_EXTENSION, outputFileExtension);

      if (!outputFileExtension.startsWith(".")) {
        outputFileExtension = '.' + outputFileExtension;
      }

      String filename = String.format("%s-%s%s", sourceTrackFlavor,
              FilenameUtils.removeExtension(sourceFile.getName()), outputFileExtension);
      File outputPath = new File(tempDirectory, filename);

      if (!outputPath.getParentFile().exists()) {
        outputPath.getParentFile().mkdirs();
      }

      // If we are cutting video/audio, use ffmpeg
      if (videoclips.size() > 0) {
        List<VideoClip> cleanclips = sortSegments(videoclips);    // remove very short cuts that will look bad
        String error = null;
        String outputResolution = "";    //TODO: fetch the largest output resolution from SMIL.head.layout.root-layout
        // When outputResolution is set to WxH, all clips are scaled to that size in the output video.
        // TODO: Each clips could have a region id, relative to the root-layout
        // Then each clip is zoomed/panned/padded to WxH before concatenation
        FFmpegEdit ffmpeg = new FFmpegEdit(properties);
        error = ffmpeg.processEdits(inputfile, outputPath.getAbsolutePath(), outputResolution, cleanclips,
                sourceTrack.hasAudio(), sourceTrack.hasVideo());

        if (error != null) {
          FileUtils.deleteQuietly(tempDirectory);
          throw new ProcessFailedException("Editing pipeline exited abnormally! Error: " + error);
        }
      }

      // If we are cutting ref elements, check if they are subtitle files
      // Or give up
      // TODO: It might be better if subtitle tracks were assigned the mediatype "texttrack" in the first place
      if (refElements.size() > 0) {
        List<VideoClip> cleanclips = sortSegments(refElements);    // remove very short cuts that will look bad
        String extension = FilenameUtils.getExtension(sourceTrackUri);
        if (VideoEditorProperties.WEBVTT_EXTENSION.equals(extension)) {
          // Parse
          WebVTTParser parser = new WebVTTParser();
          WebVTTSubtitle subtitle;
          try (FileInputStream fin = new FileInputStream(sourceFile)) {
            subtitle = parser.parse(fin);
          }

          // Edit
          List<WebVTTSubtitleCue> cutCues = new ArrayList<>();
          double removedTime = 0;
          for (int i = 0; i < cleanclips.size(); i++) {
            if (i == 0) {
              removedTime = removedTime + (cleanclips.get(i).getStart());
            } else {
              removedTime = removedTime + (cleanclips.get(i).getStart() - cleanclips.get(i - 1).getEnd());
            }
            for (WebVTTSubtitleCue cue : subtitle.getCues()) {
              if ((cleanclips.get(i).getStart() - SUBTITLE_GRACE_PERIOD) <= cue.getStartTime()
                      && (cleanclips.get(i).getEnd() + SUBTITLE_GRACE_PERIOD) >= cue.getEndTime()) {
                cue.setStartTime((long) (cue.getStartTime() - removedTime));
                cue.setEndTime((long) (cue.getEndTime() - removedTime));
                cutCues.add(cue);
              }
            }
          }
          subtitle.setCues(cutCues);

          // Write
          try (FileOutputStream fos = new FileOutputStream(outputPath)) {
            WebVTTWriter writer = new WebVTTWriter();
            writer.write(subtitle, fos);
          }
        } else {
          throw new ProcessFailedException("The video editor does not support the following file: " + sourceTrackUri);
        }
>>>>>>> baa7e156
      }

      // create Track for edited file
      String newTrackId = IdImpl.fromUUID().toString();
      InputStream in = new FileInputStream(outputPath);
      try {
        newTrackURI = workspace.putInCollection(COLLECTION_ID,
                String.format("%s-%s%s", sourceTrackFlavor.getType(), newTrackId, outputFileExtension), in);
      } catch (IllegalArgumentException ex) {
        throw new ProcessFailedException("Copy track into workspace failed! " + ex.getMessage());
      } finally {
        IOUtils.closeQuietly(in);
        FileUtils.deleteQuietly(tempDirectory);
      }

      // inspect new Track
      try {
        inspectionJob = inspect(job,newTrackURI);
      } catch (MediaInspectionException e) {
        throw new ProcessFailedException("Media inspection of " + newTrackURI + " failed", e);
      }
      Track editedTrack = (Track) MediaPackageElementParser.getFromXml(inspectionJob.getPayload());
      logger.info("Finished editing track {}", editedTrack);
      editedTrack.setIdentifier(newTrackId);
      if (videoclips.size() > 0) {
        editedTrack.setFlavor(new MediaPackageElementFlavor(sourceTrackFlavor.getType(), SINK_FLAVOR_SUBTYPE));
      }
      if (refElements.size() > 0) {
        String extension = FilenameUtils.getExtension(sourceTrackUri);
        if (VideoEditorProperties.WEBVTT_EXTENSION.equals(extension)) {
          editedTrack.setFlavor(new MediaPackageElementFlavor(sourceTrackFlavor.getType(),
                  sourceTrackFlavor.getSubtype() + "+" + SINK_FLAVOR_SUBTYPE));
        }
      }

      return editedTrack;

    } catch (MediaInspectionException ex) {
      throw new ProcessFailedException("Inspecting encoded Track failed with: " + ex.getMessage());
    } catch (MediaPackageException ex) {
      throw new ProcessFailedException("Unable to serialize edited Track! " + ex.getMessage());
    } catch (Exception ex) {
      throw new ProcessFailedException("Unable to process SMIL: " + ex.getMessage(), ex);
    } finally {
      FileUtils.deleteQuietly(tempDirectory);
    }
  }

  /*
   * Inspect the output file
   */
  protected Job inspect(Job job, URI workspaceURI) throws MediaInspectionException, ProcessFailedException {
    Job inspectionJob;
    try {
      inspectionJob = inspectionService.inspect(workspaceURI);
    } catch (MediaInspectionException e) {
      incident().recordJobCreationIncident(job, e);
      throw new MediaInspectionException("Media inspection of " + workspaceURI + " failed", e);
    }
    JobBarrier barrier = new JobBarrier(job, serviceRegistry, inspectionJob);
    if (!barrier.waitForJobs().isSuccess()) {
      throw new ProcessFailedException("Media inspection of " + workspaceURI + " failed");
    }
    return inspectionJob;
  }

  /* Clean up the edit points, make sure they are at least 2 seconds apart (default fade duration)
   * Otherwise it can be very slow to run and output will be ugly because of the cross fades
   */
  private static List<VideoClip> sortSegments(List<VideoClip> edits) {
    LinkedList<VideoClip> ll = new LinkedList<VideoClip>();
    List<VideoClip> clips = new ArrayList<VideoClip>();
    Iterator<VideoClip> it = edits.iterator();
    VideoClip clip;
    VideoClip nextclip;
    while (it.hasNext()) {     // Check for legal durations
      clip = it.next();
      if (clip.getDuration() > 2) { // Keep segments at least 2 seconds long
        ll.add(clip);
      }
    }
    clip = ll.pop();        // initialize
    while (!ll.isEmpty()) { // Check that 2 consecutive segments from same src are at least 2 secs apart
      if (ll.peek() != null) {
        nextclip = ll.pop();  // check next consecutive segment
        // collapse two segments into one
        if ((nextclip.getSrc() == clip.getSrc()) && (nextclip.getStart() - clip.getEnd()) < 2) {
          clip.setEnd(nextclip.getEnd());   // by using inpt of seg 1 and outpoint of seg 2
        } else {
          clips.add(clip);   // keep last segment
          clip = nextclip;   // check next segment
        }
      }
    }
    clips.add(clip); // add last segment
    return clips;
  }

  /**
   * {@inheritDoc}
   *
   * @see
   * org.opencastproject.videoeditor.api.VideoEditorService#processSmil(org.opencastproject.smil.entity.api.Smil)
   */
  @Override
  public List<Job> processSmil(Smil smil) throws ProcessFailedException {
    if (smil == null) {
      throw new ProcessFailedException("Smil document is null!");
    }

    List<Job> jobs = new LinkedList<Job>();
    try {
      for (SmilMediaParamGroup paramGroup : smil.getHead().getParamGroups()) {
        for (SmilMediaParam param : paramGroup.getParams()) {
          if (SmilMediaParam.PARAM_NAME_TRACK_ID.equals(param.getName())) {
            jobs.add(serviceRegistry.createJob(getJobType(), Operation.PROCESS_SMIL.toString(),
                    Arrays.asList(smil.toXML(), paramGroup.getId()), jobload));
          }
        }
      }
      return jobs;
    } catch (JAXBException ex) {
      throw new ProcessFailedException("Failed to serialize smil " + smil.getId());
    } catch (ServiceRegistryException ex) {
      throw new ProcessFailedException("Failed to create job: " + ex.getMessage());
    } catch (Exception ex) {
      throw new ProcessFailedException(ex.getMessage());
    }
  }

  @Override
  protected String process(Job job) throws Exception {
    if (Operation.PROCESS_SMIL.toString().equals(job.getOperation())) {
      Smil smil = smilService.fromXml(job.getArguments().get(0)).getSmil();
      if (smil == null) {
        throw new ProcessFailedException("Smil document is null!");
      }

      Track editedTrack = processSmil(job, smil, job.getArguments().get(1));
      return MediaPackageElementParser.getAsXml(editedTrack);
    }

    throw new ProcessFailedException("Can't handle this operation: " + job.getOperation());
  }

  @Override
  protected ServiceRegistry getServiceRegistry() {
    return serviceRegistry;
  }

  @Override
  protected SecurityService getSecurityService() {
    return securityService;
  }

  @Override
  protected UserDirectoryService getUserDirectoryService() {
    return userDirectoryService;
  }

  @Override
  protected OrganizationDirectoryService getOrganizationDirectoryService() {
    return organizationDirectoryService;
  }

  @Override
  @Activate
  public void activate(ComponentContext context) {
    logger.debug("activating...");
    super.activate(context);
    FFmpegEdit.init(context.getBundleContext());
  }

  @Deactivate
  protected void deactivate(ComponentContext context) {
    logger.debug("deactivating...");
  }

  @Override
  public void updated(Dictionary<String, ?> properties) throws ConfigurationException {
    this.properties = new Properties();
    if (properties == null) {
      logger.info("No configuration available, using defaults");
      return;
    }

    Enumeration<String> keys = properties.keys();
    while (keys.hasMoreElements()) {
      String key = keys.nextElement();
      this.properties.put(key, properties.get(key));
    }
    logger.debug("Properties updated!");

    jobload = LoadUtil.getConfiguredLoadValue(properties, JOB_LOAD_KEY, DEFAULT_JOB_LOAD, serviceRegistry);
  }

  @Reference
  public void setMediaInspectionService(MediaInspectionService inspectionService) {
    this.inspectionService = inspectionService;
  }

  @Reference
  public void setServiceRegistry(ServiceRegistry serviceRegistry) {
    this.serviceRegistry = serviceRegistry;
  }

  @Reference
  public void setWorkspace(Workspace workspace) {
    this.workspace = workspace;
  }

  @Reference
  public void setSecurityService(SecurityService securityService) {
    this.securityService = securityService;
  }

  @Reference
  public void setUserDirectoryService(UserDirectoryService userDirectoryService) {
    this.userDirectoryService = userDirectoryService;
  }

  @Reference
  public void setOrganizationDirectoryService(OrganizationDirectoryService organizationDirectoryService) {
    this.organizationDirectoryService = organizationDirectoryService;
  }

  @Reference
  public void setSmilService(SmilService smilService) {
    this.smilService = smilService;
  }
}<|MERGE_RESOLUTION|>--- conflicted
+++ resolved
@@ -279,21 +279,6 @@
           }
         }
       }
-<<<<<<< HEAD
-      List<VideoClip> cleanclips = sortSegments(videoclips);    // remove very short cuts that will look bad
-      String error = null;
-      String outputResolution = "";    //TODO: fetch the largest output resolution from SMIL.head.layout.root-layout
-      // When outputResolution is set to WxH, all clips are scaled to that size in the output video.
-      // TODO: Each clips could have a region id, relative to the root-layout
-      // Then each clip is zoomed/panned/padded to WxH before concatenation
-      FFmpegEdit ffmpeg = new FFmpegEdit(properties);
-      error = ffmpeg.processEdits(inputfile, outputPath.getAbsolutePath(), outputResolution, cleanclips,
-              sourceTrack.hasAudio(), sourceTrack.hasVideo());
-
-      if (error != null) {
-        FileUtils.deleteQuietly(tempDirectory);
-        throw new ProcessFailedException("Editing pipeline exited abnormaly! Error: " + error);
-=======
 
       // Don't mix video/audio and subtitles
       if (videoclips.size() > 0 && refElements.size() > 0) {
@@ -386,7 +371,6 @@
         } else {
           throw new ProcessFailedException("The video editor does not support the following file: " + sourceTrackUri);
         }
->>>>>>> baa7e156
       }
 
       // create Track for edited file
