--- conflicted
+++ resolved
@@ -92,12 +92,8 @@
 
     @Override
     public void run() {
-<<<<<<< HEAD
       logger.info("Starting to listen for series update messages");
-=======
-      logger.info("Starting to listen for series update Messages");
       long counter = 0;
->>>>>>> 59c90d75
       while (listening) {
         future = messageReceiver.receiveSerializable(QUEUE_ID, MessageSender.DestinationType.Queue);
         executor.execute(future);
