--- conflicted
+++ resolved
@@ -164,77 +164,8 @@
     this.organizationDirectoryService = organizationDirectoryService;
   }
 
-<<<<<<< HEAD
-  /**
-   * {@inheritDoc}
-   *
-   * @see org.osgi.service.event.EventHandler#handleEvent(org.osgi.service.event.Event)
-   */
-  @Override
-=======
->>>>>>> 4e237502
   public void handleEvent(final Event event) {
     // A series or its ACL has been updated. Find any mediapackages with that series, and update them.
-<<<<<<< HEAD
-    executor.execute(new Runnable() {
-      @Override
-      public void run() {
-        logger.debug("Handling {}", event);
-        String seriesId = (String) event.getProperty(ID);
-
-        // We must be an administrative user to make this query
-        try {
-          DefaultOrganization defaultOrg = new DefaultOrganization();
-          securityService.setOrganization(defaultOrg);
-          securityService.setUser(new User(systemAccount, defaultOrg.getId(), new String[] { GLOBAL_ADMIN_ROLE }));
-
-          // Note: getWorkflowInstances will only return a given number of results (default 20)
-          WorkflowQuery q = new WorkflowQuery().withSeriesId(seriesId);
-          WorkflowSet result = workflowService.getWorkflowInstancesForAdministrativeRead(q);
-          Integer offset = 0;
-
-          while (result.size() > 0) {
-            for (WorkflowInstance instance : result.getItems()) {
-              if (!isActive(instance)) {
-                continue;
-              }
-
-              Organization org = instance.getOrganization();
-              securityService.setOrganization(org);
-
-              MediaPackage mp = instance.getMediaPackage();
-
-              // Update the series XACML file
-              if (SERIES_ACL_TOPIC.equals(event.getTopic())) {
-                // Build a new XACML file for this mediapackage
-                AccessControlList acl = AccessControlParser.parseAcl((String) event.getProperty(PAYLOAD));
-                authorizationService.setAccessControl(mp, acl);
-              }
-
-              // Update the series dublin core
-              DublinCoreCatalog seriesDublinCore = seriesService.getSeries(seriesId);
-              mp.setSeriesTitle(seriesDublinCore.getFirst(DublinCore.PROPERTY_TITLE));
-
-              // Update the series dublin core
-              Catalog[] seriesCatalogs = mp.getCatalogs(MediaPackageElements.SERIES);
-              if (seriesCatalogs.length == 1) {
-                Catalog c = seriesCatalogs[0];
-                String filename = FilenameUtils.getName(c.getURI().toString());
-                URI uri = workspace.put(mp.getIdentifier().toString(), c.getIdentifier(), filename,
-                        dublinCoreService.serialize(seriesDublinCore));
-                c.setURI(uri);
-                // setting the URI to a new source so the checksum will most like be invalid
-                c.setChecksum(null);
-              }
-
-              // Update the search index with the modified mediapackage
-              workflowService.update(instance);
-            }
-
-            offset++;
-            q = q.withStartPage(offset);
-            result = workflowService.getWorkflowInstancesForAdministrativeRead(q);
-=======
     logger.debug("Handling {}", event);
     String seriesId = (String) event.getProperty(ID);
 
@@ -280,7 +211,6 @@
             c.setURI(uri);
             // setting the URI to a new source so the checksum will most like be invalid
             c.setChecksum(null);
->>>>>>> 4e237502
           }
 
           // Update the search index with the modified mediapackage
