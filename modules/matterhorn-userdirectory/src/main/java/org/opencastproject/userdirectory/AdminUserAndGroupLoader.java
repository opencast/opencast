/**
 * Licensed to The Apereo Foundation under one or more contributor license
 * agreements. See the NOTICE file distributed with this work for additional
 * information regarding copyright ownership.
 *
 *
 * The Apereo Foundation licenses this file to you under the Educational
 * Community License, Version 2.0 (the "License"); you may not use this file
 * except in compliance with the License. You may obtain a copy of the License
 * at:
 *
 *   http://opensource.org/licenses/ecl2.txt
 *
 * Unless required by applicable law or agreed to in writing, software
 * distributed under the License is distributed on an "AS IS" BASIS, WITHOUT
 * WARRANTIES OR CONDITIONS OF ANY KIND, either express or implied.  See the
 * License for the specific language governing permissions and limitations under
 * the License.
 *
 */
package org.opencastproject.userdirectory;

import static org.opencastproject.kernel.userdirectory.InMemoryUserAndRoleProvider.PROVIDER_NAME;

import org.opencastproject.security.api.Organization;
import org.opencastproject.security.api.OrganizationDirectoryListener;
import org.opencastproject.security.api.OrganizationDirectoryService;
import org.opencastproject.security.api.SecurityConstants;
import org.opencastproject.security.api.SecurityService;
import org.opencastproject.security.impl.jpa.JpaGroup;
import org.opencastproject.security.impl.jpa.JpaOrganization;
import org.opencastproject.security.impl.jpa.JpaRole;
import org.opencastproject.security.impl.jpa.JpaUser;
import org.opencastproject.security.util.SecurityUtil;
import org.opencastproject.util.NotFoundException;
import org.opencastproject.util.UrlSupport;
import org.opencastproject.util.data.Effect0;

import com.entwinemedia.fn.Fn;
import com.entwinemedia.fn.Stream;

import org.apache.commons.io.IOUtils;
import org.apache.commons.lang3.StringUtils;
import org.apache.commons.lang3.exception.ExceptionUtils;
import org.osgi.framework.BundleContext;
import org.osgi.service.component.ComponentContext;
import org.slf4j.Logger;
import org.slf4j.LoggerFactory;

import java.io.IOException;
import java.io.InputStream;
import java.util.HashSet;
import java.util.Set;
import java.util.TreeSet;

/**
 * User and group loader to create a system administrator group for each tenant along with a user named after the
 * organization.
 */
public class AdminUserAndGroupLoader implements OrganizationDirectoryListener {

  /** The logging facility */
  private static final Logger logger = LoggerFactory.getLogger(AdminUserAndGroupLoader.class);

  /** The administrator user configuration option */
  public static final String OPT_ADMIN_USER = "org.opencastproject.security.admin.user";

  /** The administrator password configuration option */
  public static final String OPT_ADMIN_PASSWORD = "org.opencastproject.security.admin.pass";

  /** The administrator email configuration option */
  public static final String OPT_ADMIN_EMAIL = "org.opencastproject.admin.email";

  /** The administrator roles configuration option */
  public static final String OPT_ADMIN_ROLES = "org.opencastproject.security.admin.roles";

  /** The administrator group's suffix */
  public static final String SYSTEM_ADMIN_GROUP_SUFFIX = "_SYSTEM_ADMINS";

  /** Path to the list of roles */
  public static final String ROLES_PATH_PREFIX = "/roles";

  /** The path to the organization admin's list of roles */
  public static final String SYSTEM_ADMIN_FILE = "system-admins";

  /** The configuration value of the administrator username */
  private String adminUserName = null;

  /** The configuration value of the administrator password */
  private String adminPassword = null;

  /** The configuration value of the administrator email */
  private String adminEmail = null;

  /** The configuration value of the administrator roles */
  private String adminRoles = null;

  /** User and role provider */
  protected JpaUserAndRoleProvider userAndRoleProvider;

  /** Group provider */
  protected JpaGroupRoleProvider groupRoleProvider;

  /** The organization directory service */
  protected OrganizationDirectoryService organizationDirectoryService;

  /** The security service to use to run as the context for adding the groups */
  protected SecurityService securityService;

  /** The component context */
  protected ComponentContext componentCtx = null;

  /**
   * Callback for activation of this component.
   *
   * @param cc
   *          the component context
   */
  public void activate(ComponentContext cc) throws Exception {
    logger.debug("Activating admin group loader");
    BundleContext bundleCtx = cc.getBundleContext();
    adminUserName = StringUtils.trimToNull(bundleCtx.getProperty(OPT_ADMIN_USER));
    adminPassword = StringUtils.trimToNull(bundleCtx.getProperty(OPT_ADMIN_PASSWORD));
    adminEmail = StringUtils.trimToNull(bundleCtx.getProperty(OPT_ADMIN_EMAIL));
    adminRoles = StringUtils.trimToNull(bundleCtx.getProperty(OPT_ADMIN_ROLES));

    // Keep a reference to the component context
    componentCtx = cc;

    // Create the administration user and group for each organization
    for (final Organization organization : organizationDirectoryService.getOrganizations()) {
      createSystemAdministratorUserAndGroup(organization);
    }
  }

  /**
   * Creates a JpaOrganization from an organization
   *
   * @param org
   *          the organization
   */
  private JpaOrganization fromOrganization(Organization org) {
    if (org instanceof JpaOrganization)
      return (JpaOrganization) org;
    return new JpaOrganization(org.getId(), org.getName(), org.getServers(), org.getAdminRole(), org.getAnonymousRole(),
            org.getProperties());
  }

  /**
   * Creates initial groups for system administrators per organization.
   *
   * @param organization
   *          the organization
   * @throws IOException
   *           if loading of the role lists fails
   * @throws IllegalStateException
   *           if the specified role list is unavailable
   */
  private void createSystemAdministratorUserAndGroup(final Organization organization) {

    if ((adminUserName == null) || (adminPassword == null)) {
      logger.info("Tne administrator user and group loader is disabled.");
      return;
    }

    SecurityUtil.runAs(securityService, organization, SecurityUtil.createSystemUser(componentCtx, organization), new Effect0() {
      @Override
      protected void run() {
        try {
<<<<<<< HEAD
          JpaOrganization org = fromOrganization(organizationDirectoryService.getOrganization(organization.getId()));
          String adminUserId = null;
          if (StringUtils.isNotBlank(adminUserName))
            adminUserId = adminUserName;
          else
            adminUserId = org.getId();
=======
          JpaOrganization org = (JpaOrganization) organizationDirectoryService.getOrganization(organization.getId());
>>>>>>> f605060d

          // Make sure the administrator exists for this organization. Note that the user will gain its roles through
          // membership in the administrator group
          JpaUser adminUser = (JpaUser) userAndRoleProvider.loadUser(adminUserName);
          if (adminUser == null) {
            Set<JpaRole> adminRolesSet = new HashSet<JpaRole>();
            // Add roles according to the system configuration
            if (adminRoles != null) {
              for (String r : StringUtils.split(adminRoles, ',')) {
                String roleId = StringUtils.trimToNull(r);
                if (roleId != null)
                  adminRolesSet.add(new JpaRole(roleId, org));
              }
            }
            String adminUserFullName = organization.getName().concat(" Administrator");
            adminUser = new JpaUser(adminUserName, adminPassword, org, adminUserFullName, adminEmail, PROVIDER_NAME,
                    false, adminRolesSet);
            userAndRoleProvider.addUser(adminUser);
            logger.info("Administrator user for '{}' created", org.getId());
          }

          // System administrator group
          String adminGroupId = org.getId().toUpperCase().concat(SYSTEM_ADMIN_GROUP_SUFFIX);
          JpaGroup systemAdminGroup = (JpaGroup) groupRoleProvider.loadGroup(adminGroupId, org.getId());
          Set<JpaRole> systemAdminRoles = new HashSet<JpaRole>();
          Set<String> systemAdminRolesIds = new HashSet<String>();

          // Add global system roles as defined in the code base
          for (String role : SecurityConstants.GLOBAL_SYSTEM_ROLES) {
            systemAdminRoles.add(new JpaRole(role, org));
            systemAdminRolesIds.add(role);
          }

          // Add roles as defined in the code base
          for (String role : loadGroupRoles(SYSTEM_ADMIN_FILE)) {
            systemAdminRoles.add(new JpaRole(role, org));
            systemAdminRolesIds.add(role);
          }

          // Add roles as defined by the organization
          if (StringUtils.isNotBlank(org.getAdminRole())) {
            systemAdminRoles.add(new JpaRole(org.getAdminRole(), org));
            systemAdminRolesIds.add(org.getAdminRole());
          }
          if (StringUtils.isNotBlank(org.getAnonymousRole())) {
            systemAdminRoles.add(new JpaRole(org.getAnonymousRole(), org));
            systemAdminRolesIds.add(org.getAnonymousRole());
          }

          // Add roles according to the system configuration
          if (adminRoles != null) {
            for (String r : StringUtils.split(adminRoles, ',')) {
              String roleId = StringUtils.trimToNull(r);
              if (roleId != null) {
                systemAdminRoles.add(new JpaRole(roleId, org));
                systemAdminRolesIds.add(roleId);
              }
            }
          }

          // Make sure the organization administrator is part of this group
          Set<String> groupMembers = new HashSet<String>();
          groupMembers.add(adminUserName);

          // Create the group
          String adminGroupName = org.getName().concat(" System Administrators");
          String adminGroupDescription = "System administrators of '" + org.getName() + "'";
          if (systemAdminGroup == null) {
            logger.info("Creating {}'s system administrator group", org.getId());
            systemAdminGroup = new JpaGroup(adminGroupId, org, adminGroupName, adminGroupDescription, systemAdminRoles);
            systemAdminGroup.setMembers(groupMembers);
            groupRoleProvider.addGroup(systemAdminGroup);
          } else {
            logger.info("Updating roles of {}'s system administrator group", org.getId());
            groupMembers.addAll(systemAdminGroup.getMembers());
            groupRoleProvider.updateGroup(adminGroupId, adminGroupName, adminGroupDescription,
                    StringUtils.join(systemAdminRolesIds, ','), StringUtils.join(groupMembers, ','));
          }

        } catch (NotFoundException e) {
          logger.error("Unable to load system administrator group because {}", ExceptionUtils.getStackTrace(e));
        } catch (IllegalStateException e) {
          logger.error("Unable to load system administrator group because {}", ExceptionUtils.getStackTrace(e));
        } catch (IOException e) {
          logger.error("Unable to load system administrator group because {}", ExceptionUtils.getStackTrace(e));
        } catch (Throwable t) {
          logger.error("Unable to load system administrator group because {}", ExceptionUtils.getStackTrace(t));
        }
      }
    });
  }

  /**
   * Loads the set of roles from the properties file, located at {@link #MEMBERS_PATH_PREFIX}.
   *
   * @param roleFileName
   *          name of the properties file containing the roles
   * @return the set of roles
   */
  private Set<String> loadGroupRoles(String roleFileName) throws IllegalStateException, IOException {
    String propertiesFile = UrlSupport.concat(ROLES_PATH_PREFIX, roleFileName);

    InputStream rolesIS = null;
    try {
      // Load the properties
      rolesIS = AdminUserAndGroupLoader.class.getResourceAsStream(propertiesFile);
      if (null == rolesIS) {
        return new TreeSet<>(); // if file doesn't exits assume it's empty
      }
      Stream<String> stream = Stream.$(IOUtils.readLines(rolesIS)).filter(new Fn<String, Boolean>() {
        @Override
        public Boolean ap(String line) {
          if (StringUtils.trimToEmpty(line).startsWith("#"))
            return false;
          return true;
        }
      });
      return new TreeSet<>(stream.toSet());
    } catch (IOException e) {
      logger.error("Error loading system roles from file {}", propertiesFile);
      throw e;
    } finally {
      IOUtils.closeQuietly(rolesIS);
    }

  }

  @Override
  public void organizationRegistered(Organization organization) {
    createSystemAdministratorUserAndGroup(organization);
  }

  @Override
  public void organizationUnregistered(Organization organization) {
    // Nothing to do
  }

  @Override
  public void organizationUpdated(Organization organization) {
    // Nothing to do
  }

  /**
   * OSGi callback for declarative services.
   *
   * @param groupRoleProvider
   *          the groupRoleProvider to set
   */
  void setGroupRoleProvider(JpaGroupRoleProvider groupRoleProvider) {
    this.groupRoleProvider = groupRoleProvider;
  }

  /**
   * OSGi callback for declarative services.
   *
   * @param userAndRoleProvider
   *          the user and role provider to set
   */
  void setUserAndRoleProvider(JpaUserAndRoleProvider userAndRoleProvider) {
    this.userAndRoleProvider = userAndRoleProvider;
  }

  /**
   * OSGi callback for declarative services.
   *
   * @param organizationDirectoryService
   *          the organizationDirectoryService to set
   */
  void setOrganizationDirectoryService(OrganizationDirectoryService organizationDirectoryService) {
    this.organizationDirectoryService = organizationDirectoryService;
    this.organizationDirectoryService.addOrganizationDirectoryListener(this);
  }

  /**
   * OSGi callback for declarative services.
   *
   * @param securityService
   *          the security service
   */
  void setSecurityService(SecurityService securityService) {
    this.securityService = securityService;
  }

}<|MERGE_RESOLUTION|>--- conflicted
+++ resolved
@@ -159,7 +159,7 @@
   private void createSystemAdministratorUserAndGroup(final Organization organization) {
 
     if ((adminUserName == null) || (adminPassword == null)) {
-      logger.info("Tne administrator user and group loader is disabled.");
+      logger.info("The administrator user and group loader is disabled.");
       return;
     }
 
@@ -167,16 +167,7 @@
       @Override
       protected void run() {
         try {
-<<<<<<< HEAD
           JpaOrganization org = fromOrganization(organizationDirectoryService.getOrganization(organization.getId()));
-          String adminUserId = null;
-          if (StringUtils.isNotBlank(adminUserName))
-            adminUserId = adminUserName;
-          else
-            adminUserId = org.getId();
-=======
-          JpaOrganization org = (JpaOrganization) organizationDirectoryService.getOrganization(organization.getId());
->>>>>>> f605060d
 
           // Make sure the administrator exists for this organization. Note that the user will gain its roles through
           // membership in the administrator group
