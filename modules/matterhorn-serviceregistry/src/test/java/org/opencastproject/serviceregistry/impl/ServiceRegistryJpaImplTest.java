/**
 * Licensed to The Apereo Foundation under one or more contributor license
 * agreements. See the NOTICE file distributed with this work for additional
 * information regarding copyright ownership.
 *
 *
 * The Apereo Foundation licenses this file to you under the Educational
 * Community License, Version 2.0 (the "License"); you may not use this file
 * except in compliance with the License. You may obtain a copy of the License
 * at:
 *
 *   http://opensource.org/licenses/ecl2.txt
 *
 * Unless required by applicable law or agreed to in writing, software
 * distributed under the License is distributed on an "AS IS" BASIS, WITHOUT
 * WARRANTIES OR CONDITIONS OF ANY KIND, either express or implied.  See the
 * License for the specific language governing permissions and limitations under
 * the License.
 *
 */

package org.opencastproject.serviceregistry.impl;

import static org.junit.Assert.assertEquals;

import org.opencastproject.job.api.Job;
import org.opencastproject.job.api.Job.Status;
import org.opencastproject.job.api.JobBarrier;
import org.opencastproject.security.api.DefaultOrganization;
import org.opencastproject.security.api.JaxbOrganization;
import org.opencastproject.security.api.JaxbRole;
import org.opencastproject.security.api.JaxbUser;
import org.opencastproject.security.api.Organization;
import org.opencastproject.security.api.OrganizationDirectoryService;
import org.opencastproject.security.api.SecurityService;
import org.opencastproject.security.api.TrustedHttpClient;
import org.opencastproject.security.api.TrustedHttpClientException;
import org.opencastproject.security.api.User;
import org.opencastproject.security.api.UserDirectoryService;
import org.opencastproject.serviceregistry.api.ServiceRegistration;
import org.opencastproject.serviceregistry.api.ServiceRegistryException;
import org.opencastproject.systems.MatterhornConstants;
import org.opencastproject.util.NotFoundException;
import org.opencastproject.util.jmx.JmxUtil;
import org.opencastproject.util.persistence.PersistenceUtil;

<<<<<<< HEAD
=======
import org.apache.commons.lang3.StringUtils;
>>>>>>> 257a22a3
import org.apache.http.HttpResponse;
import org.apache.http.HttpStatus;
import org.apache.http.HttpVersion;
import org.apache.http.client.methods.HttpUriRequest;
import org.apache.http.message.BasicHttpResponse;
import org.apache.http.message.BasicStatusLine;
import org.easymock.Capture;
import org.easymock.EasyMock;
import org.easymock.IAnswer;
import org.junit.After;
import org.junit.Assert;
import org.junit.Before;
import org.junit.Test;
import org.osgi.framework.BundleContext;
import org.osgi.framework.Filter;
import org.osgi.framework.InvalidSyntaxException;
import org.osgi.service.component.ComponentContext;
import org.slf4j.Logger;
import org.slf4j.LoggerFactory;

import java.beans.PropertyVetoException;
import java.util.Date;
import java.util.Hashtable;
import java.util.concurrent.Executors;

import javax.management.ObjectInstance;
import javax.persistence.EntityManagerFactory;

public class ServiceRegistryJpaImplTest {
  private static final Logger logger = LoggerFactory.getLogger(ServiceRegistryJpaImplTest.class);
  private Job undispatchableJob1 = null;
  private Job undispatchableJob2 = null;
  private EntityManagerFactory emf = null;
  private BundleContext bundleContext = null;
  private ComponentContext cc = null;
  private ServiceRegistryJpaImpl serviceRegistryJpaImpl = null;

  private static final String TEST_SERVICE = "ingest";
  private static final String TEST_SERVICE_2 = "compose";
  private static final String TEST_OPERATION = "ingest";
  private static final String TEST_PATH = "/ingest";
  private static final String TEST_PATH_2 = "/compose";
  private static final String TEST_HOST = "http://localhost:8080";
  private static final String TEST_HOST_OTHER = "http://otherhost:8080";

  @Before
  public void setUp() throws Exception {
    // Setup JPA context
    setUpEntityManagerFactory();
    // Setup context settings
    setupBundleContext();
    setupComponentContext();
    // Setup test object.
    setUpServiceRegistryJpaImpl();
  }

  @After
  public void tearDown() throws ServiceRegistryException {
    for (ObjectInstance mbean : serviceRegistryJpaImpl.jmxBeans) {
      JmxUtil.unregisterMXBean(mbean);
    }
    for (ServiceRegistration service : serviceRegistryJpaImpl.getServiceRegistrations()) {
      serviceRegistryJpaImpl.unRegisterService(service.getServiceType(), service.getHost());
    }
    serviceRegistryJpaImpl.deactivate();
  }

  public void setUpUndispatchableJobs() throws ServiceRegistryException {
    undispatchableJob1 = serviceRegistryJpaImpl.createJob(TEST_HOST, TEST_SERVICE, TEST_OPERATION, null, null, false,
            null);
    undispatchableJob2 = serviceRegistryJpaImpl.createJob(TEST_HOST_OTHER, TEST_SERVICE, TEST_OPERATION, null, null,
            false, null);
    undispatchableJob1.setDateStarted(new Date());
    undispatchableJob1.setStatus(Status.RUNNING);
    undispatchableJob2.setDateStarted(new Date());
    undispatchableJob2.setStatus(Status.RUNNING);
    undispatchableJob1 = serviceRegistryJpaImpl.updateJob(undispatchableJob1);
    undispatchableJob2 = serviceRegistryJpaImpl.updateJob(undispatchableJob2);

  }

  public void setUpEntityManagerFactory() {
    emf = PersistenceUtil.newTestEntityManagerFactory("org.opencastproject.common");
  }

  public void setUpServiceRegistryJpaImpl()
          throws PropertyVetoException, NotFoundException, TrustedHttpClientException {
    serviceRegistryJpaImpl = new ServiceRegistryJpaImpl();
    serviceRegistryJpaImpl.setEntityManagerFactory(emf);

    Organization organization = new DefaultOrganization();
    OrganizationDirectoryService organizationDirectoryService = EasyMock.createMock(OrganizationDirectoryService.class);
    EasyMock.expect(organizationDirectoryService.getOrganization((String) EasyMock.anyObject())).andReturn(organization)
            .anyTimes();

    EasyMock.replay(organizationDirectoryService);
    serviceRegistryJpaImpl.setOrganizationDirectoryService(organizationDirectoryService);

    JaxbOrganization jaxbOrganization = JaxbOrganization.fromOrganization(organization);
    User anonymous = new JaxbUser("anonymous", "test", jaxbOrganization,
            new JaxbRole(jaxbOrganization.getAnonymousRole(), jaxbOrganization));
    SecurityService securityService = EasyMock.createNiceMock(SecurityService.class);
    EasyMock.expect(securityService.getUser()).andReturn(anonymous).anyTimes();
    EasyMock.expect(securityService.getOrganization()).andReturn(organization).anyTimes();
    EasyMock.replay(securityService);
    serviceRegistryJpaImpl.setSecurityService(securityService);

    UserDirectoryService userDirectoryService = EasyMock.createNiceMock(UserDirectoryService.class);
    EasyMock.expect(userDirectoryService.loadUser(EasyMock.anyString())).andReturn(anonymous).anyTimes();
    EasyMock.replay(userDirectoryService);
    serviceRegistryJpaImpl.setUserDirectoryService(userDirectoryService);

    final Capture<HttpUriRequest> request = EasyMock.newCapture();
    final BasicHttpResponse successRespone = new BasicHttpResponse(
            new BasicStatusLine(new HttpVersion(1, 1), HttpStatus.SC_NO_CONTENT, "No message"));
    final BasicHttpResponse unavailableResponse = new BasicHttpResponse(
            new BasicStatusLine(new HttpVersion(1, 1), HttpStatus.SC_SERVICE_UNAVAILABLE, "No message"));
    TrustedHttpClient trustedHttpClient = EasyMock.createNiceMock(TrustedHttpClient.class);
    EasyMock.expect(trustedHttpClient.execute(EasyMock.capture(request))).andAnswer(new IAnswer<HttpResponse>() {
      @Override
      public HttpResponse answer() throws Throwable {
        if (!request.hasCaptured())
          return unavailableResponse;

        if (request.getValue().getURI().toString().contains(TEST_SERVICE))
          return unavailableResponse;

        return successRespone;
      }
    }).anyTimes();
    EasyMock.replay(trustedHttpClient);
    serviceRegistryJpaImpl.setTrustedHttpClient(trustedHttpClient);
  }

  private void registerTestHostAndService() throws ServiceRegistryException {
    // register the hosts, service must be activated at this point
    serviceRegistryJpaImpl.registerHost(TEST_HOST, "127.0.0.1", 1024, 1, 1);
    serviceRegistryJpaImpl.registerHost(TEST_HOST_OTHER, "127.0.0.1", 1024, 1, 2);
    serviceRegistryJpaImpl.registerService(TEST_SERVICE, TEST_HOST, TEST_PATH);
    serviceRegistryJpaImpl.registerService(TEST_SERVICE, TEST_HOST_OTHER, TEST_PATH);
    serviceRegistryJpaImpl.registerService(TEST_SERVICE_2, TEST_HOST, TEST_PATH_2);
  }

  private void setupBundleContext() throws InvalidSyntaxException {
    bundleContext = EasyMock.createNiceMock(BundleContext.class);
    EasyMock.expect(bundleContext.getProperty(MatterhornConstants.SERVER_URL_PROPERTY)).andReturn("");
    EasyMock.expect(bundleContext.getProperty("org.opencastproject.jobs.url")).andReturn("");
    EasyMock.expect(bundleContext.getProperty(ServiceRegistryJpaImpl.OPT_MAXLOAD)).andReturn("");
    EasyMock.expect(bundleContext.createFilter((String) EasyMock.anyObject()))
            .andReturn(EasyMock.createNiceMock(Filter.class));
    EasyMock.expect(bundleContext.getProperty(ServiceRegistryJpaImpl.OPT_DISPATCHINTERVAL)).andReturn("0");
  }

  private void setupComponentContext() {
    cc = EasyMock.createMock(ComponentContext.class);
    EasyMock.expect(cc.getBundleContext()).andReturn(bundleContext).anyTimes();
    EasyMock.replay(cc);
  }

  @Test
  public void nullContextActivatesOkay() throws ServiceRegistryException {
    serviceRegistryJpaImpl.activate(null);
  }

  @Test(expected = NotFoundException.class)
  public void testDeleteJobInvalidJobId() throws Exception {
    serviceRegistryJpaImpl.activate(null);
    serviceRegistryJpaImpl.removeJob(-1L);
  }

  @Test
  public void testCancelUndispatchablesOrphanedByActivatingNode() throws Exception {
    serviceRegistryJpaImpl.activate(null);
    registerTestHostAndService();
    setUpUndispatchableJobs();
    // verify the current running status
    undispatchableJob1 = serviceRegistryJpaImpl.getJob(undispatchableJob1.getId());
    assertEquals(Status.RUNNING, undispatchableJob1.getStatus());
    undispatchableJob2 = serviceRegistryJpaImpl.getJob(undispatchableJob2.getId());
    assertEquals(Status.RUNNING, undispatchableJob2.getStatus());

    // remove the activate beans, so this can be reactivated
    for (ObjectInstance mbean : serviceRegistryJpaImpl.jmxBeans) {
      JmxUtil.unregisterMXBean(mbean);
    }

    // reactivate and expect local undispatchable job to be canceled, but not the remote job
    serviceRegistryJpaImpl.activate(null);
    logger.info("Undispatachable job 1 " + undispatchableJob1.getId());
    undispatchableJob1 = serviceRegistryJpaImpl.getJob(undispatchableJob1.getId());
    assertEquals(Status.CANCELED, undispatchableJob1.getStatus());
    logger.info("Undispatachable job 1 " + undispatchableJob2.getId());
    undispatchableJob2 = serviceRegistryJpaImpl.getJob(undispatchableJob2.getId());
    assertEquals(Status.RUNNING, undispatchableJob2.getStatus());
  }

  @Test
<<<<<<< HEAD
  public void testDispatchingJobsHigherMaxLoad() throws Exception {
=======
  public void testHostAddedToPriorityList() throws Exception {
>>>>>>> 257a22a3
    serviceRegistryJpaImpl.scheduledExecutor.shutdown();
    serviceRegistryJpaImpl.scheduledExecutor = Executors.newScheduledThreadPool(1);
    serviceRegistryJpaImpl.activate(null);
    Hashtable<String, String> properties = new Hashtable<>();
    properties.put("dispatchinterval", "1000");
    serviceRegistryJpaImpl.updated(properties);
    registerTestHostAndService();
<<<<<<< HEAD
    Job testJob = serviceRegistryJpaImpl.createJob(TEST_HOST, TEST_SERVICE, TEST_OPERATION, null, null, true, null,
            10.0f);
=======
    Job testJob = serviceRegistryJpaImpl.createJob(TEST_HOST, TEST_SERVICE, TEST_OPERATION, null, null, true, null);
>>>>>>> 257a22a3
    JobBarrier barrier = new JobBarrier(null, serviceRegistryJpaImpl, testJob);
    try {
      barrier.waitForJobs(2000);
      Assert.fail();
    } catch (Exception e) {
<<<<<<< HEAD
      testJob = serviceRegistryJpaImpl.getJob(testJob.getId());
      Assert.assertEquals(TEST_HOST_OTHER, testJob.getProcessingHost());
    }
  }

=======
      Assert.assertEquals(1, serviceRegistryJpaImpl.dispatchPriorityList.size());
    }
  }

  @Test
  public void testHostsBeingRemovedFromPriorityList() throws Exception {
    serviceRegistryJpaImpl.scheduledExecutor.shutdown();
    serviceRegistryJpaImpl.scheduledExecutor = Executors.newScheduledThreadPool(1);
    serviceRegistryJpaImpl.activate(null);
    Hashtable<String, String> properties = new Hashtable<>();
    properties.put("dispatchinterval", "1000");
    serviceRegistryJpaImpl.updated(properties);
    registerTestHostAndService();
    serviceRegistryJpaImpl.dispatchPriorityList.put(0L, TEST_HOST);
    Job testJob = serviceRegistryJpaImpl.createJob(TEST_HOST, TEST_SERVICE_2, TEST_OPERATION, null, null, true, null);
    JobBarrier barrier = new JobBarrier(null, serviceRegistryJpaImpl, testJob);
    try {
      barrier.waitForJobs(2000);
      Assert.fail();
    } catch (Exception e) {
      Assert.assertEquals(0, serviceRegistryJpaImpl.dispatchPriorityList.size());
    }
  }

  @Test
  public void testIgnoreHostsInPriorityList() throws Exception {
    serviceRegistryJpaImpl.scheduledExecutor.shutdown();
    serviceRegistryJpaImpl.scheduledExecutor = Executors.newScheduledThreadPool(1);
    serviceRegistryJpaImpl.activate(null);
    Hashtable<String, String> properties = new Hashtable<>();
    properties.put("dispatchinterval", "1000");
    serviceRegistryJpaImpl.updated(properties);
    registerTestHostAndService();
    Job testJob = serviceRegistryJpaImpl.createJob(TEST_HOST, TEST_SERVICE_2, TEST_OPERATION, null, null, true, null);
    Job testJob2 = serviceRegistryJpaImpl.createJob(TEST_HOST, TEST_SERVICE, TEST_OPERATION, null, null, true, null);
    serviceRegistryJpaImpl.dispatchPriorityList.put(testJob2.getId(), TEST_HOST);
    JobBarrier barrier = new JobBarrier(null, serviceRegistryJpaImpl, testJob, testJob2);
    try {
      barrier.waitForJobs(2000);
      Assert.fail();
    } catch (Exception e) {
      Assert.assertTrue(StringUtils.isBlank(serviceRegistryJpaImpl.getJob(testJob.getId()).getProcessingHost()));
      Assert.assertTrue(StringUtils.isNotBlank(serviceRegistryJpaImpl.getJob(testJob2.getId()).getProcessingHost()));
      Assert.assertEquals(1, serviceRegistryJpaImpl.dispatchPriorityList.size());
      String blockingHost = serviceRegistryJpaImpl.dispatchPriorityList.get(testJob2.getId());
      Assert.assertEquals(TEST_HOST, blockingHost);
    }
  }

>>>>>>> 257a22a3
}<|MERGE_RESOLUTION|>--- conflicted
+++ resolved
@@ -44,10 +44,7 @@
 import org.opencastproject.util.jmx.JmxUtil;
 import org.opencastproject.util.persistence.PersistenceUtil;
 
-<<<<<<< HEAD
-=======
 import org.apache.commons.lang3.StringUtils;
->>>>>>> 257a22a3
 import org.apache.http.HttpResponse;
 import org.apache.http.HttpStatus;
 import org.apache.http.HttpVersion;
@@ -245,11 +242,7 @@
   }
 
   @Test
-<<<<<<< HEAD
-  public void testDispatchingJobsHigherMaxLoad() throws Exception {
-=======
   public void testHostAddedToPriorityList() throws Exception {
->>>>>>> 257a22a3
     serviceRegistryJpaImpl.scheduledExecutor.shutdown();
     serviceRegistryJpaImpl.scheduledExecutor = Executors.newScheduledThreadPool(1);
     serviceRegistryJpaImpl.activate(null);
@@ -257,24 +250,12 @@
     properties.put("dispatchinterval", "1000");
     serviceRegistryJpaImpl.updated(properties);
     registerTestHostAndService();
-<<<<<<< HEAD
-    Job testJob = serviceRegistryJpaImpl.createJob(TEST_HOST, TEST_SERVICE, TEST_OPERATION, null, null, true, null,
-            10.0f);
-=======
     Job testJob = serviceRegistryJpaImpl.createJob(TEST_HOST, TEST_SERVICE, TEST_OPERATION, null, null, true, null);
->>>>>>> 257a22a3
     JobBarrier barrier = new JobBarrier(null, serviceRegistryJpaImpl, testJob);
     try {
       barrier.waitForJobs(2000);
       Assert.fail();
     } catch (Exception e) {
-<<<<<<< HEAD
-      testJob = serviceRegistryJpaImpl.getJob(testJob.getId());
-      Assert.assertEquals(TEST_HOST_OTHER, testJob.getProcessingHost());
-    }
-  }
-
-=======
       Assert.assertEquals(1, serviceRegistryJpaImpl.dispatchPriorityList.size());
     }
   }
@@ -324,5 +305,25 @@
     }
   }
 
->>>>>>> 257a22a3
+  @Test
+  public void testDispatchingJobsHigherMaxLoad() throws Exception {
+    serviceRegistryJpaImpl.scheduledExecutor.shutdown();
+    serviceRegistryJpaImpl.scheduledExecutor = Executors.newScheduledThreadPool(1);
+    serviceRegistryJpaImpl.activate(null);
+    Hashtable<String, String> properties = new Hashtable<>();
+    properties.put("dispatchinterval", "1000");
+    serviceRegistryJpaImpl.updated(properties);
+    registerTestHostAndService();
+    Job testJob = serviceRegistryJpaImpl.createJob(TEST_HOST, TEST_SERVICE, TEST_OPERATION, null, null, true, null,
+            10.0f);
+    JobBarrier barrier = new JobBarrier(null, serviceRegistryJpaImpl, testJob);
+    try {
+      barrier.waitForJobs(2000);
+      Assert.fail();
+    } catch (Exception e) {
+      testJob = serviceRegistryJpaImpl.getJob(testJob.getId());
+      Assert.assertEquals(TEST_HOST_OTHER, testJob.getProcessingHost());
+    }
+  }
+
 }