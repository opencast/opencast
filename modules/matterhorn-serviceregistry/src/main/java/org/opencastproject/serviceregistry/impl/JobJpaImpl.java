/**
 *  Copyright 2009, 2010 The Regents of the University of California
 *  Licensed under the Educational Community License, Version 2.0
 *  (the "License"); you may not use this file except in compliance
 *  with the License. You may obtain a copy of the License at
 *
 *  http://www.osedu.org/licenses/ECL-2.0
 *
 *  Unless required by applicable law or agreed to in writing,
 *  software distributed under the License is distributed on an "AS IS"
 *  BASIS, WITHOUT WARRANTIES OR CONDITIONS OF ANY KIND, either express
 *  or implied. See the License for the specific language governing
 *  permissions and limitations under the License.
 *
 */
package org.opencastproject.serviceregistry.impl;

import org.opencastproject.job.api.JaxbJob;
import org.opencastproject.job.api.JaxbJobContext;
import org.opencastproject.job.api.Job;
import org.opencastproject.security.api.Organization;
import org.opencastproject.security.api.User;
import org.slf4j.Logger;
import org.slf4j.LoggerFactory;

import javax.persistence.Access;
import javax.persistence.AccessType;
import javax.persistence.CascadeType;
import javax.persistence.CollectionTable;
import javax.persistence.Column;
import javax.persistence.ElementCollection;
import javax.persistence.Entity;
import javax.persistence.FetchType;
import javax.persistence.GeneratedValue;
import javax.persistence.Id;
import javax.persistence.JoinColumn;
import javax.persistence.Lob;
import javax.persistence.ManyToOne;
import javax.persistence.NamedQueries;
import javax.persistence.NamedQuery;
import javax.persistence.OneToMany;
import javax.persistence.OrderColumn;
import javax.persistence.PostLoad;
import javax.persistence.PreUpdate;
import javax.persistence.Table;
import javax.persistence.Temporal;
import javax.persistence.TemporalType;
import javax.persistence.Transient;
import javax.persistence.Version;
import javax.xml.bind.annotation.XmlAccessType;
import javax.xml.bind.annotation.XmlAccessorType;
import javax.xml.bind.annotation.XmlAttribute;
import javax.xml.bind.annotation.XmlElement;
import javax.xml.bind.annotation.XmlElementWrapper;
import javax.xml.bind.annotation.XmlRootElement;
import javax.xml.bind.annotation.XmlTransient;
import javax.xml.bind.annotation.XmlType;
import java.net.URI;
import java.util.ArrayList;
import java.util.Date;
import java.util.List;
import java.util.Map;

/** A long running, asynchronously executed job. This concrete implementations adds JPA annotations to {@link JaxbJob}. */
@Entity(name = "Job")
@Access(AccessType.PROPERTY)
@Table(name = "mh_job")
@NamedQueries({
                      // Job queries
                      @NamedQuery(name = "Job", query = "SELECT j FROM Job j "
                              + "where j.status = :status and j.creatorServiceRegistration.serviceType = :serviceType "
                              + "order by j.dateCreated"),
                      @NamedQuery(name = "Job.type", query = "SELECT j FROM Job j "
                              + "where j.creatorServiceRegistration.serviceType = :serviceType order by j.dateCreated"),
                      @NamedQuery(name = "Job.status", query = "SELECT j FROM Job j "
                              + "where j.status = :status order by j.dateCreated"),
                      @NamedQuery(name = "Job.all", query = "SELECT j FROM Job j order by j.dateCreated"),
                      @NamedQuery(name = "Job.dispatchable.status", query = "SELECT j FROM Job j where j.dispatchable = true and "
                              + "j.status in :statuses order by j.dateCreated"),
                      @NamedQuery(name = "Job.undispatchable.status", query = "SELECT j FROM Job j where j.dispatchable = false and "
                              + "j.status in :statuses order by j.dateCreated"),
                      @NamedQuery(name = "Job.processinghost.status", query = "SELECT j FROM Job j "
                              + "where j.status = :status and j.processorServiceRegistration is not null and "
                              + "j.processorServiceRegistration.serviceType = :serviceType and "
                              + "j.processorServiceRegistration.hostRegistration.baseUrl = :host order by j.dateCreated"),
                      @NamedQuery(name = "Job.root.children", query = "SELECT j FROM Job j WHERE j.rootJob.id = :id ORDER BY j.dateCreated"),
                      @NamedQuery(name = "Job.children", query = "SELECT j FROM Job j WHERE j.parentJob.id = :id ORDER BY j.dateCreated"),
                      @NamedQuery(name = "Job.avgOperation", query = "SELECT j.operation, AVG(j.runTime), AVG(j.queueTime) FROM Job j GROUP BY j.operation"),

                      // Job count queries
                      @NamedQuery(name = "Job.count", query = "SELECT COUNT(j) FROM Job j "
                              + "where j.status = :status and j.creatorServiceRegistration.serviceType = :serviceType"),
                      @NamedQuery(name = "Job.count.nullStatus", query = "SELECT COUNT(j) FROM Job j "
                              + "where j.creatorServiceRegistration.serviceType = :serviceType"),
                      @NamedQuery(name = "Job.countByHost", query = "SELECT COUNT(j) FROM Job j "
                              + "where j.status = :status and j.processorServiceRegistration is not null and "
                              + "j.processorServiceRegistration.serviceType = :serviceType and "
                              + "j.creatorServiceRegistration.hostRegistration.baseUrl = :host"),
                      @NamedQuery(name = "Job.countByOperation", query = "SELECT COUNT(j) FROM Job j "
                              + "where j.status = :status and j.operation = :operation and "
                              + "j.creatorServiceRegistration.serviceType = :serviceType"),
                      @NamedQuery(name = "Job.fullMonty", query = "SELECT COUNT(j) FROM Job j "
                              + "where j.status = :status and j.operation = :operation "
                              + "and j.processorServiceRegistration is not null and "
                              + "j.processorServiceRegistration.serviceType = :serviceType and "
                              + "j.creatorServiceRegistration.hostRegistration.baseUrl = :host"),
                      @NamedQuery(name = "Job.count.history.failed", query = "SELECT COUNT(j) FROM Job j "
                              + "WHERE j.status = org.opencastproject.job.api.Job$Status.FAILED AND j.processorServiceRegistration IS NOT NULL "
                              + "AND j.processorServiceRegistration.serviceType = :serviceType AND j.processorServiceRegistration.hostRegistration.baseUrl = :host "
                              + "AND j.dateCompleted >= j.processorServiceRegistration.stateChanged"),
                      @NamedQuery(name = "Job.countPerHostService", query = "SELECT h.baseUrl, s.serviceType, j.status, count(j) "
                              + "FROM Job j, ServiceRegistration s, HostRegistration h "
                              + "WHERE ((j.processorServiceRegistration IS NOT NULL AND j.processorServiceRegistration = s) "
                              + "OR (j.creatorServiceRegistration IS NOT NULL AND j.creatorServiceRegistration = s)) "
                              + "AND s.hostRegistration = h GROUP BY h.baseUrl, s.serviceType, j.status")})
@XmlAccessorType(XmlAccessType.NONE)
@XmlType(name = "job", namespace = "http://job.opencastproject.org")
@XmlRootElement(name = "job", namespace = "http://job.opencastproject.org")
public class JobJpaImpl extends JaxbJob {

  /** The logger */
  private static final Logger logger = LoggerFactory.getLogger(JobJpaImpl.class);

  /** The service that produced this job */
  protected ServiceRegistrationJpaImpl creatorServiceRegistration;

  /** The service that is processing, or processed, this job */
  protected ServiceRegistrationJpaImpl processorServiceRegistration;

  protected List<JobPropertyJpaImpl> properties;

  /** The job context, to be created after loading by JPA */
  protected JaxbJobContext context = null;

  protected JobJpaImpl rootJob = null;

  protected JobJpaImpl parentJob = null;

  protected List<JobJpaImpl> childJobs = null;

  @OneToMany(mappedBy = "warningStateTrigger")
  private List<ServiceRegistrationJpaImpl> servicesRegistration;

  /** Default constructor needed by jaxb and jpa */
  public JobJpaImpl() {
    super();
  }

  public JobJpaImpl(Job job) {
    super(job);
  }

  /** Constructor with everything needed for a newly instantiated job. */
  public JobJpaImpl(User user, Organization organization, ServiceRegistrationJpaImpl creatorServiceRegistration,
                    String operation, List<String> arguments, String payload, boolean dispatchable) {
    this();
    this.creator = user.getUsername();
    this.organization = organization.getId();
    this.operation = operation;
    this.context = new JaxbJobContext();
    this.childJobs = new ArrayList<JobJpaImpl>();
    if (arguments != null) {
      this.arguments = new ArrayList<String>(arguments);
    }
    setPayload(payload);
    setDateCreated(new Date());
    setCreatedHost(creatorServiceRegistration.getHost());
    setJobType(creatorServiceRegistration.getServiceType());
    setDispatchable(dispatchable);
    setStatus(Status.INSTANTIATED);
    this.creatorServiceRegistration = creatorServiceRegistration;
  }

  public JobJpaImpl(User user, Organization organization, ServiceRegistrationJpaImpl creatorServiceRegistration,
                    String operation, List<String> arguments, String payload, boolean dispatchable, JobJpaImpl rootJob,
                    JobJpaImpl parentJob) {
    this(user, organization, creatorServiceRegistration, operation, arguments, payload, dispatchable);
    super.setRootJobId(rootJob.getId());
    super.setParentJobId(parentJob.getId());
    this.rootJob = rootJob;
    this.parentJob = parentJob;
  }

<<<<<<< HEAD
=======
  /**
   * {@inheritDoc}
   *
   * @see org.opencastproject.job.api.Job#getId()
   */
>>>>>>> 68d5aade
  @Id
  @GeneratedValue
  @Column(name = "id")
  @XmlAttribute
  @Override
  public long getId() {
    return id;
  }

  @Override
  @Lob
  @Column(name = "creator", nullable = false, length = 65535)
  @XmlElement(name = "creator")
  public String getCreator() {
    return creator;
  }

  @Override
  @Lob
  @Column(name = "organization", nullable = false, length = 128)
  @XmlElement(name = "organization")
  public String getOrganization() {
    return organization;
  }

  @Transient
  @XmlElement(name = "url")
  @Override
  public URI getUri() {
    return super.getUri();
  }

  @OneToMany(mappedBy = "parentJob", fetch = FetchType.EAGER, cascade = {CascadeType.PERSIST, CascadeType.REFRESH,
          CascadeType.MERGE})
  public List<JobJpaImpl> getChildJobs() {
    return childJobs;
  }

  public void setChildJobs(List<JobJpaImpl> jobs) {
    this.childJobs = jobs;
  }

<<<<<<< HEAD
=======
  /**
   * {@inheritDoc}
   *
   * @see org.opencastproject.job.api.JaxbJob#getVersion()
   */
>>>>>>> 68d5aade
  @Column(name = "instance_version")
  @Version
  @XmlAttribute
  @Override
  public long getVersion() {
    return super.getVersion();
  }

<<<<<<< HEAD
=======
  /**
   * {@inheritDoc}
   *
   * @see org.opencastproject.job.api.Job#getStatus()
   */
>>>>>>> 68d5aade
  @Column(name = "status")
  @XmlAttribute
  @Override
  public Status getStatus() {
    return status;
  }

  @Transient
  @XmlTransient
  @Override
  public FailureReason getFailureReason() {
    return failureReason;
  }

<<<<<<< HEAD
=======
  /**
   * {@inheritDoc}
   *
   * @see org.opencastproject.job.api.Job#getType()
   */
>>>>>>> 68d5aade
  @Transient
  @XmlAttribute(name = "type")
  @Override
  public String getJobType() {
    return jobType;
  }

<<<<<<< HEAD
=======
  /**
   * {@inheritDoc}
   *
   * @see org.opencastproject.job.api.JaxbJob#getOperation()
   */
>>>>>>> 68d5aade
  @Lob
  @Column(name = "operation", length = 65535)
  @XmlAttribute
  @Override
  public String getOperation() {
    return operation;
  }

<<<<<<< HEAD
=======
  /**
   * {@inheritDoc}
   *
   * @see org.opencastproject.job.api.JaxbJob#getArguments()
   */
>>>>>>> 68d5aade
  @Lob
  @Column(name = "argument", length = 2147483647)
  @OrderColumn(name = "argument_index")
  @ElementCollection(fetch = FetchType.EAGER)
  @CollectionTable(name = "mh_job_argument", joinColumns = @JoinColumn(name = "id", referencedColumnName = "id"))
  @XmlElement(name = "arg")
  @XmlElementWrapper(name = "args")
  @Override
  public List<String> getArguments() {
    return arguments;
  }

<<<<<<< HEAD
=======
  /**
   * {@inheritDoc}
   *
   * @see org.opencastproject.job.api.Job#getProcessingHost()
   */
>>>>>>> 68d5aade
  @Transient
  @XmlElement
  @Override
  public String getProcessingHost() {
    return processingHost;
  }

<<<<<<< HEAD
=======
  /**
   * {@inheritDoc}
   *
   * @see org.opencastproject.job.api.JaxbJob#getCreatedHost()
   */
>>>>>>> 68d5aade
  @Transient
  @XmlElement
  @Override
  public String getCreatedHost() {
    return createdHost;
  }

<<<<<<< HEAD
=======
  /**
   * {@inheritDoc}
   *
   * @see org.opencastproject.job.api.Job#getDateCompleted()
   */
>>>>>>> 68d5aade
  @Column(name = "date_completed")
  @Temporal(TemporalType.TIMESTAMP)
  @XmlElement
  @Override
  public Date getDateCompleted() {
    return dateCompleted;
  }

<<<<<<< HEAD
=======
  /**
   * {@inheritDoc}
   *
   * @see org.opencastproject.job.api.Job#getDateCreated()
   */
>>>>>>> 68d5aade
  @Column(name = "date_created")
  @Temporal(TemporalType.TIMESTAMP)
  @XmlElement
  @Override
  public Date getDateCreated() {
    return dateCreated;
  }

<<<<<<< HEAD
=======
  /**
   * {@inheritDoc}
   *
   * @see org.opencastproject.job.api.Job#getDateStarted()
   */
>>>>>>> 68d5aade
  @Column(name = "date_started")
  @Temporal(TemporalType.TIMESTAMP)
  @XmlElement
  @Override
  public Date getDateStarted() {
    return dateStarted;
  }

  /** @return the queueTime */
  @Column(name = "queue_time")
  @XmlElement
  @Override
  public Long getQueueTime() {
    return queueTime;
  }

  /** @return the runTime */
  @Column(name = "run_time")
  @XmlElement
  @Override
  public Long getRunTime() {
    return runTime;
  }

<<<<<<< HEAD
=======
  /**
   * {@inheritDoc}
   *
   * @see org.opencastproject.job.api.JaxbJob#getPayload()
   */
>>>>>>> 68d5aade
  @Lob
  @Column(name = "payload", length = 16777215)
  @XmlElement
  @Override
  public String getPayload() {
    return super.getPayload();
  }

<<<<<<< HEAD
=======
  /**
   * {@inheritDoc}
   *
   * @see org.opencastproject.job.api.JaxbJob#setPayload(java.lang.String)
   */
>>>>>>> 68d5aade
  @Override
  public void setPayload(String payload) {
    super.setPayload(payload);
  }

  @Column(name = "dispatchable")
  @XmlAttribute
  @Override
  public boolean isDispatchable() {
    return super.dispatchable;
  }

  @Override
  public void setDispatchable(boolean dispatchable) {
    super.setDispatchable(dispatchable);
  }

  /** @return the serviceRegistration where this job was created */
  @ManyToOne
  @JoinColumn(name = "creator_service")
  public ServiceRegistrationJpaImpl getCreatorServiceRegistration() {
    return creatorServiceRegistration;
  }

  /**
   * @param serviceRegistration
   *         the serviceRegistration to set
   */
  public void setCreatorServiceRegistration(ServiceRegistrationJpaImpl serviceRegistration) {
    this.creatorServiceRegistration = serviceRegistration;
    if (creatorServiceRegistration == null) {
      super.setCreatedHost(null);
    } else {
      super.setCreatedHost(creatorServiceRegistration.getHost());
    }
  }

  /** @return the processorServiceRegistration */
  @ManyToOne
  @JoinColumn(name = "processor_service")
  public ServiceRegistrationJpaImpl getProcessorServiceRegistration() {
    return processorServiceRegistration;
  }

  /**
   * @param processorServiceRegistration
   *         the processorServiceRegistration to set
   */
  public void setProcessorServiceRegistration(ServiceRegistrationJpaImpl processorServiceRegistration) {
    this.processorServiceRegistration = processorServiceRegistration;
    if (processorServiceRegistration == null) {
      super.setProcessingHost(null);
    } else {
      super.setProcessingHost(processorServiceRegistration.getHost());
    }
  }

  @PreUpdate
  public void preUpdate() {
    if (properties != null)
      properties.clear();
    else
      properties = new ArrayList<JobPropertyJpaImpl>();
    for (Map.Entry<String, String> entry : context.getProperties().entrySet()) {
      properties.add(new JobPropertyJpaImpl(rootJob, entry.getKey(), entry.getValue()));
    }
  }

  @PostLoad
  public void postLoad() {
    if (payload != null) {
      payload.getBytes(); // force the clob to load
    }
    if (creatorServiceRegistration == null) {
      logger.warn("creator service registration for job '{}' is null", id);
    } else {
      super.createdHost = creatorServiceRegistration.getHost();
      super.jobType = creatorServiceRegistration.getServiceType();
    }
    if (processorServiceRegistration == null) {
      logger.debug("processor service registration for job '{}' is null", id);
    } else {
      super.processingHost = processorServiceRegistration.getHost();
      super.jobType = processorServiceRegistration.getServiceType();
    }
    context = new JaxbJobContext();
    if (rootJob != null) {
      context.setId(rootJob.getId());
    }
    if (properties != null) {
      for (JobPropertyJpaImpl property : properties) {
        context.getProperties().put(property.getName(), property.getValue());
      }
    }
  }

<<<<<<< HEAD
=======
  /**
   * {@inheritDoc}
   *
   * @see org.opencastproject.job.api.JaxbJob#getContext()
   */
>>>>>>> 68d5aade
  @Transient
  @Override
  public JaxbJobContext getContext() {
    return context;
  }

  /** @return the properties */
  @Transient
  // TODO: remove to re-enable job context properties
  public List<JobPropertyJpaImpl> getProperties() {
    return properties;
  }

  /**
   * @param properties
   *         the properties to set
   */
  public void setProperties(List<JobPropertyJpaImpl> properties) {
    this.properties = properties;
  }

  /** @return the parentJob */
  @JoinColumn(name = "parent", referencedColumnName = "id", nullable = true)
  public JobJpaImpl getParentJob() {
    return parentJob;
  }

  /**
   * @param parentJob
   *         the parentJob to set
   */
  public void setParentJob(JobJpaImpl parentJob) {
    if (parentJob == null)
      return;

    super.setParentJobId(parentJob.getId());
    this.parentJob = parentJob;
  }

  /** @return the rootJob */
  @JoinColumn(name = "root", referencedColumnName = "id", nullable = true)
  public JobJpaImpl getRootJob() {
    return rootJob;
  }

  /**
   * @param rootJob
   *         the rootJob to set
   */
  public void setRootJob(JobJpaImpl rootJob) {
    if (rootJob == null)
      return;

    super.setRootJobId(rootJob.getId());
    this.rootJob = rootJob;
  }

  /** @return the servicesRegistration */
  public List<ServiceRegistrationJpaImpl> getServicesRegistration() {
    return servicesRegistration;
  }

  /**
   * @param servicesRegistration
   *         the servicesRegistration to set
   */
  public void setServicesRegistration(List<ServiceRegistrationJpaImpl> servicesRegistration) {
    this.servicesRegistration = servicesRegistration;
  }

}<|MERGE_RESOLUTION|>--- conflicted
+++ resolved
@@ -61,58 +61,60 @@
 import java.util.List;
 import java.util.Map;
 
-/** A long running, asynchronously executed job. This concrete implementations adds JPA annotations to {@link JaxbJob}. */
+/**
+ * A long running, asynchronously executed job. This concrete implementations adds JPA annotations to {@link JaxbJob}.
+ */
 @Entity(name = "Job")
 @Access(AccessType.PROPERTY)
 @Table(name = "mh_job")
 @NamedQueries({
-                      // Job queries
-                      @NamedQuery(name = "Job", query = "SELECT j FROM Job j "
-                              + "where j.status = :status and j.creatorServiceRegistration.serviceType = :serviceType "
-                              + "order by j.dateCreated"),
-                      @NamedQuery(name = "Job.type", query = "SELECT j FROM Job j "
-                              + "where j.creatorServiceRegistration.serviceType = :serviceType order by j.dateCreated"),
-                      @NamedQuery(name = "Job.status", query = "SELECT j FROM Job j "
-                              + "where j.status = :status order by j.dateCreated"),
-                      @NamedQuery(name = "Job.all", query = "SELECT j FROM Job j order by j.dateCreated"),
-                      @NamedQuery(name = "Job.dispatchable.status", query = "SELECT j FROM Job j where j.dispatchable = true and "
-                              + "j.status in :statuses order by j.dateCreated"),
-                      @NamedQuery(name = "Job.undispatchable.status", query = "SELECT j FROM Job j where j.dispatchable = false and "
-                              + "j.status in :statuses order by j.dateCreated"),
-                      @NamedQuery(name = "Job.processinghost.status", query = "SELECT j FROM Job j "
-                              + "where j.status = :status and j.processorServiceRegistration is not null and "
-                              + "j.processorServiceRegistration.serviceType = :serviceType and "
-                              + "j.processorServiceRegistration.hostRegistration.baseUrl = :host order by j.dateCreated"),
-                      @NamedQuery(name = "Job.root.children", query = "SELECT j FROM Job j WHERE j.rootJob.id = :id ORDER BY j.dateCreated"),
-                      @NamedQuery(name = "Job.children", query = "SELECT j FROM Job j WHERE j.parentJob.id = :id ORDER BY j.dateCreated"),
-                      @NamedQuery(name = "Job.avgOperation", query = "SELECT j.operation, AVG(j.runTime), AVG(j.queueTime) FROM Job j GROUP BY j.operation"),
-
-                      // Job count queries
-                      @NamedQuery(name = "Job.count", query = "SELECT COUNT(j) FROM Job j "
-                              + "where j.status = :status and j.creatorServiceRegistration.serviceType = :serviceType"),
-                      @NamedQuery(name = "Job.count.nullStatus", query = "SELECT COUNT(j) FROM Job j "
-                              + "where j.creatorServiceRegistration.serviceType = :serviceType"),
-                      @NamedQuery(name = "Job.countByHost", query = "SELECT COUNT(j) FROM Job j "
-                              + "where j.status = :status and j.processorServiceRegistration is not null and "
-                              + "j.processorServiceRegistration.serviceType = :serviceType and "
-                              + "j.creatorServiceRegistration.hostRegistration.baseUrl = :host"),
-                      @NamedQuery(name = "Job.countByOperation", query = "SELECT COUNT(j) FROM Job j "
-                              + "where j.status = :status and j.operation = :operation and "
-                              + "j.creatorServiceRegistration.serviceType = :serviceType"),
-                      @NamedQuery(name = "Job.fullMonty", query = "SELECT COUNT(j) FROM Job j "
-                              + "where j.status = :status and j.operation = :operation "
-                              + "and j.processorServiceRegistration is not null and "
-                              + "j.processorServiceRegistration.serviceType = :serviceType and "
-                              + "j.creatorServiceRegistration.hostRegistration.baseUrl = :host"),
-                      @NamedQuery(name = "Job.count.history.failed", query = "SELECT COUNT(j) FROM Job j "
-                              + "WHERE j.status = org.opencastproject.job.api.Job$Status.FAILED AND j.processorServiceRegistration IS NOT NULL "
-                              + "AND j.processorServiceRegistration.serviceType = :serviceType AND j.processorServiceRegistration.hostRegistration.baseUrl = :host "
-                              + "AND j.dateCompleted >= j.processorServiceRegistration.stateChanged"),
-                      @NamedQuery(name = "Job.countPerHostService", query = "SELECT h.baseUrl, s.serviceType, j.status, count(j) "
-                              + "FROM Job j, ServiceRegistration s, HostRegistration h "
-                              + "WHERE ((j.processorServiceRegistration IS NOT NULL AND j.processorServiceRegistration = s) "
-                              + "OR (j.creatorServiceRegistration IS NOT NULL AND j.creatorServiceRegistration = s)) "
-                              + "AND s.hostRegistration = h GROUP BY h.baseUrl, s.serviceType, j.status")})
+        // Job queries
+        @NamedQuery(name = "Job", query = "SELECT j FROM Job j "
+                + "where j.status = :status and j.creatorServiceRegistration.serviceType = :serviceType "
+                + "order by j.dateCreated"),
+        @NamedQuery(name = "Job.type", query = "SELECT j FROM Job j "
+                + "where j.creatorServiceRegistration.serviceType = :serviceType order by j.dateCreated"),
+        @NamedQuery(name = "Job.status", query = "SELECT j FROM Job j "
+                + "where j.status = :status order by j.dateCreated"),
+        @NamedQuery(name = "Job.all", query = "SELECT j FROM Job j order by j.dateCreated"),
+        @NamedQuery(name = "Job.dispatchable.status", query = "SELECT j FROM Job j where j.dispatchable = true and "
+                + "j.status in :statuses order by j.dateCreated"),
+        @NamedQuery(name = "Job.undispatchable.status", query = "SELECT j FROM Job j where j.dispatchable = false and "
+                + "j.status in :statuses order by j.dateCreated"),
+        @NamedQuery(name = "Job.processinghost.status", query = "SELECT j FROM Job j "
+                + "where j.status = :status and j.processorServiceRegistration is not null and "
+                + "j.processorServiceRegistration.serviceType = :serviceType and "
+                + "j.processorServiceRegistration.hostRegistration.baseUrl = :host order by j.dateCreated"),
+        @NamedQuery(name = "Job.root.children", query = "SELECT j FROM Job j WHERE j.rootJob.id = :id ORDER BY j.dateCreated"),
+        @NamedQuery(name = "Job.children", query = "SELECT j FROM Job j WHERE j.parentJob.id = :id ORDER BY j.dateCreated"),
+        @NamedQuery(name = "Job.avgOperation", query = "SELECT j.operation, AVG(j.runTime), AVG(j.queueTime) FROM Job j GROUP BY j.operation"),
+
+        // Job count queries
+        @NamedQuery(name = "Job.count", query = "SELECT COUNT(j) FROM Job j "
+                + "where j.status = :status and j.creatorServiceRegistration.serviceType = :serviceType"),
+        @NamedQuery(name = "Job.count.nullStatus", query = "SELECT COUNT(j) FROM Job j "
+                + "where j.creatorServiceRegistration.serviceType = :serviceType"),
+        @NamedQuery(name = "Job.countByHost", query = "SELECT COUNT(j) FROM Job j "
+                + "where j.status = :status and j.processorServiceRegistration is not null and "
+                + "j.processorServiceRegistration.serviceType = :serviceType and "
+                + "j.creatorServiceRegistration.hostRegistration.baseUrl = :host"),
+        @NamedQuery(name = "Job.countByOperation", query = "SELECT COUNT(j) FROM Job j "
+                + "where j.status = :status and j.operation = :operation and "
+                + "j.creatorServiceRegistration.serviceType = :serviceType"),
+        @NamedQuery(name = "Job.fullMonty", query = "SELECT COUNT(j) FROM Job j "
+                + "where j.status = :status and j.operation = :operation "
+                + "and j.processorServiceRegistration is not null and "
+                + "j.processorServiceRegistration.serviceType = :serviceType and "
+                + "j.creatorServiceRegistration.hostRegistration.baseUrl = :host"),
+        @NamedQuery(name = "Job.count.history.failed", query = "SELECT COUNT(j) FROM Job j "
+                + "WHERE j.status = org.opencastproject.job.api.Job$Status.FAILED AND j.processorServiceRegistration IS NOT NULL "
+                + "AND j.processorServiceRegistration.serviceType = :serviceType AND j.processorServiceRegistration.hostRegistration.baseUrl = :host "
+                + "AND j.dateCompleted >= j.processorServiceRegistration.stateChanged"),
+        @NamedQuery(name = "Job.countPerHostService", query = "SELECT h.baseUrl, s.serviceType, j.status, count(j) "
+                + "FROM Job j, ServiceRegistration s, HostRegistration h "
+                + "WHERE ((j.processorServiceRegistration IS NOT NULL AND j.processorServiceRegistration = s) "
+                + "OR (j.creatorServiceRegistration IS NOT NULL AND j.creatorServiceRegistration = s)) "
+                + "AND s.hostRegistration = h GROUP BY h.baseUrl, s.serviceType, j.status") })
 @XmlAccessorType(XmlAccessType.NONE)
 @XmlType(name = "job", namespace = "http://job.opencastproject.org")
 @XmlRootElement(name = "job", namespace = "http://job.opencastproject.org")
@@ -150,9 +152,11 @@
     super(job);
   }
 
-  /** Constructor with everything needed for a newly instantiated job. */
+  /**
+   * Constructor with everything needed for a newly instantiated job.
+   */
   public JobJpaImpl(User user, Organization organization, ServiceRegistrationJpaImpl creatorServiceRegistration,
-                    String operation, List<String> arguments, String payload, boolean dispatchable) {
+          String operation, List<String> arguments, String payload, boolean dispatchable) {
     this();
     this.creator = user.getUsername();
     this.organization = organization.getId();
@@ -172,8 +176,8 @@
   }
 
   public JobJpaImpl(User user, Organization organization, ServiceRegistrationJpaImpl creatorServiceRegistration,
-                    String operation, List<String> arguments, String payload, boolean dispatchable, JobJpaImpl rootJob,
-                    JobJpaImpl parentJob) {
+          String operation, List<String> arguments, String payload, boolean dispatchable, JobJpaImpl rootJob,
+          JobJpaImpl parentJob) {
     this(user, organization, creatorServiceRegistration, operation, arguments, payload, dispatchable);
     super.setRootJobId(rootJob.getId());
     super.setParentJobId(parentJob.getId());
@@ -181,14 +185,11 @@
     this.parentJob = parentJob;
   }
 
-<<<<<<< HEAD
-=======
   /**
    * {@inheritDoc}
    *
    * @see org.opencastproject.job.api.Job#getId()
    */
->>>>>>> 68d5aade
   @Id
   @GeneratedValue
   @Column(name = "id")
@@ -221,8 +222,8 @@
     return super.getUri();
   }
 
-  @OneToMany(mappedBy = "parentJob", fetch = FetchType.EAGER, cascade = {CascadeType.PERSIST, CascadeType.REFRESH,
-          CascadeType.MERGE})
+  @OneToMany(mappedBy = "parentJob", fetch = FetchType.EAGER, cascade = { CascadeType.PERSIST, CascadeType.REFRESH,
+          CascadeType.MERGE })
   public List<JobJpaImpl> getChildJobs() {
     return childJobs;
   }
@@ -231,14 +232,11 @@
     this.childJobs = jobs;
   }
 
-<<<<<<< HEAD
-=======
   /**
    * {@inheritDoc}
    *
    * @see org.opencastproject.job.api.JaxbJob#getVersion()
    */
->>>>>>> 68d5aade
   @Column(name = "instance_version")
   @Version
   @XmlAttribute
@@ -247,14 +245,11 @@
     return super.getVersion();
   }
 
-<<<<<<< HEAD
-=======
   /**
    * {@inheritDoc}
    *
    * @see org.opencastproject.job.api.Job#getStatus()
    */
->>>>>>> 68d5aade
   @Column(name = "status")
   @XmlAttribute
   @Override
@@ -269,14 +264,11 @@
     return failureReason;
   }
 
-<<<<<<< HEAD
-=======
   /**
    * {@inheritDoc}
    *
    * @see org.opencastproject.job.api.Job#getType()
    */
->>>>>>> 68d5aade
   @Transient
   @XmlAttribute(name = "type")
   @Override
@@ -284,14 +276,11 @@
     return jobType;
   }
 
-<<<<<<< HEAD
-=======
   /**
    * {@inheritDoc}
    *
    * @see org.opencastproject.job.api.JaxbJob#getOperation()
    */
->>>>>>> 68d5aade
   @Lob
   @Column(name = "operation", length = 65535)
   @XmlAttribute
@@ -300,14 +289,11 @@
     return operation;
   }
 
-<<<<<<< HEAD
-=======
   /**
    * {@inheritDoc}
    *
    * @see org.opencastproject.job.api.JaxbJob#getArguments()
    */
->>>>>>> 68d5aade
   @Lob
   @Column(name = "argument", length = 2147483647)
   @OrderColumn(name = "argument_index")
@@ -320,14 +306,11 @@
     return arguments;
   }
 
-<<<<<<< HEAD
-=======
   /**
    * {@inheritDoc}
    *
    * @see org.opencastproject.job.api.Job#getProcessingHost()
    */
->>>>>>> 68d5aade
   @Transient
   @XmlElement
   @Override
@@ -335,14 +318,11 @@
     return processingHost;
   }
 
-<<<<<<< HEAD
-=======
   /**
    * {@inheritDoc}
    *
    * @see org.opencastproject.job.api.JaxbJob#getCreatedHost()
    */
->>>>>>> 68d5aade
   @Transient
   @XmlElement
   @Override
@@ -350,14 +330,11 @@
     return createdHost;
   }
 
-<<<<<<< HEAD
-=======
   /**
    * {@inheritDoc}
    *
    * @see org.opencastproject.job.api.Job#getDateCompleted()
    */
->>>>>>> 68d5aade
   @Column(name = "date_completed")
   @Temporal(TemporalType.TIMESTAMP)
   @XmlElement
@@ -366,14 +343,11 @@
     return dateCompleted;
   }
 
-<<<<<<< HEAD
-=======
   /**
    * {@inheritDoc}
    *
    * @see org.opencastproject.job.api.Job#getDateCreated()
    */
->>>>>>> 68d5aade
   @Column(name = "date_created")
   @Temporal(TemporalType.TIMESTAMP)
   @XmlElement
@@ -382,14 +356,11 @@
     return dateCreated;
   }
 
-<<<<<<< HEAD
-=======
   /**
    * {@inheritDoc}
    *
    * @see org.opencastproject.job.api.Job#getDateStarted()
    */
->>>>>>> 68d5aade
   @Column(name = "date_started")
   @Temporal(TemporalType.TIMESTAMP)
   @XmlElement
@@ -398,7 +369,9 @@
     return dateStarted;
   }
 
-  /** @return the queueTime */
+  /**
+   * @return the queueTime
+   */
   @Column(name = "queue_time")
   @XmlElement
   @Override
@@ -406,7 +379,9 @@
     return queueTime;
   }
 
-  /** @return the runTime */
+  /**
+   * @return the runTime
+   */
   @Column(name = "run_time")
   @XmlElement
   @Override
@@ -414,14 +389,11 @@
     return runTime;
   }
 
-<<<<<<< HEAD
-=======
   /**
    * {@inheritDoc}
    *
    * @see org.opencastproject.job.api.JaxbJob#getPayload()
    */
->>>>>>> 68d5aade
   @Lob
   @Column(name = "payload", length = 16777215)
   @XmlElement
@@ -430,14 +402,11 @@
     return super.getPayload();
   }
 
-<<<<<<< HEAD
-=======
   /**
    * {@inheritDoc}
    *
    * @see org.opencastproject.job.api.JaxbJob#setPayload(java.lang.String)
    */
->>>>>>> 68d5aade
   @Override
   public void setPayload(String payload) {
     super.setPayload(payload);
@@ -455,7 +424,9 @@
     super.setDispatchable(dispatchable);
   }
 
-  /** @return the serviceRegistration where this job was created */
+  /**
+   * @return the serviceRegistration where this job was created
+   */
   @ManyToOne
   @JoinColumn(name = "creator_service")
   public ServiceRegistrationJpaImpl getCreatorServiceRegistration() {
@@ -464,7 +435,7 @@
 
   /**
    * @param serviceRegistration
-   *         the serviceRegistration to set
+   *          the serviceRegistration to set
    */
   public void setCreatorServiceRegistration(ServiceRegistrationJpaImpl serviceRegistration) {
     this.creatorServiceRegistration = serviceRegistration;
@@ -475,7 +446,9 @@
     }
   }
 
-  /** @return the processorServiceRegistration */
+  /**
+   * @return the processorServiceRegistration
+   */
   @ManyToOne
   @JoinColumn(name = "processor_service")
   public ServiceRegistrationJpaImpl getProcessorServiceRegistration() {
@@ -484,7 +457,7 @@
 
   /**
    * @param processorServiceRegistration
-   *         the processorServiceRegistration to set
+   *          the processorServiceRegistration to set
    */
   public void setProcessorServiceRegistration(ServiceRegistrationJpaImpl processorServiceRegistration) {
     this.processorServiceRegistration = processorServiceRegistration;
@@ -534,21 +507,20 @@
     }
   }
 
-<<<<<<< HEAD
-=======
   /**
    * {@inheritDoc}
    *
    * @see org.opencastproject.job.api.JaxbJob#getContext()
    */
->>>>>>> 68d5aade
   @Transient
   @Override
   public JaxbJobContext getContext() {
     return context;
   }
 
-  /** @return the properties */
+  /**
+   * @return the properties
+   */
   @Transient
   // TODO: remove to re-enable job context properties
   public List<JobPropertyJpaImpl> getProperties() {
@@ -557,13 +529,15 @@
 
   /**
    * @param properties
-   *         the properties to set
+   *          the properties to set
    */
   public void setProperties(List<JobPropertyJpaImpl> properties) {
     this.properties = properties;
   }
 
-  /** @return the parentJob */
+  /**
+   * @return the parentJob
+   */
   @JoinColumn(name = "parent", referencedColumnName = "id", nullable = true)
   public JobJpaImpl getParentJob() {
     return parentJob;
@@ -571,7 +545,7 @@
 
   /**
    * @param parentJob
-   *         the parentJob to set
+   *          the parentJob to set
    */
   public void setParentJob(JobJpaImpl parentJob) {
     if (parentJob == null)
@@ -581,7 +555,9 @@
     this.parentJob = parentJob;
   }
 
-  /** @return the rootJob */
+  /**
+   * @return the rootJob
+   */
   @JoinColumn(name = "root", referencedColumnName = "id", nullable = true)
   public JobJpaImpl getRootJob() {
     return rootJob;
@@ -589,7 +565,7 @@
 
   /**
    * @param rootJob
-   *         the rootJob to set
+   *          the rootJob to set
    */
   public void setRootJob(JobJpaImpl rootJob) {
     if (rootJob == null)
@@ -599,14 +575,16 @@
     this.rootJob = rootJob;
   }
 
-  /** @return the servicesRegistration */
+  /**
+   * @return the servicesRegistration
+   */
   public List<ServiceRegistrationJpaImpl> getServicesRegistration() {
     return servicesRegistration;
   }
 
   /**
    * @param servicesRegistration
-   *         the servicesRegistration to set
+   *          the servicesRegistration to set
    */
   public void setServicesRegistration(List<ServiceRegistrationJpaImpl> servicesRegistration) {
     this.servicesRegistration = servicesRegistration;
