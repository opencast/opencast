--- conflicted
+++ resolved
@@ -81,11 +81,8 @@
         @NamedQuery(name = "Job.all", query = "SELECT j FROM Job j order by j.dateCreated"),
         @NamedQuery(name = "Job.dispatchable.status", query = "SELECT j FROM Job j where j.dispatchable = true and "
                 + "j.status in :statuses order by j.dateCreated"),
-<<<<<<< HEAD
-=======
         @NamedQuery(name = "Job.undispatchable.status", query = "SELECT j FROM Job j where j.dispatchable = false and "
                 + "j.status in :statuses order by j.dateCreated"),
->>>>>>> f9626ee3
         @NamedQuery(name = "Job.processinghost.status", query = "SELECT j FROM Job j "
                 + "where j.status = :status and j.processorServiceRegistration is not null and "
                 + "j.processorServiceRegistration.serviceType = :serviceType and "
@@ -303,12 +300,7 @@
   @Column(name = "argument", length = 2147483647)
   @OrderColumn(name = "argument_index")
   @ElementCollection(fetch = FetchType.EAGER)
-<<<<<<< HEAD
-  @CollectionTable(name = "mh_job_argument", joinColumns = @JoinColumn(name = "id", referencedColumnName = "id"), uniqueConstraints = @UniqueConstraint(columnNames = {
-          "id", "argument_index" }))
-=======
   @CollectionTable(name = "mh_job_argument", joinColumns = @JoinColumn(name = "id", referencedColumnName = "id"))
->>>>>>> f9626ee3
   @XmlElement(name = "arg")
   @XmlElementWrapper(name = "args")
   @Override
