import React, { DOMAttributes } from "react";
import { SearchEpisodeResults, searchEpisode, getLti, SearchEpisodeResult, deleteEvent, Track } from "../OpencastRest";
import { Loading } from "./Loading";
import { withTranslation, WithTranslation } from "react-i18next";
import "../App.css";
import 'bootstrap/dist/css/bootstrap.css';
import Pagination from "react-js-pagination";
import Helmet from "react-helmet";
import { FontAwesomeIcon } from "@fortawesome/react-fontawesome";
<<<<<<< HEAD
import { faTrash, faEdit } from "@fortawesome/free-solid-svg-icons";
import * as i18next from "i18next";
import { parsedQueryString } from "../utils";
=======
import { faTrash, faEdit, faDownload } from "@fortawesome/free-solid-svg-icons";
import i18next from "i18next";
import { parsedQueryString, capitalize } from "../utils";
import { sortByType } from "../trackUtils";
import Dropdown from "react-bootstrap/esm/Dropdown";
import DropdownMenu from "react-bootstrap/esm/DropdownMenu";
>>>>>>> 7e90d3f9

interface SeriesState {
    readonly searchResults?: SearchEpisodeResults;
    readonly ltiRoles?: string[];
    readonly httpErrors: string[];
    readonly currentPage: number;
    readonly deleteSuccess?: boolean;
}

interface SeriesProps extends WithTranslation {
}

interface EpisodeProps {
    readonly episode: SearchEpisodeResult;
    readonly deleteCallback?: (episodeId: string) => void;
    readonly editCallback?: (episodeId: string) => void;
    readonly downloadCallback?: (track: Track) => void;
    readonly t: i18next.TFunction;
}

/**
 * To allow for full css control, the bootstrap-dropdown requires you to employ custom components
 */
const dropdownCustomToggle = React.forwardRef<any, DOMAttributes<any>>(({children, onClick}, ref) =>
  <button
    ref={ref}
    onClick={(e) => {
      e.preventDefault();
      if ( onClick !== undefined ) {
        onClick(e);
      }
      e.stopPropagation();
    }}
  >
    {children}
    &#x25bc;
  </button>
);

const SeriesEpisode: React.StatelessComponent<EpisodeProps> = ({ episode, deleteCallback, editCallback, downloadCallback, t }) => {
    const attachments = episode.mediapackage.attachments;
    const imageAttachment = attachments.find((a) => a.type.endsWith("/search+preview"));
    const image = imageAttachment !== undefined ? imageAttachment.url : "";
    return <div
        className="list-group-item list-group-item-action d-flex justify-content-start align-items-center episode-item"
        onClick={(_) => { window.location.href = "/play/" + episode.id; }}>
        <div>
            <img alt="Preview" className="img-fluid" src={image} />
        </div>
        <div className="ml-3">
            <h4>{episode.dcTitle}</h4>
            {episode.dcCreator !== undefined && <p className="text-muted">
                {t("LTI.CREATOR", { creator: episode.dcCreator })}
            </p>}
            <p className="text-muted">{new Date(episode.dcCreated).toLocaleString()}</p>
        </div>
        {(deleteCallback !== undefined || editCallback !== undefined || downloadCallback !== undefined) &&
            <div className="ml-auto">
                {deleteCallback !== undefined &&
                    <button onClick={(e) => { deleteCallback(episode.id); e.stopPropagation(); }}>
                        <FontAwesomeIcon icon={faTrash} />
                    </button>}
                {editCallback !== undefined &&
                    <button onClick={(e) => { editCallback(episode.id); e.stopPropagation(); }}>
                        <FontAwesomeIcon icon={faEdit} />
                    </button>}
                {downloadCallback !== undefined && Array.isArray(episode.mediapackage.tracks) && episode.mediapackage.tracks.length > 0 &&
                  <Dropdown style={{display: 'inline-block'}}>
                    <Dropdown.Toggle as={dropdownCustomToggle} >
                      <FontAwesomeIcon icon={faDownload}/>
                    </Dropdown.Toggle>
                    <DropdownMenu>
                      {sortByType(episode.mediapackage.tracks).map((track) => {
                          if (track !== undefined && (track.url.endsWith('mp4') || track.url.endsWith('webm'))) {
                            return (
                              <Dropdown.Item onClick={(e) => { downloadCallback(track); e.stopPropagation(); }} >
                                {capitalize(track.type.split('/')[0])} <br/>
                                {track.resolution !== undefined ? `${track.resolution.width} x ${track.resolution.height}` : undefined}
                              </Dropdown.Item>
                            );
                          }
                          return undefined;
                      })}
                    </DropdownMenu>
                  </Dropdown>
                }
            </div>}
    </div>;
}

const EPISONDES_PER_PAGE:number = 15;

class TranslatedSeries extends React.Component<SeriesProps, SeriesState> {
    constructor(props: SeriesProps) {
        super(props);
        this.state = {
            httpErrors: [],
            currentPage: 1,
        };
    }

    handlePageChange(pageNumber: number) {
        this.unsetDeletionState();
        this.setState({
            ...this.state,
            currentPage: pageNumber
        });
        this.loadCurrentPage(pageNumber);
    }

    loadCurrentPage(pageNumber: number = 1) {
        const qs = parsedQueryString();

        searchEpisode(
            EPISONDES_PER_PAGE,
            (pageNumber - 1) * EPISONDES_PER_PAGE,
            undefined,
            typeof qs.series === "string" ? qs.series : undefined,
            typeof qs.series_name === "string" ? qs.series_name : undefined
        ).then((results) => this.setState({
            ...this.state,
            searchResults: results
        })).catch((error) => this.setState({
            ...this.state,
            httpErrors: this.state.httpErrors.concat([error.message])
        }));
    }

    unsetDeletionState() {
        this.setState({
            ...this.state,
            deleteSuccess: undefined
        });
    }

    editEpisodeCallback(id: string) {
        const qs = parsedQueryString();
        let seriesSuffix = typeof qs.series === "string" ? "&series=" + qs.series : "";
        if (typeof qs.series_name === "string")
            seriesSuffix = "&series_name=" + qs.series_name;
        const debugSuffix = typeof qs.debug === "string" ? "&debug=" + qs.debug : "";
        window.location.href = "/ltitools/index.html?subtool=upload&episode_id=" + id + seriesSuffix + debugSuffix;
    }

    deleteEventCallback(id: string) {
        this.unsetDeletionState();
        if (window.confirm(this.props.t("LTI.CONFIRM_DELETION")) === false)
            return;
        deleteEvent(id).then((_) => {
            this.setState({
                ...this.state,
                deleteSuccess: true
            });
        }).catch((_) => {
            this.setState({
                ...this.state,
                deleteSuccess: false
            });
        });
    }

    downloadEventCallback(track: Track) {
      if (track.url !== "") {
        // Create a temporary HTML element to hide download url. Probably fine, seems kinda hacky?
        // Creating an invisible element
        const element = document.createElement('a');
        element.setAttribute('href', track.url);                       // filepath
        const filename = track.url.split('/').pop()
        element.setAttribute('download',                               // filename
          filename !== undefined ? filename : track.type
        );

        // Add the element, click it and remove it before anyone notices it was even there
        document.body.appendChild(element);
        element.click();
        document.body.removeChild(element);
      }
      return null;
    }

    hasDeletion() {
        return parsedQueryString().deletion === "true";
    }

    hasEdit() {
        return parsedQueryString().edit === "true";
    }

    hasDownload() {
      return parsedQueryString().download === "true";
  }

    componentDidMount() {
        this.loadCurrentPage();
        getLti().then((lti) => this.setState({
            ...this.state,
            ltiRoles: lti.roles
        })).catch((error) => this.setState({
            ...this.state,
            httpErrors: this.state.httpErrors.concat([`LTI: ${error.message}`])
        }))
    }

    isInstructor() {
        return this.state.ltiRoles !== undefined && this.state.ltiRoles.includes("Instructor");
    }

    render() {
        if (this.state.httpErrors.length > 0)
            return <div>{this.props.t("LTI.GENERIC_ERROR", { message: this.state.httpErrors[0] })}</div>;
        if (this.state.searchResults !== undefined && this.state.ltiRoles !== undefined) {
            const sr = this.state.searchResults;
            const headingOpts = {
                range: {
                    begin: Math.min(sr.offset + 1, sr.total),
                    end: sr.offset + sr.limit
                },
                total: sr.total
            };
            return <>
                <header>
                    {this.state.deleteSuccess === true && <div className="alert alert-success">
                        {this.props.t("LTI.DELETION_SUCCESS")}<br />
                        <div className="text-muted">{this.props.t("LTI.DELETION_SUCCESS_DESCRIPTION")}</div>
                    </div>}
                    {this.state.deleteSuccess === false && <div className="alert alert-danger">
                        {this.props.t("LTI.DELETION_FAILURE")}<br />
                        <div className="text-muted">{this.props.t("LTI.DELETION_FAILURE_DESCRIPTION")}</div>
                    </div>}
                    {this.props.t("LTI.RESULT_HEADING", headingOpts)}
                </header>
                <Helmet>
                    <title>{this.props.t("LTI.SERIES_TITLE")}</title>
                </Helmet>
                <div className="list-group">
                    {sr.results.map((episode) => <SeriesEpisode
                        key={episode.id}
                        episode={episode}
                        deleteCallback={this.isInstructor() && this.hasDeletion() ? this.deleteEventCallback.bind(this) : undefined}
                        editCallback={this.isInstructor() && this.hasEdit() ? this.editEpisodeCallback.bind(this) : undefined}
                        downloadCallback={this.hasDownload() ? this.downloadEventCallback.bind(this) : undefined}
                        t={this.props.t} />)}
                </div>
                <footer className="mt-3">
                    <Pagination
                        activePage={this.state.currentPage}
                        itemsCountPerPage={EPISONDES_PER_PAGE}
                        totalItemsCount={sr.total}
                        pageRangeDisplayed={5}
                        itemClass="page-item"
                        linkClass="page-link"
                        innerClass="pagination justify-content-center"
                        onChange={this.handlePageChange.bind(this)}
                    />
                </footer>
            </>
        }
        return <Loading t={this.props.t} />;
    }
}

export const Series = withTranslation()(TranslatedSeries);<|MERGE_RESOLUTION|>--- conflicted
+++ resolved
@@ -7,18 +7,12 @@
 import Pagination from "react-js-pagination";
 import Helmet from "react-helmet";
 import { FontAwesomeIcon } from "@fortawesome/react-fontawesome";
-<<<<<<< HEAD
-import { faTrash, faEdit } from "@fortawesome/free-solid-svg-icons";
+import { faTrash, faEdit, faDownload } from "@fortawesome/free-solid-svg-icons";
 import * as i18next from "i18next";
-import { parsedQueryString } from "../utils";
-=======
-import { faTrash, faEdit, faDownload } from "@fortawesome/free-solid-svg-icons";
-import i18next from "i18next";
 import { parsedQueryString, capitalize } from "../utils";
 import { sortByType } from "../trackUtils";
 import Dropdown from "react-bootstrap/esm/Dropdown";
 import DropdownMenu from "react-bootstrap/esm/DropdownMenu";
->>>>>>> 7e90d3f9
 
 interface SeriesState {
     readonly searchResults?: SearchEpisodeResults;
@@ -92,7 +86,7 @@
                     </Dropdown.Toggle>
                     <DropdownMenu>
                       {sortByType(episode.mediapackage.tracks).map((track) => {
-                          if (track !== undefined && (track.url.endsWith('mp4') || track.url.endsWith('webm'))) {
+                          if (track.url.endsWith('mp4') || track.url.endsWith('webm')) {
                             return (
                               <Dropdown.Item onClick={(e) => { downloadCallback(track); e.stopPropagation(); }} >
                                 {capitalize(track.type.split('/')[0])} <br/>
