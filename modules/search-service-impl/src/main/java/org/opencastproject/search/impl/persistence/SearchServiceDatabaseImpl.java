/**
 * Licensed to The Apereo Foundation under one or more contributor license
 * agreements. See the NOTICE file distributed with this work for additional
 * information regarding copyright ownership.
 *
 *
 * The Apereo Foundation licenses this file to you under the Educational
 * Community License, Version 2.0 (the "License"); you may not use this file
 * except in compliance with the License. You may obtain a copy of the License
 * at:
 *
 *   http://opensource.org/licenses/ecl2.txt
 *
 * Unless required by applicable law or agreed to in writing, software
 * distributed under the License is distributed on an "AS IS" BASIS, WITHOUT
 * WARRANTIES OR CONDITIONS OF ANY KIND, either express or implied.  See the
 * License for the specific language governing permissions and limitations under
 * the License.
 *
 */

package org.opencastproject.search.impl.persistence;

import static org.opencastproject.db.Queries.namedQuery;
import static org.opencastproject.security.api.Permissions.Action.CONTRIBUTE;
import static org.opencastproject.security.api.Permissions.Action.READ;
import static org.opencastproject.security.api.Permissions.Action.WRITE;
import static org.opencastproject.security.api.SecurityConstants.GLOBAL_CAPTURE_AGENT_ROLE;

import org.opencastproject.db.DBSession;
import org.opencastproject.db.DBSessionFactory;
import org.opencastproject.mediapackage.MediaPackage;
import org.opencastproject.mediapackage.MediaPackageException;
import org.opencastproject.mediapackage.MediaPackageParser;
import org.opencastproject.security.api.AccessControlList;
import org.opencastproject.security.api.AccessControlParser;
import org.opencastproject.security.api.AccessControlParsingException;
import org.opencastproject.security.api.AccessControlUtil;
import org.opencastproject.security.api.Organization;
import org.opencastproject.security.api.SecurityService;
import org.opencastproject.security.api.UnauthorizedException;
import org.opencastproject.security.api.User;
import org.opencastproject.util.NotFoundException;
import org.opencastproject.util.data.Tuple;

import org.apache.commons.lang3.StringUtils;
import org.apache.commons.lang3.tuple.Pair;
import org.osgi.service.component.ComponentContext;
import org.osgi.service.component.annotations.Activate;
import org.osgi.service.component.annotations.Component;
import org.osgi.service.component.annotations.Reference;
import org.slf4j.Logger;
import org.slf4j.LoggerFactory;

import java.io.IOException;
import java.util.ArrayList;
import java.util.Arrays;
import java.util.Collection;
import java.util.Date;
import java.util.Iterator;
import java.util.LinkedList;
import java.util.List;
import java.util.Optional;
import java.util.function.Function;

import javax.persistence.EntityManager;
import javax.persistence.EntityManagerFactory;
import javax.persistence.TypedQuery;

/**
 * Implements {@link SearchServiceDatabase}. Defines permanent storage for series.
 */
@Component(
    immediate = true,
    service = SearchServiceDatabase.class,
    property = {
        "service.description=Search Service Persistence"
    }
)
public class SearchServiceDatabaseImpl implements SearchServiceDatabase {

  /** JPA persistence unit name */
  public static final String PERSISTENCE_UNIT = "org.opencastproject.search.impl.persistence";

  /** Logging utilities */
  private static final Logger logger = LoggerFactory.getLogger(SearchServiceDatabaseImpl.class);

  /** Factory used to create {@link EntityManager}s for transactions */
  protected EntityManagerFactory emf;

  protected DBSessionFactory dbSessionFactory;

  protected DBSession db;

  /** The security service */
  protected SecurityService securityService;

  /** OSGi DI */
  @Reference(target = "(osgi.unit.name=org.opencastproject.search.impl.persistence)")
  public void setEntityManagerFactory(EntityManagerFactory emf) {
    this.emf = emf;
  }

  @Reference
  public void setDBSessionFactory(DBSessionFactory dbSessionFactory) {
    this.dbSessionFactory = dbSessionFactory;
  }

  /**
   * Creates {@link EntityManagerFactory} using persistence provider and properties passed via OSGi.
   *
   * @param cc
   * @throws SearchServiceDatabaseException
   */
  @Activate
  public void activate(ComponentContext cc) throws SearchServiceDatabaseException {
    logger.info("Activating persistence manager for search service");
    db = dbSessionFactory.createSession(emf);
    this.populateSeriesData();
  }

  /**
   * OSGi callback to set the security service.
   *
   * @param securityService
   *          the securityService to set
   */
  @Reference
  public void setSecurityService(SecurityService securityService) {
    this.securityService = securityService;
  }

  private void populateSeriesData() throws SearchServiceDatabaseException {
    try {
      db.execTxChecked(em -> {
        TypedQuery<SearchEntity> q = em.createNamedQuery("Search.getNoSeries", SearchEntity.class);
        List<SearchEntity> seriesList = q.getResultList();
        for (SearchEntity series : seriesList) {
          String mpSeriesId = MediaPackageParser.getFromXml(series.getMediaPackageXML()).getSeries();
          if (StringUtils.isNotBlank(mpSeriesId) && !mpSeriesId.equals(series.getSeriesId())) {
            logger.info("Fixing missing series ID for episode {}, series is {}", series.getMediaPackageId(),
                mpSeriesId);
            series.setSeriesId(mpSeriesId);
            em.merge(series);
          }
        }
      });
    } catch (Exception e) {
      logger.error("Could not update media package: {}", e.getMessage());
      throw new SearchServiceDatabaseException(e);
    }
  }

  /**
   * {@inheritDoc}
   *
   * @see org.opencastproject.search.impl.persistence.SearchServiceDatabase#deleteMediaPackage(String, Date)
   */
  @Override
  public void deleteMediaPackage(String mediaPackageId, Date deletionDate) throws SearchServiceDatabaseException,
          NotFoundException {
    try {
      db.execTxChecked(em -> {
        Optional<SearchEntity> searchEntity = getSearchEntityQuery(mediaPackageId).apply(em);
        if (searchEntity.isEmpty()) {
          throw new NotFoundException("No media package with id=" + mediaPackageId + " exists");
        }

        // Ensure this user is allowed to delete this episode
        String accessControlXml = searchEntity.get().getAccessControl();
        if (accessControlXml != null) {
          AccessControlList acl = AccessControlParser.parseAcl(accessControlXml);
          User currentUser = securityService.getUser();
          Organization currentOrg = securityService.getOrganization();
          if (!AccessControlUtil.isAuthorized(acl, currentUser, currentOrg, WRITE.toString())) {
            throw new UnauthorizedException(currentUser + " is not authorized to delete media package "
                + mediaPackageId);
          }

<<<<<<< HEAD
          searchEntity.get().setDeletionDate(deletionDate);
          searchEntity.get().setModificationDate(deletionDate);
          em.merge(searchEntity.get());
        }
      });
=======
      // Ensure this user is allowed to delete this episode
      User currentUser = securityService.getUser();
      Organization currentOrg = securityService.getOrganization();
      MediaPackage searchMp = MediaPackageParser.getFromXml(searchEntity.getMediaPackageXML());
      String accessControlXml = searchEntity.getAccessControl();

      // allow ca users to retract live publications without putting them into the ACL
      if (!(searchMp.isLive() && currentUser.hasRole(GLOBAL_CAPTURE_AGENT_ROLE))
              && accessControlXml != null) {
        AccessControlList acl = AccessControlParser.parseAcl(accessControlXml);
        if (!AccessControlUtil.isAuthorized(acl, currentUser, currentOrg, WRITE.toString())) {
          throw new UnauthorizedException(currentUser + " is not authorized to delete media package " + mediaPackageId);
        }
      }

      searchEntity.setDeletionDate(deletionDate);
      searchEntity.setModificationDate(deletionDate);
      em.merge(searchEntity);
      tx.commit();
>>>>>>> 684cc6c4
    } catch (NotFoundException e) {
      throw e;
    } catch (Exception e) {
      logger.error("Could not delete episode {}: {}", mediaPackageId, e.getMessage());
      throw new SearchServiceDatabaseException(e);
    }
  }

  /**
   * {@inheritDoc}
   *
   * @see org.opencastproject.search.impl.persistence.SearchServiceDatabase#countMediaPackages()
   */
  @Override
  public int countMediaPackages() throws SearchServiceDatabaseException {
    try {
      return db.exec(namedQuery.find("Search.getCount", Long.class)).intValue();
    } catch (Exception e) {
      logger.error("Could not find number of mediapackages", e);
      throw new SearchServiceDatabaseException(e);
    }
  }

  /**
   * {@inheritDoc}
   *
   * @see org.opencastproject.search.impl.persistence.SearchServiceDatabase#getAllMediaPackages()
   */
  @Override
  public Iterator<Tuple<MediaPackage, String>> getAllMediaPackages() throws SearchServiceDatabaseException {
    List<SearchEntity> searchEntities;
    try {
      searchEntities = db.exec(namedQuery.findAll("Search.findAll", SearchEntity.class));
    } catch (Exception e) {
      logger.error("Could not retrieve all episodes: {}", e.getMessage());
      throw new SearchServiceDatabaseException(e);
    }

    List<Tuple<MediaPackage, String>> mediaPackageList = new LinkedList<>();
    try {
      for (SearchEntity entity : searchEntities) {
        MediaPackage mediaPackage = MediaPackageParser.getFromXml(entity.getMediaPackageXML());
        mediaPackageList.add(Tuple.tuple(mediaPackage, entity.getOrganization().getId()));
      }
    } catch (Exception e) {
      logger.error("Could not parse series entity: {}", e.getMessage());
      throw new SearchServiceDatabaseException(e);
    }
    return mediaPackageList.iterator();
  }

  /**
   * {@inheritDoc}
   *
   * @see org.opencastproject.search.impl.persistence.SearchServiceDatabase#getAccessControlList(String)
   */
  @Override
  public AccessControlList getAccessControlList(String mediaPackageId) throws NotFoundException,
          SearchServiceDatabaseException {
    try {
      Optional<SearchEntity> entity = db.exec(getSearchEntityQuery(mediaPackageId));
      if (entity.isEmpty()) {
        throw new NotFoundException("Could not found media package with ID " + mediaPackageId);
      }
      if (entity.get().getAccessControl() == null) {
        return null;
      } else {
        return AccessControlParser.parseAcl(entity.get().getAccessControl());
      }
    } catch (NotFoundException e) {
      throw e;
    } catch (Exception e) {
      logger.error("Could not retrieve ACL {}", mediaPackageId, e);
      throw new SearchServiceDatabaseException(e);
    }
  }

  /**
   * {@inheritDoc}
   *
   * @see org.opencastproject.search.impl.persistence.SearchServiceDatabase#getAccessControlLists(String, String...)
   */
  @Override
  public Collection<AccessControlList> getAccessControlLists(final String seriesId, String ... excludeIds)
          throws SearchServiceDatabaseException {
    List<String> excludes = Arrays.asList(excludeIds);
    List<AccessControlList> accessControlLists = new ArrayList<>();
    try {
      List<SearchEntity> result = db.exec(namedQuery.findAll(
          "Search.findBySeriesId",
          SearchEntity.class,
          Pair.of("seriesId", seriesId)
      ));
      for (SearchEntity entity: result) {
        if (entity.getAccessControl() != null && !excludes.contains(entity.getMediaPackageId())) {
          accessControlLists.add(AccessControlParser.parseAcl(entity.getAccessControl()));
        }
      }
    } catch (IOException | AccessControlParsingException e) {
      throw new SearchServiceDatabaseException(e);
    }
    return accessControlLists;
  }

  /**
   * {@inheritDoc}
   *
   * @see org.opencastproject.search.impl.persistence.SearchServiceDatabase#getMediaPackages(String)
   */
  @Override
  public Collection<MediaPackage> getMediaPackages(final String seriesId) throws SearchServiceDatabaseException {
    List<MediaPackage> episodes = new ArrayList<>();
    try {
      List<SearchEntity> result = db.exec(namedQuery.findAll(
          "Search.findBySeriesId",
          SearchEntity.class,
          Pair.of("seriesId", seriesId)
      ));
      for (SearchEntity entity: result) {
        if (entity.getMediaPackageXML() != null) {
          episodes.add(MediaPackageParser.getFromXml(entity.getMediaPackageXML()));
        }
      }
    } catch (MediaPackageException e) {
      throw new SearchServiceDatabaseException(e);
    }
    return episodes;
  }

  /**
   * {@inheritDoc}
   *
   * @see org.opencastproject.search.impl.persistence.SearchServiceDatabase#storeMediaPackage(MediaPackage,
   *      AccessControlList, Date)
   */
  @Override
  public void storeMediaPackage(MediaPackage mediaPackage, AccessControlList acl, Date now)
          throws SearchServiceDatabaseException, UnauthorizedException {
    String mediaPackageXML = MediaPackageParser.getAsXml(mediaPackage);
    String mediaPackageId = mediaPackage.getIdentifier().toString();
    try {
<<<<<<< HEAD
      db.execTxChecked(em -> {
        Optional<SearchEntity> entity = getSearchEntityQuery(mediaPackageId).apply(em);
        if (entity.isEmpty()) {
          // Create new search entity
          SearchEntity searchEntity = new SearchEntity();
          searchEntity.setOrganization(securityService.getOrganization());
          searchEntity.setMediaPackageId(mediaPackageId);
          searchEntity.setMediaPackageXML(mediaPackageXML);
          searchEntity.setAccessControl(AccessControlParser.toXml(acl));
          searchEntity.setModificationDate(now);
          searchEntity.setSeriesId(mediaPackage.getSeries());
          em.persist(searchEntity);
        } else {
          // Ensure this user is allowed to update this media package
          String accessControlXml = entity.get().getAccessControl();
          if (accessControlXml != null) {
            AccessControlList accessList = AccessControlParser.parseAcl(accessControlXml);
            User currentUser = securityService.getUser();
            Organization currentOrg = securityService.getOrganization();
            if (!AccessControlUtil.isAuthorized(accessList, currentUser, currentOrg, WRITE.toString())) {
              throw new UnauthorizedException(currentUser + " is not authorized to update media package "
                  + mediaPackageId);
            }
=======
      em = emf.createEntityManager();
      tx = em.getTransaction();
      tx.begin();
      SearchEntity entity = getSearchEntity(mediaPackageId, em);
      if (entity == null) {
        // Create new search entity
        SearchEntity searchEntity = new SearchEntity();
        searchEntity.setOrganization(securityService.getOrganization());
        searchEntity.setMediaPackageId(mediaPackageId);
        searchEntity.setMediaPackageXML(mediaPackageXML);
        searchEntity.setAccessControl(AccessControlParser.toXml(acl));
        searchEntity.setModificationDate(now);
        searchEntity.setSeriesId(mediaPackage.getSeries());
        em.persist(searchEntity);
      } else {
        // Ensure this user is allowed to update this media package
        String accessControlXml = entity.getAccessControl();
        if (accessControlXml != null && entity.getDeletionDate() == null) {
          AccessControlList accessList = AccessControlParser.parseAcl(accessControlXml);
          User currentUser = securityService.getUser();
          Organization currentOrg = securityService.getOrganization();
          if (!AccessControlUtil.isAuthorized(accessList, currentUser, currentOrg, WRITE.toString())) {
            throw new UnauthorizedException(currentUser + " is not authorized to update media package "
                    + mediaPackageId);
>>>>>>> 684cc6c4
          }
          entity.get().setOrganization(securityService.getOrganization());
          entity.get().setMediaPackageId(mediaPackageId);
          entity.get().setMediaPackageXML(mediaPackageXML);
          entity.get().setAccessControl(AccessControlParser.toXml(acl));
          entity.get().setModificationDate(now);
          entity.get().setDeletionDate(null);
          entity.get().setSeriesId(mediaPackage.getSeries());
          em.merge(entity.get());
        }
      });
    } catch (Exception e) {
      logger.error("Could not update media package: {}", e.getMessage());
      throw new SearchServiceDatabaseException(e);
    }
  }

  /**
   * {@inheritDoc}
   *
   * @see org.opencastproject.search.impl.persistence.SearchServiceDatabase#getMediaPackage(String)
   */
  @Override
  public MediaPackage getMediaPackage(String mediaPackageId) throws NotFoundException, SearchServiceDatabaseException {
    try {
      return db.execTxChecked(em -> {
        Optional<SearchEntity> episodeEntity = getSearchEntityQuery(mediaPackageId).apply(em);
        if (episodeEntity.isEmpty()) {
          throw new NotFoundException("No episode with id=" + mediaPackageId + " exists");
        }
        // Ensure this user is allowed to read this episode
        String accessControlXml = episodeEntity.get().getAccessControl();
        if (accessControlXml != null) {
          AccessControlList acl = AccessControlParser.parseAcl(accessControlXml);
          User currentUser = securityService.getUser();
          Organization currentOrg = securityService.getOrganization();
          // There are several reasons a user may need to load a episode: to read content, to edit it, or add content
          if (!AccessControlUtil.isAuthorized(acl, currentUser, currentOrg, READ.toString())
              && !AccessControlUtil.isAuthorized(acl, currentUser, currentOrg, CONTRIBUTE.toString())
              && !AccessControlUtil.isAuthorized(acl, currentUser, currentOrg, WRITE.toString())) {
            throw new UnauthorizedException(currentUser + " is not authorized to see episode " + mediaPackageId);
          }
        }
        return MediaPackageParser.getFromXml(episodeEntity.get().getMediaPackageXML());
      });
    } catch (NotFoundException e) {
      throw e;
    } catch (Exception e) {
      logger.error("Could not get episode {} from database: {} ", mediaPackageId, e.getMessage());
      throw new SearchServiceDatabaseException(e);
    }
  }

  /**
   * {@inheritDoc}
   *
   * @see org.opencastproject.search.impl.persistence.SearchServiceDatabase#getModificationDate(String)
   */
  @Override
  public Date getModificationDate(String mediaPackageId) throws NotFoundException, SearchServiceDatabaseException {
    try {
      return db.execTxChecked(em -> {
        Optional<SearchEntity> searchEntity = getSearchEntityQuery(mediaPackageId).apply(em);
        if (searchEntity.isEmpty()) {
          throw new NotFoundException("No media package with id=" + mediaPackageId + " exists");
        }
        // Ensure this user is allowed to read this media package
        String accessControlXml = searchEntity.get().getAccessControl();
        if (accessControlXml != null) {
          AccessControlList acl = AccessControlParser.parseAcl(accessControlXml);
          User currentUser = securityService.getUser();
          Organization currentOrg = securityService.getOrganization();
          if (!AccessControlUtil.isAuthorized(acl, currentUser, currentOrg, READ.toString())) {
            throw new UnauthorizedException(currentUser + " is not authorized to read media package " + mediaPackageId);
          }
        }
        return searchEntity.get().getModificationDate();
      });
    } catch (NotFoundException e) {
      throw e;
    } catch (Exception e) {
      logger.error("Could not get modification date {}: {}", mediaPackageId, e.getMessage());
      throw new SearchServiceDatabaseException(e);
    }
  }

  /**
   * {@inheritDoc}
   *
   * @see org.opencastproject.search.impl.persistence.SearchServiceDatabase#getDeletionDate(String)
   */
  @Override
  public Date getDeletionDate(String mediaPackageId) throws NotFoundException, SearchServiceDatabaseException {
    try {
      return db.execTxChecked(em -> {
        Optional<SearchEntity> searchEntity = getSearchEntityQuery(mediaPackageId).apply(em);
        if (searchEntity.isEmpty()) {
          throw new NotFoundException("No media package with id=" + mediaPackageId + " exists");
        }
        // Ensure this user is allowed to read this media package
        String accessControlXml = searchEntity.get().getAccessControl();
        if (accessControlXml != null) {
          AccessControlList acl = AccessControlParser.parseAcl(accessControlXml);
          User currentUser = securityService.getUser();
          Organization currentOrg = securityService.getOrganization();
          if (!AccessControlUtil.isAuthorized(acl, currentUser, currentOrg, READ.toString())) {
            throw new UnauthorizedException(currentUser + " is not authorized to read media package " + mediaPackageId);
          }
        }
        return searchEntity.get().getDeletionDate();
      });
    } catch (NotFoundException e) {
      throw e;
    } catch (Exception e) {
      logger.error("Could not get deletion date {}: {}", mediaPackageId, e.getMessage());
      throw new SearchServiceDatabaseException(e);
    }
  }

  /**
   * {@inheritDoc}
   *
   * @see org.opencastproject.search.impl.persistence.SearchServiceDatabase#getOrganizationId(String)
   */
  @Override
  public String getOrganizationId(String mediaPackageId) throws NotFoundException, SearchServiceDatabaseException {
    try {
      return db.execTxChecked(em -> {
        Optional<SearchEntity> searchEntity = getSearchEntityQuery(mediaPackageId).apply(em);
        if (searchEntity.isEmpty()) {
          throw new NotFoundException("No media package with id=" + mediaPackageId + " exists");
        }
        // Ensure this user is allowed to read this media package
        String accessControlXml = searchEntity.get().getAccessControl();
        if (accessControlXml != null) {
          AccessControlList acl = AccessControlParser.parseAcl(accessControlXml);
          User currentUser = securityService.getUser();
          Organization currentOrg = securityService.getOrganization();
          if (!AccessControlUtil.isAuthorized(acl, currentUser, currentOrg, READ.toString())) {
            throw new UnauthorizedException(currentUser + " is not authorized to read media package " + mediaPackageId);
          }
        }
        return searchEntity.get().getOrganization().getId();
      });
    } catch (NotFoundException e) {
      throw e;
    } catch (Exception e) {
      logger.error("Could not get deletion date {}: {}", mediaPackageId, e.getMessage());
      throw new SearchServiceDatabaseException(e);
    }
  }

  /**
   * Gets a search entity by it's id, using the current organizational context.
   *
   * @param id
   *          the media package identifier
   * @return the search entity, or null if not found
   */
  private Function<EntityManager, Optional<SearchEntity>> getSearchEntityQuery(String id) {
    return namedQuery.findOpt(
        "Search.findById",
        SearchEntity.class,
        Pair.of("mediaPackageId", id)
    );
  }
}<|MERGE_RESOLUTION|>--- conflicted
+++ resolved
@@ -167,43 +167,24 @@
         }
 
         // Ensure this user is allowed to delete this episode
+        User currentUser = securityService.getUser();
+        Organization currentOrg = securityService.getOrganization();
+        MediaPackage searchMp = MediaPackageParser.getFromXml(searchEntity.get().getMediaPackageXML());
         String accessControlXml = searchEntity.get().getAccessControl();
-        if (accessControlXml != null) {
+
+        // allow ca users to retract live publications without putting them into the ACL
+        if (!(searchMp.isLive() && currentUser.hasRole(GLOBAL_CAPTURE_AGENT_ROLE))
+            && accessControlXml != null) {
           AccessControlList acl = AccessControlParser.parseAcl(accessControlXml);
-          User currentUser = securityService.getUser();
-          Organization currentOrg = securityService.getOrganization();
           if (!AccessControlUtil.isAuthorized(acl, currentUser, currentOrg, WRITE.toString())) {
-            throw new UnauthorizedException(currentUser + " is not authorized to delete media package "
-                + mediaPackageId);
-          }
-
-<<<<<<< HEAD
-          searchEntity.get().setDeletionDate(deletionDate);
-          searchEntity.get().setModificationDate(deletionDate);
-          em.merge(searchEntity.get());
-        }
-      });
-=======
-      // Ensure this user is allowed to delete this episode
-      User currentUser = securityService.getUser();
-      Organization currentOrg = securityService.getOrganization();
-      MediaPackage searchMp = MediaPackageParser.getFromXml(searchEntity.getMediaPackageXML());
-      String accessControlXml = searchEntity.getAccessControl();
-
-      // allow ca users to retract live publications without putting them into the ACL
-      if (!(searchMp.isLive() && currentUser.hasRole(GLOBAL_CAPTURE_AGENT_ROLE))
-              && accessControlXml != null) {
-        AccessControlList acl = AccessControlParser.parseAcl(accessControlXml);
-        if (!AccessControlUtil.isAuthorized(acl, currentUser, currentOrg, WRITE.toString())) {
-          throw new UnauthorizedException(currentUser + " is not authorized to delete media package " + mediaPackageId);
-        }
-      }
-
-      searchEntity.setDeletionDate(deletionDate);
-      searchEntity.setModificationDate(deletionDate);
-      em.merge(searchEntity);
-      tx.commit();
->>>>>>> 684cc6c4
+            throw new UnauthorizedException(currentUser + " is not authorized to delete media package " + mediaPackageId);
+          }
+        }
+
+        searchEntity.get().setDeletionDate(deletionDate);
+        searchEntity.get().setModificationDate(deletionDate);
+        em.merge(searchEntity.get());
+      });
     } catch (NotFoundException e) {
       throw e;
     } catch (Exception e) {
@@ -345,7 +326,6 @@
     String mediaPackageXML = MediaPackageParser.getAsXml(mediaPackage);
     String mediaPackageId = mediaPackage.getIdentifier().toString();
     try {
-<<<<<<< HEAD
       db.execTxChecked(em -> {
         Optional<SearchEntity> entity = getSearchEntityQuery(mediaPackageId).apply(em);
         if (entity.isEmpty()) {
@@ -361,7 +341,7 @@
         } else {
           // Ensure this user is allowed to update this media package
           String accessControlXml = entity.get().getAccessControl();
-          if (accessControlXml != null) {
+          if (accessControlXml != null && entity.get().getDeletionDate() == null) {
             AccessControlList accessList = AccessControlParser.parseAcl(accessControlXml);
             User currentUser = securityService.getUser();
             Organization currentOrg = securityService.getOrganization();
@@ -369,32 +349,6 @@
               throw new UnauthorizedException(currentUser + " is not authorized to update media package "
                   + mediaPackageId);
             }
-=======
-      em = emf.createEntityManager();
-      tx = em.getTransaction();
-      tx.begin();
-      SearchEntity entity = getSearchEntity(mediaPackageId, em);
-      if (entity == null) {
-        // Create new search entity
-        SearchEntity searchEntity = new SearchEntity();
-        searchEntity.setOrganization(securityService.getOrganization());
-        searchEntity.setMediaPackageId(mediaPackageId);
-        searchEntity.setMediaPackageXML(mediaPackageXML);
-        searchEntity.setAccessControl(AccessControlParser.toXml(acl));
-        searchEntity.setModificationDate(now);
-        searchEntity.setSeriesId(mediaPackage.getSeries());
-        em.persist(searchEntity);
-      } else {
-        // Ensure this user is allowed to update this media package
-        String accessControlXml = entity.getAccessControl();
-        if (accessControlXml != null && entity.getDeletionDate() == null) {
-          AccessControlList accessList = AccessControlParser.parseAcl(accessControlXml);
-          User currentUser = securityService.getUser();
-          Organization currentOrg = securityService.getOrganization();
-          if (!AccessControlUtil.isAuthorized(accessList, currentUser, currentOrg, WRITE.toString())) {
-            throw new UnauthorizedException(currentUser + " is not authorized to update media package "
-                    + mediaPackageId);
->>>>>>> 684cc6c4
           }
           entity.get().setOrganization(securityService.getOrganization());
           entity.get().setMediaPackageId(mediaPackageId);
