--- conflicted
+++ resolved
@@ -7,11 +7,7 @@
   <parent>
     <groupId>org.opencastproject</groupId>
     <artifactId>base</artifactId>
-<<<<<<< HEAD
-    <version>2.5-SNAPSHOT</version>
-=======
     <version>3.0-SNAPSHOT</version>
->>>>>>> 0e28bd08
     <relativePath>../../pom.xml</relativePath>
   </parent>
   <properties>
