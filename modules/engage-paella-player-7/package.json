--- conflicted
+++ resolved
@@ -36,18 +36,10 @@
     "xml-loader": "^1.2.1"
   },
   "dependencies": {
-<<<<<<< HEAD
-    "paella-basic-plugins": "^1.38.0",
-    "paella-core": "^1.39.2",
-    "paella-slide-plugins": "^1.8.0",
-    "paella-user-tracking": "^1.8.0",
-    "paella-zoom-plugin": "^1.27.0"
-=======
     "paella-basic-plugins": "^1.41.0",
     "paella-core": "^1.43.0",
     "paella-slide-plugins": "^1.41.0",
     "paella-user-tracking": "^1.42.0",
     "paella-zoom-plugin": "^1.41.0"
->>>>>>> 4fe1e7a2
   }
 }