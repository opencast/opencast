--- conflicted
+++ resolved
@@ -34,13 +34,8 @@
   },
   "dependencies": {
     "paella-basic-plugins": "^1.6.2",
-<<<<<<< HEAD
-    "paella-core": "^1.2.4",
+    "paella-core": "^1.7.0",
     "paella-slide-plugins": "^1.7.0",
-=======
-    "paella-core": "^1.7.0",
-    "paella-slide-plugins": "^1.2.1",
->>>>>>> 59e63539
     "paella-user-tracking": "^1.0.14",
     "paella-zoom-plugin": "^1.2.0"
   }
