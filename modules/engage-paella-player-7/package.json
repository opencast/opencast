{
  "name": "paella-7-opencast",
  "description": "Paella Player 7 for Opencast",
  "sourceType": "module",
  "private": true,
  "scripts": {
    "build": "webpack --mode production",
    "dev": "webpack serve --mode development --host=0.0.0.0",
    "eslint": "eslint --config .eslintrc.js src tests --resolve-plugins-relative-to .",
    "html-linter": "html-linter --config ../../docs/checkstyle/html-linter.json 'src/**/*.html'",
    "html-validate": "html-validate 'public/*.html'",
    "check": "npm run eslint && npm run html-linter && npm run html-validate",
    "testenv:dev": "webpack serve --mode development --host=0.0.0.0 --env OPENCAST_SERVER_URL=https://develop.opencast.org --env OPENCAST_CONFIG_URL=/paella-opencast/config --env PUBLIC_PATH=/paella7/ui",
    "test": "playwright test"
  },
  "devDependencies": {
    "@babel/core": "^7.23.0",
    "@babel/eslint-parser": "^7.22.15",
    "@babel/preset-env": "^7.22.14",
    "@playwright/test": "^1.38.1",
    "babel-loader": "^9.1.3",
    "copy-webpack-plugin": "^11.0.0",
    "css-loader": "^6.8.1",
    "eslint": "^8.50.0",
    "eslint-plugin-header": "^3.1.1",
    "express": "^4.18.2",
    "html-linter": "^1.1.1",
    "html-validate": "^8.5.0",
    "http-proxy": "^1.18.1",
    "source-map-loader": "^4.0.1",
    "style-loader": "^3.3.3",
    "svg-inline-loader": "^0.8.2",
    "webpack": "^5.88.2",
    "webpack-cli": "^5.1.4",
    "webpack-dev-server": "^4.15.1",
    "xml-loader": "^1.2.1"
  },
  "dependencies": {
<<<<<<< HEAD
    "paella-basic-plugins": "^1.44.0",
    "paella-core": "^1.42.0",
    "paella-slide-plugins": "^1.41.1",
    "paella-user-tracking": "^1.42.0",
    "paella-zoom-plugin": "^1.41.1"
=======
    "paella-basic-plugins": "^1.41.0",
    "paella-core": "^1.43.0",
    "paella-slide-plugins": "^1.41.0",
    "paella-user-tracking": "^1.42.0",
    "paella-zoom-plugin": "^1.41.0"
>>>>>>> b81bbc36
  }
}<|MERGE_RESOLUTION|>--- conflicted
+++ resolved
@@ -36,18 +36,10 @@
     "xml-loader": "^1.2.1"
   },
   "dependencies": {
-<<<<<<< HEAD
     "paella-basic-plugins": "^1.44.0",
-    "paella-core": "^1.42.0",
+    "paella-core": "^1.43.0",
     "paella-slide-plugins": "^1.41.1",
     "paella-user-tracking": "^1.42.0",
     "paella-zoom-plugin": "^1.41.1"
-=======
-    "paella-basic-plugins": "^1.41.0",
-    "paella-core": "^1.43.0",
-    "paella-slide-plugins": "^1.41.0",
-    "paella-user-tracking": "^1.42.0",
-    "paella-zoom-plugin": "^1.41.0"
->>>>>>> b81bbc36
   }
 }