{
  "name": "paella-7-opencast",
  "description": "Paella Player 7 for Opencast",
  "sourceType": "module",
  "private": true,
  "scripts": {
    "build": "webpack --mode production",
    "dev": "webpack serve --mode development --host=0.0.0.0",
    "eslint": "eslint --config .eslintrc.js src tests --resolve-plugins-relative-to .",
    "html-linter": "html-linter --config ../../docs/checkstyle/html-linter.json 'src/**/*.html'",
    "html-validate": "html-validate 'public/*.html'",
    "check": "npm run eslint && npm run html-linter && npm run html-validate",
    "testenv:dev": "webpack serve --mode development --host=0.0.0.0 --env OPENCAST_SERVER_URL=https://develop.opencast.org --env OPENCAST_CONFIG_URL=/paella-opencast/config --env PUBLIC_PATH=/paella7/ui",
    "test": "playwright test"
  },
  "devDependencies": {
    "@babel/core": "^7.24.5",
    "@babel/eslint-parser": "^7.24.1",
    "@babel/preset-env": "^7.24.5",
    "@playwright/test": "^1.42.0",
    "babel-loader": "^9.1.3",
    "copy-webpack-plugin": "^11.0.0",
    "css-loader": "^6.10.0",
    "eslint": "^8.57.0",
    "eslint-plugin-header": "^3.1.1",
    "express": "^4.19.2",
    "html-linter": "^1.1.1",
    "html-validate": "^8.18.2",
    "http-proxy": "^1.18.1",
    "source-map-loader": "^5.0.0",
    "style-loader": "^3.3.4",
    "svg-inline-loader": "^0.8.2",
    "webpack": "^5.91.0",
    "webpack-cli": "^5.1.4",
    "webpack-dev-server": "^5.0.4",
    "xml-loader": "^1.2.1"
  },
  "dependencies": {
<<<<<<< HEAD
    "paella-basic-plugins": "^1.44.7",
    "paella-core": "^1.48.2",
    "paella-skins": "^1.48.0",
=======
    "paella-basic-plugins": "^1.44.2",
    "paella-core": "^1.48.1",
    "paella-skins": "^1.32.3",
    "paella-mp4multiquality-plugin": "^1.47.1",
>>>>>>> 9b1d2c2c
    "paella-slide-plugins": "^1.41.4",
    "paella-webgl-plugins": "^1.41.0",
    "paella-user-tracking": "^1.42.2",
    "paella-zoom-plugin": "^1.41.3"
  }
}<|MERGE_RESOLUTION|>--- conflicted
+++ resolved
@@ -36,16 +36,10 @@
     "xml-loader": "^1.2.1"
   },
   "dependencies": {
-<<<<<<< HEAD
     "paella-basic-plugins": "^1.44.7",
     "paella-core": "^1.48.2",
     "paella-skins": "^1.48.0",
-=======
-    "paella-basic-plugins": "^1.44.2",
-    "paella-core": "^1.48.1",
-    "paella-skins": "^1.32.3",
     "paella-mp4multiquality-plugin": "^1.47.1",
->>>>>>> 9b1d2c2c
     "paella-slide-plugins": "^1.41.4",
     "paella-webgl-plugins": "^1.41.0",
     "paella-user-tracking": "^1.42.2",
