/*
 * Licensed to The Apereo Foundation under one or more contributor license
 * agreements. See the NOTICE file distributed with this work for additional
 * information regarding copyright ownership.
 *
 *
 * The Apereo Foundation licenses this file to you under the Educational
 * Community License, Version 2.0 (the "License"); you may not use this file
 * except in compliance with the License. You may obtain a copy of the License
 * at:
 *
 *   http://opensource.org/licenses/ecl2.txt
 *
 * Unless required by applicable law or agreed to in writing, software
 * distributed under the License is distributed on an "AS IS" BASIS, WITHOUT
 * WARRANTIES OR CONDITIONS OF ANY KIND, either express or implied.  See the
 * License for the specific language governing permissions and limitations under
 * the License.
 *
 */
<<<<<<< HEAD
=======
import { translate } from 'paella-core';

/* eslint no-console: "warn" */
const g_contentTypes = {
  'presentation/delivery': 'presentation',
  'presenter/delivery': 'presenter'
};

>>>>>>> 5b59ee4f
const g_streamTypes = [
  {
    enabled: true,
    streamType: 'mp4',
    conditions: {
      mimetype: 'video/mp4'
    },
    getSourceData: (track) => {
      const src = track.url;
      const mimetype = track.mimetype;
      const resolution = track.video?.resolution || '1x1';
      const resData = /(\d+)x(\d+)/.exec(resolution);
      const res = {
        w: 0,
        h: 0
      };

      if (resData) {
        res.w = resData[1];
        res.h = resData[2];
      }

      return { src, mimetype, res };
    }
  },
  {
    enabled: true,
    streamType: 'hls',
    conditions: {
      mimetype: 'application/x-mpegURL',
      live: false
    },
    getSourceData: (track) => {
      const src = track.url;
      const mimetype = track.mimetype;
      const master = track.master;
      return { src, mimetype, master };
    }
  },
  {
    enabled: true,
    streamType: 'hlsLive',
    conditions: {
      mimetype: 'application/x-mpegURL',
      live: true
    },
    getSourceData: (track) => {
      const src = track.url;
      const mimetype = track.mimetype;
      return { src, mimetype };
    }
  }
];

function getStreamType(track) {
  const result = g_streamTypes.find(typeData => {
    let match = typeData.enabled;
    for (const condition in typeData.conditions) {
      if (!match) {
        break;
      }
      const value = typeData.conditions[condition];
      match = match && track[condition] == value;
    }
    return match;
  });
  return result;
}

function getSourceData(track, config) {
  let data = null;
  // Get substring of type before slash
  const type = track.type.split('/')[0];
  if (type) {
    const streamType = getStreamType(track, config);
    if (streamType) {
      data = {
        source: streamType.getSourceData(track, config),
        type: streamType.streamType,
        content: type
      };
    }
  }
  return data;
}

function getMetadata(episode) {
  const { duration, title, language, series, seriestitle, subjects, license, type } = episode.mediapackage;
  const startDate = new Date(episode.dcCreated);
  const presenters = episode?.mediapackage?.creators?.creator
    ? (Array.isArray(episode?.mediapackage?.creators?.creator)
      ? episode?.mediapackage?.creators?.creator
      : [episode?.mediapackage?.creators?.creator])
    : [];
  const contributors = episode?.mediapackage?.contributors?.contributor
    ? (Array.isArray(episode.mediapackage.contributors.contributor)
      ? episode.mediapackage.contributors.contributor
      : [episode.mediapackage.contributors.contributor])
    : [];

  const result = {
    title,
    subject: subjects?.subject,
    description: episode?.dcDescription,
    language,
    rights: episode?.dcRightsHolder,
    license,
    series,
    seriestitle,
    presenters,
    contributors,
    startDate,
    duration: duration / 1000,
    location: episode?.dcSpatial,
    UID: episode?.id,
    type,
    opencast: {episode}
  };

  return result;
}

function mergeSources(sources, config) {
  const streams = [];
  // Does the sources contain any flavour compatible with the main audio content?
  let audioContent = null;
  sources.find(sourceData => {
    const { content } = sourceData;
    if (content === config.mainAudioContent) {
      audioContent = config.mainAudioContent;
      return true;
    }
    else {
      audioContent = content;
    }
  });

  sources.forEach(sourceData => {
    const { content, type, source } = sourceData;
    let stream = streams.find(s => s.content === content);
    if (!stream) {
      stream = {
        sources: {},
        content: content
      };

      if (content === audioContent) {
        stream.role = 'mainAudio';
      }

      streams.push(stream);
    }

    stream.sources[type] = stream.sources[type] || [];
    stream.sources[type].push(source);
  });
  return streams;
}

function getStreams(episode, config) {
  let { track } = episode.mediapackage.media;
  if (!Array.isArray(track)) {
    track = [track];
  }

  let sources = [];

  track.forEach(track => {
    const sourceData = getSourceData(track, config);
    sourceData && sources.push(sourceData);
  });

  const hasMaster = sources.find((x)=> x.type == 'hls' && x.source.master == true);
  if (hasMaster) {
    sources = sources.filter((x)=> x.type == 'hls' ? x.source.master == true : true);
  }
  const streams = mergeSources(sources, config);
  return streams;
}

function processSegments(episode, manifest) {
  const { segments } = episode;
  if (segments) {
    manifest.transcriptions = manifest.transcriptions || [];
    if (!Array.isArray(segments.segment)) {
      segments.segment = [segments.segment];
    }
    segments.segment.forEach(({ index, previews, text, time, duration}) => {
      manifest.transcriptions.push({
        index,
        preview: previews?.preview?.$,
        text,
        time,
        duration
      });
    });
  }
}

export function getVideoPreview(mediapackage, config) {
  const { attachments } = mediapackage;
  let videoPreview = null;

  let attachment = attachments?.attachment || [];
  if (!Array.isArray(attachment)) {
    attachment = [attachment];
  }

  const videoPreviewAttachments = config.videoPreviewAttachments || [
    'presenter/player+preview',
    'presentation/player+preview'
  ];
  attachment.forEach(att => {
    videoPreviewAttachments.some(validAttachment => {
      if (validAttachment === att.type) {
        videoPreview = att.url;
      }
      return videoPreview !== null;
    });
  });
  // Get first preview if no predefined was found
  if (videoPreview === null) {
    const firstPreviewAttachment = attachment.find(att => {
      return att.type.split('/').pop() === 'player+preview';
    });
    videoPreview = firstPreviewAttachment?.url ?? null;
  }

  return videoPreview;
}

function processAttachments(episode, manifest, config) {
  const { attachments } = episode.mediapackage;
  const previewImages = [];
  let videoPreview = null;

  let attachment = attachments?.attachment || [];
  if (!Array.isArray(attachment)) {
    attachment = [attachment];
  }

  const previewAttachment = config.previewAttachment || 'presentation/segment+preview';
  attachment.forEach(att => {
    const timeRE = /time=T(\d+):(\d+):(\d+)/.exec(att.ref);
    if (att.type === previewAttachment && timeRE) {
      const h = Number(timeRE[1]) * 60 * 60;
      const m = Number(timeRE[2]) * 60;
      const s = Number(timeRE[3]);
      const t = h + m + s;
      previewImages.push({
        mimetype: att.mimetype,
        url: att.url,
        thumb: att.url,
        id: `frame_${t}`,
        time: t
      });
    }
    else {
      videoPreview = getVideoPreview(episode.mediapackage, config);
    }
  });

  if (previewImages.length > 0) {
    manifest.frameList = previewImages;
  }

  if (videoPreview) {
    manifest.metadata = manifest.metadata || {};
    manifest.metadata.preview = videoPreview;
  }
}

function readCaptions(potentialNewCaptions, captions) {
  potentialNewCaptions.forEach((potentialCaption) => {
    try {
      let captions_regex = /^captions\/([^+]+)(\+(.+))?/g;
      let captions_match = captions_regex.exec(potentialCaption.type);

      if (captions_match) {
        // Fallback for captions which use the old flavor style, e.g. "captions/vtt+en"
        let captions_lang = captions_match[3];
        let captions_generated = '';
        let captions_closed = '';
        const captions_subtype = captions_match[1];

        if (potentialCaption.tags && potentialCaption.tags.tag) {
          if (!(potentialCaption.tags.tag instanceof Array)) {
            potentialCaption.tags.tag = [potentialCaption.tags.tag];
          }
          potentialCaption.tags.tag.forEach((tag)=>{
            if (tag.startsWith('lang:')){
              captions_lang = tag.substring('lang:'.length);
            }
            if (tag.startsWith('generator-type:') && tag.substring('generator-type:'.length) === 'auto') {
              captions_generated = ' (' + translate('automatically generated') + ')';
            }
            if (tag.startsWith('type:') && tag.substring('type:'.length) === 'closed-caption') {
              captions_closed = '[CC] ';
            }
          });
        }

        let captions_format = potentialCaption.url.split('.').pop();
        // Backwards support for 'captions/dfxp' flavored xml files
        if (captions_subtype === 'dfxp' && captions_format === 'xml') {
          captions_format = captions_subtype;
        }

        let captions_description = translate('Undefined caption');
        if (captions_lang) {
          let languageNames = new Intl.DisplayNames([window.navigator.language], {type: 'language'});
          let captions_language_name = languageNames.of(captions_lang) || translate('Unknown language');
          captions_description = captions_closed + captions_language_name + captions_generated;
        }

        captions.push({
          id: potentialCaption.id,
          lang: captions_lang,
          text: captions_description,
          url: potentialCaption.url,
          format: captions_format
        });
      }
    }
    catch (err) {/**/}
  });
}

function getCaptions(episode) {
  var captions = [];

  var attachments = episode.mediapackage.attachments.attachment;
  var tracks = episode.mediapackage.media.track;
  if (!(attachments instanceof Array)) { attachments = attachments ? [attachments] : []; }
  if (!(tracks instanceof Array)) { tracks = tracks ? [tracks] : []; }

  // Read the attachments
  readCaptions(attachments, captions);

  // Read the tracks
  readCaptions(tracks, captions);

  return captions;
}

export function episodeToManifest(ocResponse, config) {
  const searchResults = ocResponse['search-results'];
  if (searchResults?.total === 1) {
    const episode = searchResults.result;
    const metadata = getMetadata(episode, config);
    const streams = getStreams(episode, config);
    const captions = getCaptions(episode, config);

    const result = {
      metadata,
      streams,
      captions
    };

    processAttachments(episode, result, config);
    processSegments(episode, result, config);



    return result;
  }
  else {
    return null;
  }
}

export default class EpisodeConversor {
  constructor(episodeJson, config = {}) {
    this._data = episodeToManifest(episodeJson, config);
  }

  get data() {
    return this._data;
  }
}<|MERGE_RESOLUTION|>--- conflicted
+++ resolved
@@ -18,17 +18,8 @@
  * the License.
  *
  */
-<<<<<<< HEAD
-=======
 import { translate } from 'paella-core';
 
-/* eslint no-console: "warn" */
-const g_contentTypes = {
-  'presentation/delivery': 'presentation',
-  'presenter/delivery': 'presenter'
-};
-
->>>>>>> 5b59ee4f
 const g_streamTypes = [
   {
     enabled: true,
