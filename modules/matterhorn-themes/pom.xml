--- conflicted
+++ resolved
@@ -121,14 +121,11 @@
         <configuration>
           <instructions>
             <Bundle-SymbolicName>${project.artifactId}</Bundle-SymbolicName>
-<<<<<<< HEAD
-=======
             <Build-Number>${buildNumber}</Build-Number>
             <Import-Package>
               org.opencastproject.message.broker.api.index;version=${project.version},
               *;resolution:=optional
             </Import-Package>
->>>>>>> 64d32be2
             <Export-Package>
               org.opencastproject.themes;version=${project.version},
               org.opencastproject.themes.persistence;version=${project.version}
