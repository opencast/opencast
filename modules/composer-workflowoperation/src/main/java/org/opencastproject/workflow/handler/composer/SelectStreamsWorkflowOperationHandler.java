/*
 * Licensed to The Apereo Foundation under one or more contributor license
 * agreements. See the NOTICE file distributed with this work for additional
 * information regarding copyright ownership.
 *
 *
 * The Apereo Foundation licenses this file to you under the Educational
 * Community License, Version 2.0 (the "License"); you may not use this file
 * except in compliance with the License. You may obtain a copy of the License
 * at:
 *
 *   http://opensource.org/licenses/ecl2.txt
 *
 * Unless required by applicable law or agreed to in writing, software
 * distributed under the License is distributed on an "AS IS" BASIS, WITHOUT
 * WARRANTIES OR CONDITIONS OF ANY KIND, either express or implied.  See the
 * License for the specific language governing permissions and limitations under
 * the License.
 *
 */

package org.opencastproject.workflow.handler.composer;

import org.opencastproject.composer.api.ComposerService;
import org.opencastproject.composer.api.EncoderException;
import org.opencastproject.composer.api.EncodingProfile;
import org.opencastproject.job.api.Job;
import org.opencastproject.job.api.JobContext;
import org.opencastproject.mediapackage.MediaPackage;
import org.opencastproject.mediapackage.MediaPackageElementFlavor;
import org.opencastproject.mediapackage.MediaPackageElementParser;
import org.opencastproject.mediapackage.MediaPackageException;
import org.opencastproject.mediapackage.Track;
import org.opencastproject.mediapackage.selector.TrackSelector;
import org.opencastproject.serviceregistry.api.ServiceRegistry;
import org.opencastproject.util.NotFoundException;
import org.opencastproject.workflow.api.AbstractWorkflowOperationHandler;
import org.opencastproject.workflow.api.ConfiguredTagsAndFlavors;
import org.opencastproject.workflow.api.WorkflowInstance;
import org.opencastproject.workflow.api.WorkflowOperationException;
import org.opencastproject.workflow.api.WorkflowOperationHandler;
import org.opencastproject.workflow.api.WorkflowOperationResult;
import org.opencastproject.workflow.api.WorkflowOperationTagUtil;
import org.opencastproject.workspace.api.Workspace;

import org.apache.commons.io.FilenameUtils;
import org.apache.commons.lang3.StringUtils;
import org.osgi.service.component.annotations.Component;
import org.osgi.service.component.annotations.Reference;
import org.slf4j.Logger;
import org.slf4j.LoggerFactory;

import java.io.IOException;
import java.net.URI;
import java.util.ArrayList;
import java.util.Collection;
import java.util.List;
import java.util.Optional;
import java.util.UUID;
import java.util.function.Consumer;
import java.util.stream.Collectors;

@Component(
    immediate = true,
    service = WorkflowOperationHandler.class,
    property = {
        "service.description=Hide/unhide specific tracks in a media package",
        "workflow.operation=select-tracks"
    }
)
public class SelectStreamsWorkflowOperationHandler extends AbstractWorkflowOperationHandler {
  private static final Logger logger = LoggerFactory.getLogger(SelectStreamsWorkflowOperationHandler.class);

  /** Name of the 'encode to video only work copy' encoding profile */
  private static final String PREPARE_VIDEO_ONLY_PROFILE = "video-only.copy";

  /** Name of the 'encode to video only work copy' encoding profile */
  private static final String PREPARE_AUDIO_ONLY_PROFILE = "audio-only.copy";

  /** Name of the muxing encoding profile */
  private static final String MUX_AV_PROFILE = "mux-av.copy";

  /** The composer service */
  private ComposerService composerService = null;

  /** The local workspace */
  private Workspace workspace = null;

  private enum AudioMuxing {
    NONE, FORCE, DUPLICATE;

    @Override
    public String toString() {
      return super.toString().toLowerCase();
    }

    static AudioMuxing fromConfigurationString(final String s) {
      return AudioMuxing.valueOf(s.toUpperCase());
    }
  }

  private static final String CONFIG_AUDIO_MUXING = "audio-muxing";

  private static final String CONFIG_FORCE_TARGET = "force-target";

  private static final String FORCE_TARGET_DEFAULT = "presenter";

  /**
   * Callback for the OSGi declarative services configuration.
   *
   * @param composerService
   *          the local composer service
   */
  @Reference
  protected void setComposerService(final ComposerService composerService) {
    this.composerService = composerService;
  }

  @Reference
  @Override
  public void setServiceRegistry(ServiceRegistry serviceRegistry) {
    super.setServiceRegistry(serviceRegistry);
  }

  /**
   * Callback for declarative services configuration that will introduce us to the local workspace service.
   * Implementation assumes that the reference is configured as being static.
   *
   * @param workspace
   *          an instance of the workspace
   */
  @Reference
  public void setWorkspace(final Workspace workspace) {
    this.workspace = workspace;
  }

  private EncodingProfile getProfile(final String identifier) throws WorkflowOperationException {
    final EncodingProfile profile = this.composerService.getProfile(identifier);
    if (profile == null) {
      throw new WorkflowOperationException(String.format("couldn't find encoding profile \"%s\"", identifier));
    }
    return profile;
  }

  private static Optional<String> getConfiguration(final WorkflowInstance instance, final String key) {
    return Optional.ofNullable(instance.getCurrentOperation().getConfiguration(key)).map(StringUtils::trimToNull);
  }

  private enum SubTrack {
    AUDIO, VIDEO
  }

  /**
   * During our operations, we accumulate new tracks and wait times, for which we have this nice helper class
   */
  private static final class MuxResult {
    private long queueTime;
    private final Collection<Track> tracks;

    private MuxResult(final long queueTime, final Collection<Track> tracks) {
      this.queueTime = queueTime;
      this.tracks = tracks;
    }

    static MuxResult empty() {
      return new MuxResult(0L, new ArrayList<>(0));
    }

    void forEachTrack(final Consumer<Track> trackConsumer) {
      tracks.forEach(trackConsumer);
    }

    public void add(final TrackJobResult jobResult) {
      this.queueTime += jobResult.waitTime;
      this.tracks.add(jobResult.track);
    }

    public void add(final MuxResult muxResult) {
      this.queueTime += muxResult.queueTime;
      this.tracks.addAll(muxResult.tracks);
    }
  }

  private static final class AugmentedTrack {
    private final Track track;
    private final boolean hideAudio;
    private final boolean hideVideo;

    private AugmentedTrack(final Track track, final boolean hideAudio, final boolean hideVideo) {
      this.track = track;
      this.hideAudio = hideAudio;
      this.hideVideo = hideVideo;
    }

    boolean has(final SubTrack t) {
      if (t == SubTrack.AUDIO) {
        return hasAudio();
      } else {
        return hasVideo();
      }
    }

    boolean hide(final SubTrack t) {
      if (t == SubTrack.AUDIO) {
        return hideAudio;
      } else {
        return hideVideo;
      }
    }

    boolean hasAudio() {
      return track.hasAudio();
    }

    boolean hasVideo() {
      return track.hasVideo();
    }

    String getFlavorType() {
      return track.getFlavor().getType();
    }

    public String toString() {
      return String.format("ID: %s, Flavor: %s [hasAudio %s, hideAudio %s, hasVideo %s, hideVideo: %s]",
          track.getIdentifier(),track.getFlavor(),
          hasAudio(), hide(SubTrack.AUDIO),
          hasVideo(), hide(SubTrack.VIDEO)
      );
    }
  }

  @Override
  public WorkflowOperationResult start(final WorkflowInstance workflowInstance, final JobContext context)
          throws WorkflowOperationException {
    try {
      return doStart(workflowInstance);
    } catch (final EncoderException | MediaPackageException | IOException | NotFoundException e) {
      throw new WorkflowOperationException(e);
    }
  }

  private WorkflowOperationResult doStart(final WorkflowInstance workflowInstance)
          throws WorkflowOperationException, EncoderException, MediaPackageException, NotFoundException, IOException {
    final MediaPackage mediaPackage = workflowInstance.getMediaPackage();

    ConfiguredTagsAndFlavors tagsAndFlavors = getTagsAndFlavors(workflowInstance,
        Configuration.none, Configuration.one, Configuration.many, Configuration.one);

    final MediaPackageElementFlavor sourceFlavor = tagsAndFlavors.getSingleSrcFlavor();
    final MediaPackageElementFlavor targetTrackFlavor = tagsAndFlavors.getSingleTargetFlavor();
    final List<String> targetTrackTags = tagsAndFlavors.getTargetTags();

    TrackSelector trackSelector = new TrackSelector();
    trackSelector.addFlavor(sourceFlavor);
    final Collection<Track> tracks = trackSelector.select(mediaPackage, false);

<<<<<<< HEAD
    if (tracks.size() == 0) {
=======
    if (tracks.isEmpty()) {
>>>>>>> c2553999
      logger.info("No audio/video tracks with flavor '{}' found to prepare", sourceFlavor);
      return createResult(mediaPackage, WorkflowOperationResult.Action.CONTINUE);
    }

<<<<<<< HEAD
    final List<AugmentedTrack> augmentedTracks = createAugmentedTracks(tracks.toArray(new Track[tracks.size()]), workflowInstance);
=======
    final List<AugmentedTrack> augmentedTracksAll = createAugmentedTracks(tracks, workflowInstance);
    List<AugmentedTrack> augmentedTracks = new ArrayList<>();
>>>>>>> c2553999

    final MuxResult result = MuxResult.empty();

    // add non video/audio tracks, like captions, directly to result as only video/audio tracks are relevant for selection
    for (final AugmentedTrack t : augmentedTracksAll) {
      if (t.hasVideo() || t.hasAudio()) {
        augmentedTracks.add(t);
      } else {
        result.add(copyTrack(t.track));
      }
    }

    // Note that the logic below currently supports at most two input tracks

    if (allNonHidden(augmentedTracks, SubTrack.VIDEO)) {
      // Case 1: We have only tracks with non-hidden video streams. So we keep them all and possibly cut away audio.

      final AudioMuxing audioMuxing = getConfiguration(workflowInstance, CONFIG_AUDIO_MUXING)
              .map(AudioMuxing::fromConfigurationString).orElse(AudioMuxing.NONE);
      final Optional<AugmentedTrack> singleAudioTrackOpt = findSingleAudioTrack(augmentedTracks);
      final boolean multipleVideo = augmentedTracks.size() > 1;

      if (multipleVideo && audioMuxing == AudioMuxing.DUPLICATE && singleAudioTrackOpt.isPresent()) {
        /* Case 1.1: We have more than one track, all tracks have non-hidden video streams and exactly one track has
           an audio stream. Audio muxing is set to DUPLICATE, so duplicate the single audio stream into all tracks */
        logger.debug("Duplicate the audio stream of track {} into all tracks", singleAudioTrackOpt.get());
        final AugmentedTrack singleAudioTrack = singleAudioTrackOpt.get();
        for (final AugmentedTrack t : augmentedTracks) {
          if (t.track != singleAudioTrack.track) {
            final TrackJobResult jobResult = mux(t.track, singleAudioTrack.track, mediaPackage);
            result.add(jobResult);
          } else {
            result.add(copyTrack(t.track));
          }
        }
      } else if (multipleVideo && audioMuxing == AudioMuxing.FORCE && singleAudioTrackOpt.isPresent()) {
        /* Case 1.2: We have more than one track, all tracks have non-hidden video streams and exactly one track has
           an audio stream. Audio muxing is set to FORCE, so we enforce that the audio stream is moved to the track
           specified by CONFIG_FORCE_TARGET if not already there */
        logger.debug("Enforce audio stream to be present in track {} only", singleAudioTrackOpt.get());
        final AugmentedTrack singleAudioTrack = singleAudioTrackOpt.get();
        final String forceTargetOpt = getConfiguration(workflowInstance, CONFIG_FORCE_TARGET)
                .orElse(FORCE_TARGET_DEFAULT);

        final Optional<AugmentedTrack> forceTargetTrackOpt = findTrackByFlavorType(augmentedTracks, forceTargetOpt);

        if (!forceTargetTrackOpt.isPresent()) {
          throw new IllegalStateException(
                  String.format("\"%s\" set to \"%s\", but target flavor \"%s\" not found!",
                          CONFIG_AUDIO_MUXING,
                          AudioMuxing.FORCE, forceTargetOpt));
        }

        final AugmentedTrack forceTargetTrack = forceTargetTrackOpt.get();

        if (singleAudioTrack.track != forceTargetTrack.track) {
          // Copy it over...
          final TrackJobResult muxResult = mux(forceTargetTrack.track, singleAudioTrack.track, mediaPackage);
          result.add(muxResult);

          // ...and remove the original
          final TrackJobResult hideAudioResult = hideAudio(singleAudioTrack.track, mediaPackage);
          result.add(hideAudioResult);
        } else {
          result.add(copyTrack(singleAudioTrack.track));
        }

        // Just copy the rest of the tracks and remove audio where necessary
        for (final AugmentedTrack augmentedTrack : augmentedTracks) {
          if (augmentedTrack.track != singleAudioTrack.track && augmentedTrack.track != forceTargetTrack.track) {
            if (augmentedTrack.hasAudio() && augmentedTrack.hide(SubTrack.AUDIO)) {
              final TrackJobResult hideAudioResult = hideAudio(augmentedTrack.track, mediaPackage);
              result.add(hideAudioResult);
            } else {
              result.add(copyTrack(augmentedTrack.track));
            }
          }
        }
      } else {
        /* Case 1.3: We have one or more tracks and all tracks have non-hidden video streams. Audio muxing is either
           set to NONE or we don't have a single audio streams as required by DUPLICATE and FORCE.
           In this case, simply remove audio streams where requested or copy the track otherwise */
        final MuxResult muxResult = muxMultipleVideoTracks(mediaPackage, augmentedTracks);
        result.add(muxResult);
      }
    } else if (allHidden(augmentedTracks, SubTrack.VIDEO)) {
       /* Case 2: No tracks have non-hidden video streams. In this case, simply remove video streams where
          requested or copy the track otherwise */
       for (final AugmentedTrack t : augmentedTracks) {
         if (t.hasAudio()) {
           if (t.hide(SubTrack.VIDEO)) {
             final TrackJobResult hideVideoResult = hideVideo(t.track, mediaPackage);
             result.add(hideVideoResult);
           } else {
             result.add(copyTrack(t.track));
           }
         }
       }
    } else {
      /* Case 3: We have one or more tracks where exactly one track has a non-hidden video stream (implied as this
         logic assumes at most two input tracks).
         Considering the audio stream, the track with the non-hidden video stream might also contain an audio stream
         or we have to mux the audio stream from another track into that track */
      final MuxResult muxResult = muxSingleVideoTrack(mediaPackage, augmentedTracks);
      result.add(muxResult);
    }

    // Update Flavor and add to media package
    result.forEachTrack(t -> {
      t.setFlavor(new MediaPackageElementFlavor(t.getFlavor().getType(), targetTrackFlavor.getSubtype()));
      mediaPackage.add(t);
    });

    // Update Tags here
    final WorkflowOperationTagUtil.TagDiff tagDiff = WorkflowOperationTagUtil.createTagDiff(targetTrackTags);
    result.forEachTrack(t -> WorkflowOperationTagUtil.applyTagDiff(tagDiff, t));

    return createResult(mediaPackage, WorkflowOperationResult.Action.CONTINUE, result.queueTime);
  }

  private Optional<AugmentedTrack> findTrackByFlavorType(final Collection<AugmentedTrack> augmentedTracks,
          final String flavorType) {
    return augmentedTracks.stream().filter(augmentedTrack -> augmentedTrack.getFlavorType().equals(flavorType))
            .findAny();
  }

  private MuxResult muxSingleVideoTrack(final MediaPackage mediaPackage, final Collection<AugmentedTrack> augmentedTracks)
          throws MediaPackageException, EncoderException, WorkflowOperationException, NotFoundException, IOException {
    long queueTime = 0L;

    final Collection<Track> resultingTracks = new ArrayList<>(0);

    // This method expects exactly one track with a non-hidden video stream. Let's find it.
    final AugmentedTrack nonHiddenVideo = findNonHidden(augmentedTracks, SubTrack.VIDEO)
            .orElseThrow(() -> new IllegalStateException("couldn't find a stream with non-hidden video"));
    // Implicit here is the assumption that there's just _one_ other audio stream. It's written so that
    // we can loosen this assumption later on.
    final Optional<AugmentedTrack> nonHiddenAudio = findNonHidden(augmentedTracks, SubTrack.AUDIO);

    // If there's just one non-hidden video stream, and that one has hidden audio, we have to cut that away, too.
    if (nonHiddenVideo.hasAudio() && nonHiddenVideo.hideAudio && (!nonHiddenAudio.isPresent()
            || nonHiddenAudio.get() == nonHiddenVideo)) {
      final TrackJobResult jobResult = hideAudio(nonHiddenVideo.track, mediaPackage);
      resultingTracks.add(jobResult.track);
      queueTime += jobResult.waitTime;
    } else if (!nonHiddenAudio.isPresent() || nonHiddenAudio.get() == nonHiddenVideo) {
      // It could be the case that the non-hidden video stream is also the non-hidden audio stream. In that
      // case, we don't have to mux. But have to clone it.
      final Track clonedTrack = (Track) nonHiddenVideo.track.clone();
      clonedTrack.setIdentifier(null);
      resultingTracks.add(clonedTrack);
    } else {
      // Otherwise, we mux!
      final TrackJobResult jobResult = mux(nonHiddenVideo.track, nonHiddenAudio.get().track, mediaPackage);
      resultingTracks.add(jobResult.track);
      queueTime += jobResult.waitTime;
    }
    return new MuxResult(queueTime, resultingTracks);
  }

  private MuxResult muxMultipleVideoTracks(final MediaPackage mediaPackage, final Iterable<AugmentedTrack> augmentedTracks)
          throws MediaPackageException, EncoderException, WorkflowOperationException, NotFoundException, IOException {
    long queueTime = 0L;
    final List<Track> resultingTracks = new ArrayList<>(0);
    for (final AugmentedTrack t : augmentedTracks) {
      if (t.hasAudio() && t.hideAudio) {
        // The flavor gets "nulled" in the process. Reverse that so we can treat all tracks equally.
        final MediaPackageElementFlavor previousFlavor = t.track.getFlavor();
        final TrackJobResult trackJobResult = hideAudio(t.track, mediaPackage);
        trackJobResult.track.setFlavor(previousFlavor);
        resultingTracks.add(trackJobResult.track);
        queueTime += trackJobResult.waitTime;
      } else {
        // Even if we don't modify the track, we clone and re-add it to the MP (since it will be a new track with a
        // different flavor)
        logger.debug("Add clone of track {} to mediapackage {}", t.track.getIdentifier(),
            mediaPackage.getIdentifier());
        final Track clonedTrack = (Track) t.track.clone();
        clonedTrack.setIdentifier(null);
        resultingTracks.add(clonedTrack);
      }
    }
    return new MuxResult(queueTime, resultingTracks);
  }

  /**
   * Returns the single track that has audio, or an empty {@code Optional} if either more than one audio track exists, or none exists.
   * @param augmentedTracks List of tracks
   * @return See above.
   */
  private Optional<AugmentedTrack> findSingleAudioTrack(final Iterable<AugmentedTrack> augmentedTracks) {
    AugmentedTrack result = null;
    for (final AugmentedTrack augmentedTrack : augmentedTracks) {
      if (augmentedTrack.hasAudio() && !augmentedTrack.hideAudio) {
        // Already got an audio track? Aw, then there's more than one! :(
        if (result != null) {
          return Optional.empty();
        }
        result = augmentedTrack;
      }
    }
    return Optional.ofNullable(result);
  }

  private TrackJobResult mux(final Track videoTrack, final Track audioTrack, final MediaPackage mediaPackage)
          throws MediaPackageException, EncoderException, WorkflowOperationException, NotFoundException, IOException {
    logger.info("Mux video track {} and audio track {}", videoTrack, audioTrack);
    // Find the encoding profile
    final EncodingProfile profile = getProfile(MUX_AV_PROFILE);

    final Job job = composerService.mux(videoTrack, audioTrack, profile.getIdentifier());
    if (!waitForStatus(job).isSuccess()) {
      throw new WorkflowOperationException(
              String.format("Muxing video track %s and audio track %s failed", videoTrack, audioTrack));
    }
    final MediaPackageElementFlavor previousFlavor = videoTrack.getFlavor();
    final TrackJobResult trackJobResult = processJob(videoTrack, mediaPackage, job);
    trackJobResult.track.setFlavor(previousFlavor);
    return trackJobResult;
  }

  private static final class TrackJobResult {
    private final Track track;
    private final long waitTime;

    private TrackJobResult(final Track track, final long waitTime) {
      this.track = track;
      this.waitTime = waitTime;
    }
  }

  private TrackJobResult hideVideo(final Track track, final MediaPackage mediaPackage)
          throws MediaPackageException, EncoderException, WorkflowOperationException, NotFoundException, IOException {
    logger.info("Remove video streams from track {}", track.getIdentifier());
    return hide(PREPARE_AUDIO_ONLY_PROFILE, track, mediaPackage);
  }

  private TrackJobResult hideAudio(final Track track, final MediaPackage mediaPackage)
          throws MediaPackageException, EncoderException, WorkflowOperationException, NotFoundException, IOException {
    logger.info("Remove audio streams from track {}", track.getIdentifier());
    return hide(PREPARE_VIDEO_ONLY_PROFILE, track, mediaPackage);
  }

  private TrackJobResult hide(String encodingProfile, final Track track, final MediaPackage mediaPackage)
          throws MediaPackageException, EncoderException, WorkflowOperationException, NotFoundException, IOException {
    // Find the encoding profile
    final EncodingProfile profile = getProfile(encodingProfile);
    final Job job = composerService.encode(track, profile.getIdentifier());
    if (!waitForStatus(job).isSuccess()) {
      throw new WorkflowOperationException(String.format("Rewriting container for video track %s failed", track));
    }
    final MediaPackageElementFlavor previousFlavor = track.getFlavor();
    final TrackJobResult trackJobResult = processJob(track, mediaPackage, job);
    trackJobResult.track.setFlavor(previousFlavor);
    return trackJobResult;
  }

  private TrackJobResult processJob(final Track track, final MediaPackage mediaPackage, final Job job)
          throws MediaPackageException, NotFoundException, IOException {
    final Track composedTrack = (Track) MediaPackageElementParser.getFromXml(job.getPayload());
    final String fileName = getFileNameFromElements(track, composedTrack);

    // Note that the composed track must have an ID before being moved to the mediapackage in the working file
    // repository. This ID is generated when the track is added to the mediapackage. So the track must be added
    // to the mediapackage before attempting to move the file.
    composedTrack.setURI(workspace
            .moveTo(composedTrack.getURI(), mediaPackage.getIdentifier().toString(), composedTrack.getIdentifier(),
                    fileName));
    return new TrackJobResult(composedTrack, job.getQueueTime());
  }

  private Optional<AugmentedTrack> findNonHidden(final Collection<AugmentedTrack> augmentedTracks, final SubTrack st) {
    return augmentedTracks.stream().filter(t -> t.has(st) && !t.hide(st)).findAny();
  }

  private boolean allNonHidden(final Collection<AugmentedTrack> augmentedTracks,
          @SuppressWarnings("SameParameterValue") final SubTrack st) {
    return augmentedTracks.stream().noneMatch(t -> !t.has(st) || t.hide(st));
  }

  private boolean allHidden(final Collection<AugmentedTrack> augmentedTracks,
          @SuppressWarnings("SameParameterValue") final SubTrack st) {
    return augmentedTracks.stream().noneMatch(t -> t.has(st) && !t.hide(st));
  }

  private static String constructHideProperty(final String s, final SubTrack st) {
    return "hide_" + s + "_" + st.toString().toLowerCase();
  }

  private boolean trackHidden(final WorkflowInstance instance, final String subtype, final SubTrack st) {
    final String hideProperty = instance.getConfiguration(constructHideProperty(subtype, st));
    return Boolean.parseBoolean(hideProperty);
  }

  private List<AugmentedTrack> createAugmentedTracks(final Collection<Track> tracks, final WorkflowInstance instance) {
    return tracks.stream().map(t -> {
      final boolean hideAudio = trackHidden(instance, t.getFlavor().getType(), SubTrack.AUDIO);
      final boolean hideVideo = trackHidden(instance, t.getFlavor().getType(), SubTrack.VIDEO);
      AugmentedTrack result = new AugmentedTrack(t, hideAudio, hideVideo);
      logger.debug("AugmentedTrack {}", result);
      return result;
    }).collect(Collectors.toList());
  }

  private TrackJobResult copyTrack(final Track track) throws WorkflowOperationException {
    logger.debug("Create copy of track {}", track);
    final Track copiedTrack = (Track) track.clone();
    copiedTrack.setIdentifier(UUID.randomUUID().toString());
    try {
      // Generate a new filename
      String targetFilename = copiedTrack.getIdentifier();
      final String extension = FilenameUtils.getExtension(track.getURI().getPath());
      if (!extension.isEmpty()) {
        targetFilename += "." + extension;
      }

      // Copy the files on dis and put them into the working file repository
      final URI newUri = workspace.put(track.getMediaPackage().getIdentifier().toString(), copiedTrack.getIdentifier(),
              targetFilename, workspace.read(track.getURI()));
      copiedTrack.setURI(newUri);
    } catch (IOException | NotFoundException e) {
      throw new WorkflowOperationException(String.format("Error while copying track %s", track.getIdentifier()), e);
    }

    return new TrackJobResult(copiedTrack, 0);
  }
}<|MERGE_RESOLUTION|>--- conflicted
+++ resolved
@@ -254,21 +254,13 @@
     trackSelector.addFlavor(sourceFlavor);
     final Collection<Track> tracks = trackSelector.select(mediaPackage, false);
 
-<<<<<<< HEAD
-    if (tracks.size() == 0) {
-=======
     if (tracks.isEmpty()) {
->>>>>>> c2553999
       logger.info("No audio/video tracks with flavor '{}' found to prepare", sourceFlavor);
       return createResult(mediaPackage, WorkflowOperationResult.Action.CONTINUE);
     }
 
-<<<<<<< HEAD
-    final List<AugmentedTrack> augmentedTracks = createAugmentedTracks(tracks.toArray(new Track[tracks.size()]), workflowInstance);
-=======
     final List<AugmentedTrack> augmentedTracksAll = createAugmentedTracks(tracks, workflowInstance);
     List<AugmentedTrack> augmentedTracks = new ArrayList<>();
->>>>>>> c2553999
 
     final MuxResult result = MuxResult.empty();
 
