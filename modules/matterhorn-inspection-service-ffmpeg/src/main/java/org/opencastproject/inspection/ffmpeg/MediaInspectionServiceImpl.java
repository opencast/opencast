/**
 * Licensed to The Apereo Foundation under one or more contributor license
 * agreements. See the NOTICE file distributed with this work for additional
 * information regarding copyright ownership.
 *
 *
 * The Apereo Foundation licenses this file to you under the Educational
 * Community License, Version 2.0 (the "License"); you may not use this file
 * except in compliance with the License. You may obtain a copy of the License
 * at:
 *
 *   http://opensource.org/licenses/ecl2.txt
 *
 * Unless required by applicable law or agreed to in writing, software
 * distributed under the License is distributed on an "AS IS" BASIS, WITHOUT
 * WARRANTIES OR CONDITIONS OF ANY KIND, either express or implied.  See the
 * License for the specific language governing permissions and limitations under
 * the License.
 *
 */

package org.opencastproject.inspection.ffmpeg;

import org.opencastproject.inspection.api.MediaInspectionException;
import org.opencastproject.inspection.api.MediaInspectionService;
import org.opencastproject.job.api.AbstractJobProducer;
import org.opencastproject.job.api.Job;
import org.opencastproject.mediapackage.MediaPackageElement;
import org.opencastproject.mediapackage.MediaPackageElementParser;
import org.opencastproject.mediapackage.MediaPackageException;
import org.opencastproject.security.api.OrganizationDirectoryService;
import org.opencastproject.security.api.SecurityService;
import org.opencastproject.security.api.UserDirectoryService;
import org.opencastproject.serviceregistry.api.ServiceRegistry;
import org.opencastproject.serviceregistry.api.ServiceRegistryException;
import org.opencastproject.util.LoadUtil;
<<<<<<< HEAD
import org.opencastproject.workspace.api.Workspace;

import org.apache.commons.lang3.StringUtils;
=======
import org.opencastproject.util.OsgiUtil;
import org.opencastproject.workspace.api.Workspace;

import org.apache.commons.lang3.BooleanUtils;
>>>>>>> 152f8bf4
import org.apache.tika.parser.Parser;
import org.osgi.service.cm.ConfigurationException;
import org.osgi.service.cm.ManagedService;
import org.osgi.service.component.ComponentContext;
import org.slf4j.Logger;
import org.slf4j.LoggerFactory;

import java.net.URI;
import java.util.Arrays;
import java.util.Dictionary;
import java.util.List;

/** Inspects media via ffprobe. */
public class MediaInspectionServiceImpl extends AbstractJobProducer implements MediaInspectionService, ManagedService {

  /** The load introduced on the system by creating an inspect job */
  public static final float DEFAULT_INSPECT_JOB_LOAD = 1.0f;

  /** The load introduced on the system by creating an enrich job */
  public static final float DEFAULT_ENRICH_JOB_LOAD = 1.0f;

  /** The key to look for in the service configuration file to override the {@link DEFAULT_INSPECT_JOB_LOAD} */
  public static final String INSPECT_JOB_LOAD_KEY = "job.load.inspect";

  /** The key to look for in the service configuration file to override the {@link DEFAULT_ENRICH_JOB_LOAD} */
  public static final String ENRICH_JOB_LOAD_KEY = "job.load.enrich";

  /** The load introduced on the system by creating an inspect job */
  private float inspectJobLoad = DEFAULT_INSPECT_JOB_LOAD;

  /** The load introduced on the system by creating an enrich job */
  private float enrichJobLoad = DEFAULT_ENRICH_JOB_LOAD;

  private static final Logger logger = LoggerFactory.getLogger(MediaInspectionServiceImpl.class);

  /** The accurate frame count configuration key */
  private static final String CFG_KEY_ACCURATE_FRAME_COUNT = "accurate_frame_count";

  /** List of available operations on jobs */
  private enum Operation {
    Inspect, Enrich
  }

  private Workspace workspace;
  private ServiceRegistry serviceRegistry;
  private SecurityService securityService = null;
  private UserDirectoryService userDirectoryService = null;
  private OrganizationDirectoryService organizationDirectoryService = null;
  private Parser tikaParser;

  private volatile MediaInspector inspector;

  /**
   * Sets the Apache Tika parser.
   *
   * @param tikaParser
   */
  public void setTikaParser(Parser tikaParser) {
    this.tikaParser = tikaParser;
  }

  /** Creates a new media inspection service instance. */
  public MediaInspectionServiceImpl() {
    super(JOB_TYPE);
  }

  public void activate(ComponentContext cc) {
    /* Configure analyzer */
    final String path = cc.getBundleContext().getProperty(FFmpegAnalyzer.FFPROBE_BINARY_CONFIG);
    final String ffprobeBinary;
    if (path == null) {
      logger.debug("DEFAULT " + FFmpegAnalyzer.FFPROBE_BINARY_CONFIG + ": "
          + FFmpegAnalyzer.FFPROBE_BINARY_DEFAULT);
      ffprobeBinary = FFmpegAnalyzer.FFPROBE_BINARY_DEFAULT;
    } else {
      logger.debug("FFprobe config binary: {}", path);
      ffprobeBinary = path;
    }
    inspector = new MediaInspector(workspace, tikaParser, ffprobeBinary, false);
  }

<<<<<<< HEAD
  /**
   * {@inheritDoc}
   *
   * @see org.osgi.service.cm.ManagedService#updated(java.util.Dictionary)
   */
  @Override
  @SuppressWarnings("unchecked")
=======
  @Override
  @SuppressWarnings("rawtypes")
>>>>>>> 152f8bf4
  public void updated(Dictionary properties) throws ConfigurationException {
    if (properties == null)
      return;

    inspectJobLoad = LoadUtil.getConfiguredLoadValue(properties, INSPECT_JOB_LOAD_KEY, DEFAULT_INSPECT_JOB_LOAD,
            serviceRegistry);
    enrichJobLoad = LoadUtil.getConfiguredLoadValue(properties, ENRICH_JOB_LOAD_KEY, DEFAULT_ENRICH_JOB_LOAD,
            serviceRegistry);

    for (String accurateFrameCountString : OsgiUtil.getOptCfg(properties, CFG_KEY_ACCURATE_FRAME_COUNT).toOpt()) {
      boolean accurateFrameCount = BooleanUtils.toBoolean(accurateFrameCountString);
      inspector.setAccurateFrameCount(accurateFrameCount);
      logger.info("Set accurate frame count to {}", accurateFrameCount);
    }

    inspectJobLoad = LoadUtil.getConfiguredLoadValue(properties, INSPECT_JOB_LOAD_KEY, DEFAULT_INSPECT_JOB_LOAD, serviceRegistry);
    enrichJobLoad = LoadUtil.getConfiguredLoadValue(properties, ENRICH_JOB_LOAD_KEY, DEFAULT_ENRICH_JOB_LOAD, serviceRegistry);
  }

  /**
   * {@inheritDoc}
   *
   * @see org.opencastproject.job.api.AbstractJobProducer#process(org.opencastproject.job.api.Job)
   */
  @Override
  protected String process(Job job) throws Exception {
    Operation op = null;
    String operation = job.getOperation();
    List<String> arguments = job.getArguments();
    try {
      op = Operation.valueOf(operation);
      MediaPackageElement inspectedElement = null;
      switch (op) {
        case Inspect:
          URI uri = URI.create(arguments.get(0));
          inspectedElement = inspector.inspectTrack(uri);
          break;
        case Enrich:
          MediaPackageElement element = MediaPackageElementParser.getFromXml(arguments.get(0));
          boolean overwrite = Boolean.parseBoolean(arguments.get(1));
          inspectedElement = inspector.enrich(element, overwrite);
          break;
        default:
          throw new IllegalStateException("Don't know how to handle operation '" + operation + "'");
      }
      return MediaPackageElementParser.getAsXml(inspectedElement);
    } catch (IllegalArgumentException e) {
      throw new ServiceRegistryException("This service can't handle operations of type '" + op + "'", e);
    } catch (IndexOutOfBoundsException e) {
      throw new ServiceRegistryException("This argument list for operation '" + op + "' does not meet expectations", e);
    } catch (Exception e) {
      throw new ServiceRegistryException("Error handling operation '" + op + "'", e);
    }
  }

  /**
   * {@inheritDoc}
   *
   * @see org.opencastproject.inspection.api.MediaInspectionService#inspect(java.net.URI)
   */
  @Override
  public Job inspect(URI uri) throws MediaInspectionException {
    try {
<<<<<<< HEAD
      return serviceRegistry.createJob(JOB_TYPE, Operation.Inspect.toString(), Arrays.asList(uri.toString()), inspectJobLoad);
=======
      return serviceRegistry.createJob(JOB_TYPE, Operation.Inspect.toString(), Arrays.asList(uri.toString()),
              inspectJobLoad);
>>>>>>> 152f8bf4
    } catch (ServiceRegistryException e) {
      throw new MediaInspectionException(e);
    }
  }

  /**
   * {@inheritDoc}
   *
   * @see org.opencastproject.inspection.api.MediaInspectionService#enrich(org.opencastproject.mediapackage.MediaPackageElement,
   *      boolean)
   */
  @Override
  public Job enrich(final MediaPackageElement element, final boolean override)
          throws MediaInspectionException, MediaPackageException {
    try {
      return serviceRegistry.createJob(JOB_TYPE, Operation.Enrich.toString(),
<<<<<<< HEAD
          Arrays.asList(MediaPackageElementParser.getAsXml(element), Boolean.toString(override)), enrichJobLoad);
=======
              Arrays.asList(MediaPackageElementParser.getAsXml(element), Boolean.toString(override)), enrichJobLoad);
>>>>>>> 152f8bf4
    } catch (ServiceRegistryException e) {
      throw new MediaInspectionException(e);
    }
  }

  protected void setWorkspace(Workspace workspace) {
    logger.debug("setting " + workspace);
    this.workspace = workspace;
  }

  protected void setServiceRegistry(ServiceRegistry jobManager) {
    this.serviceRegistry = jobManager;
  }

  /**
   * {@inheritDoc}
   *
   * @see org.opencastproject.job.api.AbstractJobProducer#getServiceRegistry()
   */
  @Override
  protected ServiceRegistry getServiceRegistry() {
    return serviceRegistry;
  }

  /**
   * Callback for setting the security service.
   *
   * @param securityService
   *          the securityService to set
   */
  public void setSecurityService(SecurityService securityService) {
    this.securityService = securityService;
  }

  /**
   * Callback for setting the user directory service.
   *
   * @param userDirectoryService
   *          the userDirectoryService to set
   */
  public void setUserDirectoryService(UserDirectoryService userDirectoryService) {
    this.userDirectoryService = userDirectoryService;
  }

  /**
   * Sets a reference to the organization directory service.
   *
   * @param organizationDirectory
   *          the organization directory
   */
  public void setOrganizationDirectoryService(OrganizationDirectoryService organizationDirectory) {
    this.organizationDirectoryService = organizationDirectory;
  }

  /**
   * {@inheritDoc}
   *
   * @see org.opencastproject.job.api.AbstractJobProducer#getSecurityService()
   */
  @Override
  protected SecurityService getSecurityService() {
    return securityService;
  }

  /**
   * {@inheritDoc}
   *
   * @see org.opencastproject.job.api.AbstractJobProducer#getUserDirectoryService()
   */
  @Override
  protected UserDirectoryService getUserDirectoryService() {
    return userDirectoryService;
  }

  /**
   * {@inheritDoc}
   *
   * @see org.opencastproject.job.api.AbstractJobProducer#getOrganizationDirectoryService()
   */
  @Override
  protected OrganizationDirectoryService getOrganizationDirectoryService() {
    return organizationDirectoryService;
  }
}<|MERGE_RESOLUTION|>--- conflicted
+++ resolved
@@ -34,16 +34,10 @@
 import org.opencastproject.serviceregistry.api.ServiceRegistry;
 import org.opencastproject.serviceregistry.api.ServiceRegistryException;
 import org.opencastproject.util.LoadUtil;
-<<<<<<< HEAD
-import org.opencastproject.workspace.api.Workspace;
-
-import org.apache.commons.lang3.StringUtils;
-=======
 import org.opencastproject.util.OsgiUtil;
 import org.opencastproject.workspace.api.Workspace;
 
 import org.apache.commons.lang3.BooleanUtils;
->>>>>>> 152f8bf4
 import org.apache.tika.parser.Parser;
 import org.osgi.service.cm.ConfigurationException;
 import org.osgi.service.cm.ManagedService;
@@ -115,8 +109,7 @@
     final String path = cc.getBundleContext().getProperty(FFmpegAnalyzer.FFPROBE_BINARY_CONFIG);
     final String ffprobeBinary;
     if (path == null) {
-      logger.debug("DEFAULT " + FFmpegAnalyzer.FFPROBE_BINARY_CONFIG + ": "
-          + FFmpegAnalyzer.FFPROBE_BINARY_DEFAULT);
+      logger.debug("DEFAULT " + FFmpegAnalyzer.FFPROBE_BINARY_CONFIG + ": " + FFmpegAnalyzer.FFPROBE_BINARY_DEFAULT);
       ffprobeBinary = FFmpegAnalyzer.FFPROBE_BINARY_DEFAULT;
     } else {
       logger.debug("FFprobe config binary: {}", path);
@@ -125,18 +118,8 @@
     inspector = new MediaInspector(workspace, tikaParser, ffprobeBinary, false);
   }
 
-<<<<<<< HEAD
-  /**
-   * {@inheritDoc}
-   *
-   * @see org.osgi.service.cm.ManagedService#updated(java.util.Dictionary)
-   */
-  @Override
-  @SuppressWarnings("unchecked")
-=======
   @Override
   @SuppressWarnings("rawtypes")
->>>>>>> 152f8bf4
   public void updated(Dictionary properties) throws ConfigurationException {
     if (properties == null)
       return;
@@ -151,9 +134,6 @@
       inspector.setAccurateFrameCount(accurateFrameCount);
       logger.info("Set accurate frame count to {}", accurateFrameCount);
     }
-
-    inspectJobLoad = LoadUtil.getConfiguredLoadValue(properties, INSPECT_JOB_LOAD_KEY, DEFAULT_INSPECT_JOB_LOAD, serviceRegistry);
-    enrichJobLoad = LoadUtil.getConfiguredLoadValue(properties, ENRICH_JOB_LOAD_KEY, DEFAULT_ENRICH_JOB_LOAD, serviceRegistry);
   }
 
   /**
@@ -200,12 +180,8 @@
   @Override
   public Job inspect(URI uri) throws MediaInspectionException {
     try {
-<<<<<<< HEAD
-      return serviceRegistry.createJob(JOB_TYPE, Operation.Inspect.toString(), Arrays.asList(uri.toString()), inspectJobLoad);
-=======
       return serviceRegistry.createJob(JOB_TYPE, Operation.Inspect.toString(), Arrays.asList(uri.toString()),
               inspectJobLoad);
->>>>>>> 152f8bf4
     } catch (ServiceRegistryException e) {
       throw new MediaInspectionException(e);
     }
@@ -222,11 +198,7 @@
           throws MediaInspectionException, MediaPackageException {
     try {
       return serviceRegistry.createJob(JOB_TYPE, Operation.Enrich.toString(),
-<<<<<<< HEAD
-          Arrays.asList(MediaPackageElementParser.getAsXml(element), Boolean.toString(override)), enrichJobLoad);
-=======
               Arrays.asList(MediaPackageElementParser.getAsXml(element), Boolean.toString(override)), enrichJobLoad);
->>>>>>> 152f8bf4
     } catch (ServiceRegistryException e) {
       throw new MediaInspectionException(e);
     }
