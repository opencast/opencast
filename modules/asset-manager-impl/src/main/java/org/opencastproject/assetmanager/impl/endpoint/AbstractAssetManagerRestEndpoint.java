/**
 * Licensed to The Apereo Foundation under one or more contributor license
 * agreements. See the NOTICE file distributed with this work for additional
 * information regarding copyright ownership.
 *
 *
 * The Apereo Foundation licenses this file to you under the Educational
 * Community License, Version 2.0 (the "License"); you may not use this file
 * except in compliance with the License. You may obtain a copy of the License
 * at:
 *
 *   http://opensource.org/licenses/ecl2.txt
 *
 * Unless required by applicable law or agreed to in writing, software
 * distributed under the License is distributed on an "AS IS" BASIS, WITHOUT
 * WARRANTIES OR CONDITIONS OF ANY KIND, either express or implied.  See the
 * License for the specific language governing permissions and limitations under
 * the License.
 *
 */
package org.opencastproject.assetmanager.impl.endpoint;

import static javax.servlet.http.HttpServletResponse.SC_BAD_REQUEST;
import static javax.servlet.http.HttpServletResponse.SC_CREATED;
import static javax.servlet.http.HttpServletResponse.SC_FORBIDDEN;
import static javax.servlet.http.HttpServletResponse.SC_INTERNAL_SERVER_ERROR;
import static javax.servlet.http.HttpServletResponse.SC_NOT_FOUND;
import static javax.servlet.http.HttpServletResponse.SC_NO_CONTENT;
import static javax.servlet.http.HttpServletResponse.SC_OK;
import static org.opencastproject.assetmanager.api.AssetManager.DEFAULT_OWNER;
import static org.opencastproject.systems.OpencastConstants.WORKFLOW_PROPERTIES_NAMESPACE;
import static org.opencastproject.util.MimeTypeUtil.Fns.suffix;
import static org.opencastproject.util.RestUtil.R.badRequest;
import static org.opencastproject.util.RestUtil.R.forbidden;
import static org.opencastproject.util.RestUtil.R.noContent;
import static org.opencastproject.util.RestUtil.R.notFound;
import static org.opencastproject.util.RestUtil.R.ok;
import static org.opencastproject.util.RestUtil.R.serverError;
import static org.opencastproject.util.doc.rest.RestParameter.Type.STRING;

import org.opencastproject.assetmanager.api.Asset;
import org.opencastproject.assetmanager.api.AssetManager;
import org.opencastproject.assetmanager.api.Property;
import org.opencastproject.assetmanager.api.PropertyId;
import org.opencastproject.assetmanager.api.Value;
import org.opencastproject.assetmanager.api.Version;
import org.opencastproject.assetmanager.api.query.AQueryBuilder;
import org.opencastproject.assetmanager.api.query.AResult;
<<<<<<< HEAD
import org.opencastproject.assetmanager.impl.TieredStorageAssetManager;
=======
import org.opencastproject.assetmanager.api.query.ASelectQuery;
>>>>>>> cfc4023a
import org.opencastproject.mediapackage.MediaPackageImpl;
import org.opencastproject.rest.AbstractJobProducerEndpoint;
import org.opencastproject.security.api.UnauthorizedException;
import org.opencastproject.util.MimeTypeUtil;
import org.opencastproject.util.data.Option;
import org.opencastproject.util.doc.rest.RestParameter;
import org.opencastproject.util.doc.rest.RestParameter.Type;
import org.opencastproject.util.doc.rest.RestQuery;
import org.opencastproject.util.doc.rest.RestResponse;
import org.opencastproject.util.doc.rest.RestService;

import com.google.gson.Gson;
import com.google.gson.reflect.TypeToken;

import org.apache.commons.lang3.StringUtils;
import org.slf4j.Logger;
import org.slf4j.LoggerFactory;

import java.util.HashMap;
import java.util.Map;

import javax.ws.rs.DELETE;
import javax.ws.rs.FormParam;
import javax.ws.rs.GET;
import javax.ws.rs.POST;
import javax.ws.rs.Path;
import javax.ws.rs.PathParam;
import javax.ws.rs.Produces;
import javax.ws.rs.WebApplicationException;
import javax.ws.rs.core.MediaType;
import javax.ws.rs.core.Response;

/**
 * A base REST endpoint for the {@link AssetManager}.
 * <p>
 * The endpoint provides assets over http (see {@link org.opencastproject.assetmanager.impl.HttpAssetProvider}).
 * <p>
 * No @Path annotation here since this class cannot be created by JAX-RS. Put it on the concrete implementations.
 */
@RestService(name = "assetManager", title = "AssetManager",
    notes = {
        "All paths are relative to the REST endpoint base (something like http://your.server/files)",
        "If you notice that this service is not working as expected, there might be a bug! "
            + "You should file an error report with your server logs from the time when the error occurred: "
            + "<a href=\"http://opencast.jira.com\">Opencast Issue Tracker</a>"
    },
    abstractText = "This service indexes and queries available (distributed) episodes.")
<<<<<<< HEAD
public abstract class AbstractAssetManagerRestEndpoint extends AbstractJobProducerEndpoint {
  protected static final Logger logger = LoggerFactory.getLogger(AbstractAssetManagerRestEndpoint.class);

  public abstract TieredStorageAssetManager getAssetManager();
=======
public abstract class AbstractAssetManagerRestEndpoint {

  protected static final Logger logger = LoggerFactory.getLogger(AbstractAssetManagerRestEndpoint.class);

  private final Gson gson = new Gson();

  private final java.lang.reflect.Type stringMapType = new TypeToken<Map<String, String>>() { }.getType();

  public abstract AssetManager getAssetManager();
>>>>>>> cfc4023a

  /**
   * @deprecated use {@link #snapshot} instead
   */
  @POST
  @Path("add")
  @RestQuery(name = "add", description = "Adds a media package to the asset manager. This method is deprecated in favor of method POST 'snapshot'.",
      restParameters = {
          @RestParameter(
              name = "mediapackage",
              isRequired = true,
              type = Type.TEXT,
              defaultValue = "${this.sampleMediaPackage}",
              description = "The media package to add to the search index.")},
      reponses = {
          @RestResponse(
              description = "The media package was added, no content to return.",
              responseCode = SC_NO_CONTENT),
          @RestResponse(
              description = "Not allowed to add a media package.",
              responseCode = SC_FORBIDDEN),
          @RestResponse(
              description = "There has been an internal error and the media package could not be added",
              responseCode = SC_INTERNAL_SERVER_ERROR)},
      returnDescription = "No content is returned.")
  @Deprecated
  public Response add(@FormParam("mediapackage") final MediaPackageImpl mediaPackage) {
    return snapshot(mediaPackage);
  }

  @POST
  @Path("snapshot")
  @RestQuery(name = "snapshot", description = "Take a versioned snapshot of a media package.",
      restParameters = {
          @RestParameter(
              name = "mediapackage",
              isRequired = true,
              type = Type.TEXT,
              defaultValue = "${this.sampleMediaPackage}",
              description = "The media package to take a snapshot from.")},
      reponses = {
          @RestResponse(
              description = "A snapshot of the media package has been taken, no content to return.",
              responseCode = SC_NO_CONTENT),
          @RestResponse(
              description = "Not allowed to take a snapshot.",
              responseCode = SC_FORBIDDEN),
          @RestResponse(
              description = "There has been an internal error and no snapshot could be taken.",
              responseCode = SC_INTERNAL_SERVER_ERROR)},
      returnDescription = "No content is returned.")
  public Response snapshot(@FormParam("mediapackage") final MediaPackageImpl mediaPackage) {
    try {
      getAssetManager().takeSnapshot(DEFAULT_OWNER, mediaPackage);
      return noContent();
    } catch (Exception e) {
      return handleException(e);
    }
  }

  @DELETE
  @Path("delete/{id}")
  @RestQuery(name = "deleteSnapshots",
      description = "Removes snapshots of an episode, owned by the default owner from the asset manager.",
      pathParameters = {
          @RestParameter(
              name = "id",
              isRequired = true,
              type = Type.STRING,
              description = "The media package ID of the episode whose snapshots shall be removed"
                  + " from the asset manager.")},
      reponses = {
          @RestResponse(
              description = "Snapshots have been removed, no content to return.",
              responseCode = SC_NO_CONTENT),
          @RestResponse(
              description = "The episode does either not exist or no snapshots are owned by the default owner.",
              responseCode = SC_NOT_FOUND),
          @RestResponse(
              description = "Not allowed to delete this episode.",
              responseCode = SC_FORBIDDEN),
          @RestResponse(
              description = "There has been an internal error and the episode could not be deleted.",
              responseCode = SC_INTERNAL_SERVER_ERROR)},
      returnDescription = "No content is returned.")
  public Response delete(@PathParam("id") final String mediaPackageId) {
    if (StringUtils.isEmpty(mediaPackageId)) {
      return notFound();
    }
    try {
      final AQueryBuilder q = getAssetManager().createQuery();
      if (q.delete(AssetManager.DEFAULT_OWNER, q.snapshot()).where(q.mediaPackageId(mediaPackageId)).run() > 0) {
        return noContent();
      }
      return notFound();
    } catch (Exception e) {
      return handleException(e);
    }
  }

  @GET
  @Produces(MediaType.TEXT_XML)
  @Path("episode/{mediaPackageID}")
  @RestQuery(name = "getLatestEpisode",
      description = "Get the media package from the last snapshot of an episode.",
      returnDescription = "The media package",
      pathParameters = {
          @RestParameter(
              name = "mediaPackageID",
              description = "the media package ID",
              isRequired = true,
              type = STRING)
      },
      reponses = {
          @RestResponse(responseCode = SC_OK, description = "Media package returned"),
          @RestResponse(responseCode = SC_NOT_FOUND, description = "Not found"),
          @RestResponse(responseCode = SC_FORBIDDEN, description = "Not allowed to read media package."),
          @RestResponse(responseCode = SC_INTERNAL_SERVER_ERROR, description = "There has been an internal error.")
      })
  public Response getMediaPackage(@PathParam("mediaPackageID") final String mediaPackageId) {
    try {
      final AQueryBuilder q = getAssetManager().createQuery();
      final AResult r = q.select(q.snapshot())
              .where(q.mediaPackageId(mediaPackageId).and(q.version().isLatest()))
              .run();
      if (r.getSize() == 1) {
        return ok(r.getRecords().head2().getSnapshot().get().getMediaPackage());
      } else if (r.getSize() == 0) {
        return notFound();
      }
      return serverError();
    } catch (Exception e) {
      return handleException(e);
    }
  }

  @GET
  @Path("assets/{mediaPackageID}/{mediaPackageElementID}/{version}/{filenameIgnore}")
  @RestQuery(name = "getAsset",
      description = "Get an asset",
      returnDescription = "The file",
      pathParameters = {
          @RestParameter(
              name = "mediaPackageID",
              description = "the media package identifier",
              isRequired = true,
              type = STRING),
          @RestParameter(
              name = "mediaPackageElementID",
              description = "the media package element identifier",
              isRequired = true,
              type = STRING),
          @RestParameter(
              name = "version",
              description = "the media package version",
              isRequired = true,
              type = STRING),
          @RestParameter(
              name = "filenameIgnore",
              description = "a descriptive filename which will be ignored though",
              isRequired = false,
              type = STRING)},
      reponses = {
          @RestResponse(
              responseCode = SC_OK,
              description = "File returned"),
          @RestResponse(
              responseCode = SC_NOT_FOUND,
              description = "Not found"),
          @RestResponse(
              description = "Not allowed to read assets of this snapshot.",
              responseCode = SC_FORBIDDEN),
          @RestResponse(
              description = "There has been an internal error.",
              responseCode = SC_INTERNAL_SERVER_ERROR)})
  public Response getAsset(@PathParam("mediaPackageID") final String mediaPackageID,
                           @PathParam("mediaPackageElementID") final String mediaPackageElementID,
                           @PathParam("version") final String version) {
    try {
      for (final Version v : getAssetManager().toVersion(version)) {
        for (Asset asset : getAssetManager().getAsset(v, mediaPackageID, mediaPackageElementID)) {
          final String fileName = mediaPackageElementID
                  .concat(".")
                  .concat(asset.getMimeType().bind(suffix).getOr("unknown"));
          asset.getMimeType().map(MimeTypeUtil.Fns.toString);
          // Write the file contents back
          Option<Long> length = asset.getSize() > 0 ? Option.some(asset.getSize()) : Option.none();
          return ok(asset.getInputStream(),
                  Option.fromOpt(asset.getMimeType().map(MimeTypeUtil.Fns.toString)),
                  length,
                  Option.some(fileName));
        }
        // none
        return notFound();
      }
      // cannot parse version
      return badRequest("malformed version");
    } catch (Exception e) {
      return handleException(e);
    }
  }

  @GET
  @Produces(MediaType.APPLICATION_JSON)
  @Path("{mediaPackageID}/properties.json")
  @RestQuery(name = "getProperties",
          description = "Get stored properties for an episode.",
          returnDescription = "Properties as JSON",
          pathParameters = {
                  @RestParameter(
                          name = "mediaPackageID",
                          description = "the media package ID",
                          isRequired = true,
                          type = STRING)
          }, restParameters = {
                  @RestParameter(
                          name = "namespace",
                          description = "property namespace",
                          isRequired = false,
                          type = STRING)
          },
          reponses = {
                  @RestResponse(responseCode = SC_OK, description = "Media package returned"),
                  @RestResponse(responseCode = SC_NOT_FOUND, description = "Not found"),
                  @RestResponse(responseCode = SC_FORBIDDEN, description = "Not allowed to read media package."),
                  @RestResponse(responseCode = SC_INTERNAL_SERVER_ERROR, description = "There has been an internal error.")
          })
  public Response getProperties(@PathParam("mediaPackageID") final String mediaPackageId,
          @FormParam("namespace") final String namespace) {
    try {
      final AQueryBuilder queryBuilder = getAssetManager().createQuery();
      ASelectQuery query;
      if (StringUtils.isEmpty(namespace)) {
        query = queryBuilder.select(queryBuilder.properties());
      } else {
        query = queryBuilder.select(queryBuilder.propertiesOf(namespace));
      }
      query = query.where(queryBuilder.mediaPackageId(mediaPackageId).and(queryBuilder.version().isLatest()));
      final AResult result = query.run();

      // we expect exactly one result when specifying a media package id
      if (result.getSize() < 1) {
        return notFound();
      } else if (result.getSize() > 1) {
        return serverError();
      }

      // build map from properties
      HashMap<String, HashMap<String, String>> properties = new HashMap<>();
      if (result.getRecords().head().isSome()) {
        for (final Property property : result.getRecords().head().get().getProperties()) {
          final String key = property.getId().getNamespace() + "." + property.getId().getName();
          final HashMap<String, String> val = new HashMap<>();
          val.put("type", property.getValue().getType().getClass().getSimpleName());
          val.put("value", property.getValue().get().toString());
          properties.put(key, val);
        }
      }
      return ok(gson.toJson(properties));
    } catch (Exception e) {
      return handleException(e);
    }
  }

  @GET
  @Produces(MediaType.APPLICATION_JSON)
  @Path("{mediaPackageID}/workflowProperties.json")
  @RestQuery(name = "getWorkflowProperties",
          description = "Get stored workflow properties for an episode.",
          returnDescription = "Properties as JSON",
          pathParameters = {
                  @RestParameter(
                          name = "mediaPackageID",
                          description = "the media package ID",
                          isRequired = true,
                          type = STRING)
          },
          reponses = {
                  @RestResponse(responseCode = SC_OK, description = "Media package returned"),
                  @RestResponse(responseCode = SC_OK, description = "Invalid parameters"),
                  @RestResponse(responseCode = SC_NOT_FOUND, description = "Not found"),
                  @RestResponse(responseCode = SC_FORBIDDEN, description = "Not allowed to read media package."),
                  @RestResponse(responseCode = SC_INTERNAL_SERVER_ERROR, description = "There has been an internal error.")
          })
  public Response getWorkflowProperties(@PathParam("mediaPackageID") final String mediaPackageId) {
    try {
      final AQueryBuilder queryBuilder = getAssetManager().createQuery();
      final AResult result = queryBuilder.select(queryBuilder.propertiesOf(WORKFLOW_PROPERTIES_NAMESPACE))
              .where(queryBuilder.mediaPackageId(mediaPackageId).and(queryBuilder.version().isLatest())).run();

      // we expect exactly one result when specifying a media package id
      if (result.getSize() < 1) {
        return notFound();
      } else if (result.getSize() > 1) {
        return serverError();
      }

      // build map from properties
      HashMap<String, String> properties = new HashMap<>();
      if (result.getRecords().head().isSome()) {
        for (final Property property : result.getRecords().head().get().getProperties()) {
          properties.put(property.getId().getName(), property.getValue().get(Value.STRING));
        }
      }
      return ok(gson.toJson(properties));
    } catch (Exception e) {
      return handleException(e);
    }
  }


  @POST
  @Path("{mediaPackageID}/workflowProperties")
  @RestQuery(name = "setWorkflowProperties",
          description = "Set additional workflow properties",
          pathParameters = {
                  @RestParameter(
                          name = "mediaPackageID",
                          description = "the media package ID",
                          isRequired = true,
                          type = STRING)
          },
          restParameters = {
                  @RestParameter(
                          name = "properties",
                          isRequired = true,
                          type = STRING,
                          description = "JSON object containing new properties")
          },
          reponses = {
                  @RestResponse(description = "Properties successfully set", responseCode = SC_CREATED),
                  @RestResponse(description = "Invalid data", responseCode = SC_BAD_REQUEST),
                  @RestResponse(description = "Internal error", responseCode = SC_INTERNAL_SERVER_ERROR) },
          returnDescription = "Returned status code indicates success")
  public Response setWorkflowProperties(@PathParam("mediaPackageID") final String mediaPackageId,
          @FormParam("properties") final String propertiesJSON) {
    Map<String, String> properties;
    try {
      properties = gson.fromJson(propertiesJSON, stringMapType);
    } catch (Exception e) {
      return badRequest();
    }
    for (final Map.Entry<String, String> entry : properties.entrySet()) {
      final PropertyId propertyId = PropertyId.mk(mediaPackageId, WORKFLOW_PROPERTIES_NAMESPACE, entry.getKey());
      final Property property = Property.mk(propertyId, Value.mk(entry.getValue()));
      if (!getAssetManager().setProperty(property)) {
        return notFound();
      }
    }
    return noContent();
  }

  /** Unify exception handling. */
  public static Response handleException(Exception e) {
    logger.debug("Error calling REST method", e);
    Throwable cause = e;
    if (e.getCause() != null) {
      cause = e.getCause();
    }
    if (cause instanceof UnauthorizedException) {
      return forbidden();
    }

    throw new WebApplicationException(e, Response.Status.INTERNAL_SERVER_ERROR);
  }
}<|MERGE_RESOLUTION|>--- conflicted
+++ resolved
@@ -46,11 +46,8 @@
 import org.opencastproject.assetmanager.api.Version;
 import org.opencastproject.assetmanager.api.query.AQueryBuilder;
 import org.opencastproject.assetmanager.api.query.AResult;
-<<<<<<< HEAD
+import org.opencastproject.assetmanager.api.query.ASelectQuery;
 import org.opencastproject.assetmanager.impl.TieredStorageAssetManager;
-=======
-import org.opencastproject.assetmanager.api.query.ASelectQuery;
->>>>>>> cfc4023a
 import org.opencastproject.mediapackage.MediaPackageImpl;
 import org.opencastproject.rest.AbstractJobProducerEndpoint;
 import org.opencastproject.security.api.UnauthorizedException;
@@ -98,22 +95,14 @@
             + "<a href=\"http://opencast.jira.com\">Opencast Issue Tracker</a>"
     },
     abstractText = "This service indexes and queries available (distributed) episodes.")
-<<<<<<< HEAD
 public abstract class AbstractAssetManagerRestEndpoint extends AbstractJobProducerEndpoint {
   protected static final Logger logger = LoggerFactory.getLogger(AbstractAssetManagerRestEndpoint.class);
 
+  private final Gson gson = new Gson();
+
+  private final java.lang.reflect.Type stringMapType = new TypeToken<Map<String, String>>() { }.getType();
+
   public abstract TieredStorageAssetManager getAssetManager();
-=======
-public abstract class AbstractAssetManagerRestEndpoint {
-
-  protected static final Logger logger = LoggerFactory.getLogger(AbstractAssetManagerRestEndpoint.class);
-
-  private final Gson gson = new Gson();
-
-  private final java.lang.reflect.Type stringMapType = new TypeToken<Map<String, String>>() { }.getType();
-
-  public abstract AssetManager getAssetManager();
->>>>>>> cfc4023a
 
   /**
    * @deprecated use {@link #snapshot} instead
