/**
 * Licensed to The Apereo Foundation under one or more contributor license
 * agreements. See the NOTICE file distributed with this work for additional
 * information regarding copyright ownership.
 *
 *
 * The Apereo Foundation licenses this file to you under the Educational
 * Community License, Version 2.0 (the "License"); you may not use this file
 * except in compliance with the License. You may obtain a copy of the License
 * at:
 *
 *   http://opensource.org/licenses/ecl2.txt
 *
 * Unless required by applicable law or agreed to in writing, software
 * distributed under the License is distributed on an "AS IS" BASIS, WITHOUT
 * WARRANTIES OR CONDITIONS OF ANY KIND, either express or implied.  See the
 * License for the specific language governing permissions and limitations under
 * the License.
 *
 */
package org.opencastproject.assetmanager.impl;

import static com.entwinemedia.fn.Prelude.chuck;
import static java.lang.String.format;
import static org.opencastproject.security.api.SecurityConstants.GLOBAL_ADMIN_ROLE;
import static org.opencastproject.security.api.SecurityConstants.GLOBAL_CAPTURE_AGENT_ROLE;

import org.opencastproject.assetmanager.api.Asset;
import org.opencastproject.assetmanager.api.Availability;
import org.opencastproject.assetmanager.api.Property;
import org.opencastproject.assetmanager.api.PropertyId;
import org.opencastproject.assetmanager.api.Snapshot;
import org.opencastproject.assetmanager.api.Value;
import org.opencastproject.assetmanager.api.Version;
import org.opencastproject.assetmanager.api.query.ADeleteQuery;
import org.opencastproject.assetmanager.api.query.AQueryBuilder;
import org.opencastproject.assetmanager.api.query.ASelectQuery;
import org.opencastproject.assetmanager.api.query.Predicate;
import org.opencastproject.assetmanager.api.query.PropertyField;
import org.opencastproject.assetmanager.api.query.Target;
import org.opencastproject.mediapackage.MediaPackage;
import org.opencastproject.security.api.AccessControlEntry;
import org.opencastproject.security.api.AccessControlList;
import org.opencastproject.security.api.AuthorizationService;
import org.opencastproject.security.api.Role;
import org.opencastproject.security.api.SecurityService;
import org.opencastproject.security.api.UnauthorizedException;
import org.opencastproject.security.api.User;

import com.entwinemedia.fn.data.Opt;

import org.slf4j.Logger;
import org.slf4j.LoggerFactory;

import java.util.List;
import java.util.stream.Collectors;

/**
 * Security layer.
 */
public class AssetManagerWithSecurity extends AssetManagerDecorator<TieredStorageAssetManager> {
  private static final Logger logger = LoggerFactory.getLogger(AssetManagerWithSecurity.class);

  public static final String WRITE_ACTION = "write";
  public static final String READ_ACTION = "read";
  public static final String SECURITY_NAMESPACE = "org.opencastproject.assetmanager.security";

  private final AuthorizationService authSvc;
  private final SecurityService secSvc;

  // Settings for role filter
  private boolean includeAPIRoles;
  private boolean includeCARoles;
  private boolean includeUIRoles;

  public AssetManagerWithSecurity(
      TieredStorageAssetManager delegate,
      AuthorizationService authSvc,
      SecurityService secSvc,
      final boolean includeAPIRoles,
      final boolean includeCARoles,
      final boolean includeUIRoles) {
    super(delegate);
    this.authSvc = authSvc;
    this.secSvc = secSvc;
    this.includeAPIRoles = includeAPIRoles;
    this.includeCARoles = includeCARoles;
    this.includeUIRoles = includeUIRoles;
  }

  @Override public Snapshot takeSnapshot(String owner, MediaPackage mp) {

    final String mediaPackageId = mp.getIdentifier().toString();
    final boolean firstSnapshot = !snapshotExists(mediaPackageId);

    // Allow this if:
    //  - no previous snapshot exists
    //  - the user has write access to the previous snapshot
    if (firstSnapshot) {
      // if it's the first snapshot, ensure that old, leftover properties are removed
      deleteProperties(mediaPackageId);
    }
    if (firstSnapshot || isAuthorized(mediaPackageId, WRITE_ACTION)) {
      final Snapshot snapshot = super.takeSnapshot(owner, mp);
      final AccessControlList acl = authSvc.getActiveAcl(mp).getA();
      storeAclAsProperties(snapshot, acl);
      return snapshot;
    }
    return chuck(new UnauthorizedException("Not allowed to take snapshot of media package " + mediaPackageId));
  }

  @Override public void setAvailability(Version version, String mpId, Availability availability) {
    if (isAuthorized(mpId, WRITE_ACTION)) {
      super.setAvailability(version, mpId, availability);
    } else {
      chuck(new UnauthorizedException("Not allowed to set availability of episode " + mpId));
    }
  }

  @Override public boolean setProperty(Property property) {
    final String mpId = property.getId().getMediaPackageId();
    if (isAuthorized(mpId, WRITE_ACTION)) {
      return super.setProperty(property);
    }
    return chuck(new UnauthorizedException("Not allowed to set property on episode " + mpId));
  }

  @Override public Opt<Asset> getAsset(Version version, String mpId, String mpElementId) {
    if (isAuthorized(mpId, READ_ACTION)) {
      return super.getAsset(version, mpId, mpElementId);
    }
    return chuck(new UnauthorizedException(format("Not allowed to read assets of snapshot %s, version=%s", mpId, version)));
  }

  @Override public AQueryBuilder createQuery() {
    return new AQueryBuilderDecorator(super.createQuery()) {
      @Override public ASelectQuery select(Target... target) {
        switch (isAdmin()) {
          case GLOBAL:
            return super.select(target);
          case ORGANIZATION:
            return super.select(target).where(restrictToUsersOrganization());
          default:
            return super.select(target).where(mkAuthPredicate(READ_ACTION));
        }
      }

      @Override public ADeleteQuery delete(String owner, Target target) {
        switch (isAdmin()) {
          case GLOBAL:
            return super.delete(owner, target);
          case ORGANIZATION:
            return super.delete(owner, target).where(restrictToUsersOrganization());
          default:
            return super.delete(owner, target).where(mkAuthPredicate(WRITE_ACTION));
        }
      }
    };
  }

  @Override
  public List<Property> selectProperties(final String mediaPackageId, String namespace) {
    if (isAuthorized(mediaPackageId, READ_ACTION)) {
      return super.selectProperties(mediaPackageId, namespace);
    }
    return chuck(new UnauthorizedException(format("Not allowed to read properties of event %s", mediaPackageId)));
  }

  /* ------------------------------------------------------------------------------------------------------------------ */

  /** Create a new query builder. */
  private AQueryBuilder q() {
    return delegate.createQuery();
  }

  /**
   * Create an authorization predicate to be used with {@link #isAuthorized(String, String)},
   * restricting access to the user's organization and the given action.
   *
   * @param action
   *     the action to restrict access to
   */
  private Predicate mkAuthPredicate(final String action) {
    final AQueryBuilder q = q();
    return secSvc.getUser().getRoles().stream()
            .filter(roleFilter)
            .map((role) -> mkSecurityProperty(q, role.getName(), action).eq(true))
            .reduce(Predicate::or)
            .orElseGet(() -> q.always().not())
            .and(restrictToUsersOrganization());
  }

  /** Create a predicate that restricts access to the user's organization. */
  private Predicate restrictToUsersOrganization() {
    return q().organizationId().eq(secSvc.getUser().getOrganization().getId());
  }

  /** Check authorization based on the given predicate. */
  private boolean isAuthorized(final String mediaPackageId, final String action) {
    switch (isAdmin()) {
      case GLOBAL:
        // grant general access
        logger.debug("Access granted since user is global admin");
        return true;
      case ORGANIZATION:
        // ensure that the requested assets belong to this organization
        logger.debug("User is organization admin. Checking organization. Checking organization ID of asset.");
        return snapshotExists(mediaPackageId, secSvc.getOrganization().getId());
      default:
        // check organization
        logger.debug("Non admin user. Checking organization.");
        final String org = secSvc.getOrganization().getId();
        if (!snapshotExists(mediaPackageId, org)) {
          return false;
        }
        // check acl rules
        logger.debug("Non admin user. Checking ACL rules.");
        final List<String> roles = secSvc.getUser().getRoles().parallelStream()
                .filter(roleFilter)
                .map((role) -> mkPropertyName(role.getName(), action))
                .collect(Collectors.toList());
<<<<<<< HEAD
        return selectProperties(mediaPackageId, SECURITY_NAMESPACE).parallelStream()
=======
        return super.selectProperties(mediaPackageId, SECURITY_NAMESPACE).parallelStream()
>>>>>>> 7f33b488
                .map(p -> p.getId().getName())
                .anyMatch(p -> roles.parallelStream().anyMatch(r -> r.equals(p)));
    }
  }

  private AdminRole isAdmin() {
    final User user = secSvc.getUser();
    if (user.hasRole(GLOBAL_ADMIN_ROLE)) {
      return AdminRole.GLOBAL;
    } else if (user.hasRole(secSvc.getOrganization().getAdminRole())
            || user.hasRole(GLOBAL_CAPTURE_AGENT_ROLE)) {
      // In this context, we treat capture agents the same way as organization admins, allowing them access so that
      // they can ingest new media without requiring them to be explicitly specified in the ACLs.
      return AdminRole.ORGANIZATION;
    } else {
      return AdminRole.NONE;
    }
  }

  enum AdminRole {
    GLOBAL, ORGANIZATION, NONE
  }

  /**
   * Update the ACL properties. Note that this method assumes proper proper authorization.
   *
   * @param snapshot
   *          Snapshot to reference the media package identifier
   * @param acl
   *          ACL to set
   */
  private void storeAclAsProperties(Snapshot snapshot, AccessControlList acl) {
    final String mediaPackageId =  snapshot.getMediaPackage().getIdentifier().toString();
    // Drop old ACL rules
    super.deleteProperties(mediaPackageId, SECURITY_NAMESPACE);
    // Set new ACL rules
    for (final AccessControlEntry ace : acl.getEntries()) {
      super.setProperty(Property.mk(
          PropertyId.mk(
              mediaPackageId,
              SECURITY_NAMESPACE,
              mkPropertyName(ace)),
          Value.mk(ace.isAllow())));
    }
  }

  private PropertyField<Boolean> mkSecurityProperty(AQueryBuilder q, String role, String action) {
    return q.property(Value.BOOLEAN, SECURITY_NAMESPACE, mkPropertyName(role, action));
  }

  private String mkPropertyName(AccessControlEntry ace) {
    return mkPropertyName(ace.getRole(), ace.getAction());
  }

  private String mkPropertyName(String role, String action) {
    return role + " | " + action;
  }

  /**
   * Configurable filter for roles
   */
  private java.util.function.Predicate<Role> roleFilter = (role) -> {
    final String name = role.getName();
    return (includeAPIRoles || !name.startsWith("ROLE_API_"))
        && (includeCARoles  || !name.startsWith("ROLE_CAPTURE_AGENT_"))
        && (includeUIRoles  || !name.startsWith("ROLE_UI_"));
  };
}<|MERGE_RESOLUTION|>--- conflicted
+++ resolved
@@ -219,11 +219,7 @@
                 .filter(roleFilter)
                 .map((role) -> mkPropertyName(role.getName(), action))
                 .collect(Collectors.toList());
-<<<<<<< HEAD
-        return selectProperties(mediaPackageId, SECURITY_NAMESPACE).parallelStream()
-=======
         return super.selectProperties(mediaPackageId, SECURITY_NAMESPACE).parallelStream()
->>>>>>> 7f33b488
                 .map(p -> p.getId().getName())
                 .anyMatch(p -> roles.parallelStream().anyMatch(r -> r.equals(p)));
     }
