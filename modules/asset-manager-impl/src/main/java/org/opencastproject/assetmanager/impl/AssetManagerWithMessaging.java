/**
 * Licensed to The Apereo Foundation under one or more contributor license
 * agreements. See the NOTICE file distributed with this work for additional
 * information regarding copyright ownership.
 *
 *
 * The Apereo Foundation licenses this file to you under the Educational
 * Community License, Version 2.0 (the "License"); you may not use this file
 * except in compliance with the License. You may obtain a copy of the License
 * at:
 *
 *   http://opensource.org/licenses/ecl2.txt
 *
 * Unless required by applicable law or agreed to in writing, software
 * distributed under the License is distributed on an "AS IS" BASIS, WITHOUT
 * WARRANTIES OR CONDITIONS OF ANY KIND, either express or implied.  See the
 * License for the specific language governing permissions and limitations under
 * the License.
 *
 */
package org.opencastproject.assetmanager.impl;

import org.opencastproject.assetmanager.api.Snapshot;
import org.opencastproject.assetmanager.api.query.ADeleteQuery;
import org.opencastproject.assetmanager.api.query.AQueryBuilder;
import org.opencastproject.assetmanager.api.query.Target;
import org.opencastproject.assetmanager.impl.query.AbstractADeleteQuery.DeleteSnapshotHandler;
import org.opencastproject.mediapackage.MediaPackage;
import org.opencastproject.message.broker.api.MessageSender;
import org.opencastproject.message.broker.api.MessageSender.DestinationType;
import org.opencastproject.message.broker.api.assetmanager.AssetManagerItem;
import org.opencastproject.message.broker.api.assetmanager.AssetManagerItem.TakeSnapshot;
import org.opencastproject.security.api.AuthorizationService;
import org.opencastproject.workspace.api.Workspace;

import org.slf4j.Logger;
import org.slf4j.LoggerFactory;

import java.util.Date;

/**
 * Bind an asset manager to ActiveMQ messaging.
 * <p>
 * Please make sure to {@link #close()} the AssetManager.
 */
public class AssetManagerWithMessaging extends AssetManagerDecorator<TieredStorageAssetManager>
        implements DeleteSnapshotHandler, AutoCloseable {
  /** Log facility */
  private static final Logger logger = LoggerFactory.getLogger(AssetManagerWithMessaging.class);

  private final MessageSender messageSender;
  private final AuthorizationService authSvc;
  private final Workspace workspace;

  public AssetManagerWithMessaging(final TieredStorageAssetManager delegate, final MessageSender messageSender,
          AuthorizationService authSvc, Workspace workspace) {
    super(delegate);
    this.messageSender = messageSender;
    this.authSvc = authSvc;
    this.workspace = workspace;
<<<<<<< HEAD
=======
    this.indexProducerMsgReceiver = new AbstractIndexProducer() {
      @Override
      public String getClassName() {
        return AssetManagerWithMessaging.class.getName();
      }

      @Override
      public MessageReceiver getMessageReceiver() {
        return AssetManagerWithMessaging.this.messageReceiver;
      }

      @Override
      public Service getService() {
        return Service.AssetManager;
      }

      @Override
      public MessageSender getMessageSender() {
        return AssetManagerWithMessaging.this.messageSender;
      }

      @Override
      public SecurityService getSecurityService() {
        return AssetManagerWithMessaging.this.secSvc;
      }

      @Override
      public String getSystemUserName() {
        return systemUserName;
      }

      @Override
      public void repopulate(final String indexName) {
        notEmpty(indexName, "indexName");
        final Organization org = getSecurityService().getOrganization();
        final User user = (org != null ? getSecurityService().getUser() : null);
        try {
          final Organization defaultOrg = new DefaultOrganization();
          final User systemUser = SecurityUtil.createSystemUser(getSystemUserName(), defaultOrg);
          getSecurityService().setOrganization(defaultOrg);
          getSecurityService().setUser(systemUser);

          final AQueryBuilder q = delegate.createQuery();
          final RichAResult r = enrich(q.select(q.snapshot()).where(q.version().isLatest()).run());
          final int total = r.countSnapshots();
          logger.info("Populating index '{}' with {} snapshots | start", indexName, total);
          final int responseInterval = (total < 100) ? 1 : (total / 100);
          int current = 0;

          final Map<String, List<Snapshot>> byOrg = r.getSnapshots().groupMulti(Snapshots.getOrganizationId);
          for (String orgId : byOrg.keySet()) {
            final Organization snapshotOrg;
            try {
              snapshotOrg = AssetManagerWithMessaging.this.orgDir.getOrganization(orgId);
              getSecurityService().setOrganization(snapshotOrg);
              getSecurityService().setUser(SecurityUtil.createSystemUser(systemUserName, snapshotOrg));

              for (Snapshot snapshot : byOrg.get(orgId)) {
                current += 1;
                try {
                  TakeSnapshot takeSnapshot = mkTakeSnapshotMessage(snapshot, null);
                  getMessageSender().sendObjectMessage(
                      AssetManagerItem.ASSETMANAGER_QUEUE_PREFIX + WordUtils.capitalize(indexName),
                      MessageSender.DestinationType.Queue,
                      takeSnapshot
                  );
                } catch (Throwable t) {
                  logger.error("Unable to recreate event {} from organization {}",
                          snapshot.getMediaPackage().getIdentifier().toString(), orgId, t);
                }
                if (((current % responseInterval) == 0) || (current == total)) {
                  getMessageSender().sendObjectMessage(IndexProducer.RESPONSE_QUEUE,
                          MessageSender.DestinationType.Queue, IndexRecreateObject.update(indexName, getService(),
                                  total, current));
                }
              }
            } catch (Throwable t) {
              logger.error("Unable to recreate event index for organization {}", orgId, t);
            } finally {
              getSecurityService().setOrganization(defaultOrg);
              getSecurityService().setUser(systemUser);
            }
          }
          getMessageSender().sendObjectMessage(IndexProducer.RESPONSE_QUEUE, MessageSender.DestinationType.Queue,
                  IndexRecreateObject.end(indexName, getService()));

        } finally {
          getSecurityService().setOrganization(org);
          getSecurityService().setUser(user);
        }
      }
    };
    this.indexProducerMsgReceiver.activate();
>>>>>>> a41b7ee9
  }

  @Override
  public void close() throws Exception {
  }

  @Override
  public Snapshot takeSnapshot(String owner, MediaPackage mp) {
    final Snapshot snapshot = super.takeSnapshot(owner, mp);
    // We pass the original media package here, instead of using
    // snapshot.getMediaPackage(), for security reasons. The original media
    // package has elements with URLs of type http://.../files/... in it. These
    // URLs will be pulled from the Workspace cache without a HTTP call.
    //
    // Were we to use snapshot.getMediaPackage(), we'd have a HTTP call on our
    // hands that's secured via the asset manager security model. But the
    // snapshot taken here doesn't have the necessary security properties
    // installed (yet). This happens in AssetManagerWithSecurity, some layers
    // higher up. So there's a weird loop in here.
    notifyTakeSnapshot(snapshot, mp);
    return snapshot;
  }

  @Override
  public AQueryBuilder createQuery() {
    return new AQueryBuilderDecorator(super.createQuery()) {
      @Override
      public ADeleteQuery delete(String owner, Target target) {
        return new ADeleteQueryWithMessaging(super.delete(owner, target));
      }
    };
  }

  public void notifyTakeSnapshot(Snapshot snapshot, MediaPackage mp) {
    logger.info("Send update message for snapshot {}, {} to ActiveMQ",
            snapshot.getMediaPackage().getIdentifier().toString(), snapshot.getVersion());
    messageSender.sendObjectMessage(AssetManagerItem.ASSETMANAGER_QUEUE, DestinationType.Queue,
            mkTakeSnapshotMessage(snapshot, mp));
  }

  @Override
  public void notifyDeleteSnapshot(String mpId, VersionImpl version) {
    logger.info("Send delete message for snapshot {}, {} to ActiveMQ", mpId, version);
    messageSender.sendObjectMessage(AssetManagerItem.ASSETMANAGER_QUEUE, DestinationType.Queue,
            AssetManagerItem.deleteSnapshot(mpId, version.value(), new Date()));
  }

  @Override
  public void notifyDeleteEpisode(String mpId) {
    logger.info("Send delete message for episode {} to ActiveMQ", mpId);
    messageSender.sendObjectMessage(AssetManagerItem.ASSETMANAGER_QUEUE, DestinationType.Queue,
            AssetManagerItem.deleteEpisode(mpId, new Date()));
  }

  /**
   * Create a {@link TakeSnapshot} message.
   * <p>
   * Do not call outside of a security context.
   */
  TakeSnapshot mkTakeSnapshotMessage(Snapshot snapshot, MediaPackage mp) {
    final MediaPackage chosenMp;
    if (mp != null) {
      chosenMp = mp;
    } else {
      chosenMp = snapshot.getMediaPackage();
    }
    return AssetManagerItem.add(workspace, chosenMp, authSvc.getActiveAcl(chosenMp).getA(), getVersionLong(snapshot),
            snapshot.getArchivalDate());
  }

  private long getVersionLong(Snapshot snapshot) {
    try {
      return Long.parseLong(snapshot.getVersion().toString());
    } catch (NumberFormatException e) {
      // The index requires a version to be a long value.
      // Since the asset manager default implementation uses long values that should be not a problem.
      // However, a decent exception message is helpful if a different implementation of the asset manager
      // is used.
      throw new RuntimeException("The current implementation of the index requires versions being of type 'long'.");
    }
  }

  /*
   * ------------------------------------------------------------------------------------------------------------------
   */

  /**
   * Call {@link org.opencastproject.assetmanager.impl.query.AbstractADeleteQuery#run(DeleteSnapshotHandler)} with a
   * delete handler that sends messages to ActiveMQ. Also make sure to propagate the behaviour to subsequent instances.
   */
  private final class ADeleteQueryWithMessaging extends ADeleteQueryDecorator {
    ADeleteQueryWithMessaging(ADeleteQuery delegate) {
      super(delegate);
    }

    @Override
    public long run() {
      return RuntimeTypes.convert(delegate).run(AssetManagerWithMessaging.this);
    }

    @Override
    protected ADeleteQueryDecorator mkDecorator(ADeleteQuery delegate) {
      return new ADeleteQueryWithMessaging(delegate);
    }
  }
}<|MERGE_RESOLUTION|>--- conflicted
+++ resolved
@@ -58,102 +58,6 @@
     this.messageSender = messageSender;
     this.authSvc = authSvc;
     this.workspace = workspace;
-<<<<<<< HEAD
-=======
-    this.indexProducerMsgReceiver = new AbstractIndexProducer() {
-      @Override
-      public String getClassName() {
-        return AssetManagerWithMessaging.class.getName();
-      }
-
-      @Override
-      public MessageReceiver getMessageReceiver() {
-        return AssetManagerWithMessaging.this.messageReceiver;
-      }
-
-      @Override
-      public Service getService() {
-        return Service.AssetManager;
-      }
-
-      @Override
-      public MessageSender getMessageSender() {
-        return AssetManagerWithMessaging.this.messageSender;
-      }
-
-      @Override
-      public SecurityService getSecurityService() {
-        return AssetManagerWithMessaging.this.secSvc;
-      }
-
-      @Override
-      public String getSystemUserName() {
-        return systemUserName;
-      }
-
-      @Override
-      public void repopulate(final String indexName) {
-        notEmpty(indexName, "indexName");
-        final Organization org = getSecurityService().getOrganization();
-        final User user = (org != null ? getSecurityService().getUser() : null);
-        try {
-          final Organization defaultOrg = new DefaultOrganization();
-          final User systemUser = SecurityUtil.createSystemUser(getSystemUserName(), defaultOrg);
-          getSecurityService().setOrganization(defaultOrg);
-          getSecurityService().setUser(systemUser);
-
-          final AQueryBuilder q = delegate.createQuery();
-          final RichAResult r = enrich(q.select(q.snapshot()).where(q.version().isLatest()).run());
-          final int total = r.countSnapshots();
-          logger.info("Populating index '{}' with {} snapshots | start", indexName, total);
-          final int responseInterval = (total < 100) ? 1 : (total / 100);
-          int current = 0;
-
-          final Map<String, List<Snapshot>> byOrg = r.getSnapshots().groupMulti(Snapshots.getOrganizationId);
-          for (String orgId : byOrg.keySet()) {
-            final Organization snapshotOrg;
-            try {
-              snapshotOrg = AssetManagerWithMessaging.this.orgDir.getOrganization(orgId);
-              getSecurityService().setOrganization(snapshotOrg);
-              getSecurityService().setUser(SecurityUtil.createSystemUser(systemUserName, snapshotOrg));
-
-              for (Snapshot snapshot : byOrg.get(orgId)) {
-                current += 1;
-                try {
-                  TakeSnapshot takeSnapshot = mkTakeSnapshotMessage(snapshot, null);
-                  getMessageSender().sendObjectMessage(
-                      AssetManagerItem.ASSETMANAGER_QUEUE_PREFIX + WordUtils.capitalize(indexName),
-                      MessageSender.DestinationType.Queue,
-                      takeSnapshot
-                  );
-                } catch (Throwable t) {
-                  logger.error("Unable to recreate event {} from organization {}",
-                          snapshot.getMediaPackage().getIdentifier().toString(), orgId, t);
-                }
-                if (((current % responseInterval) == 0) || (current == total)) {
-                  getMessageSender().sendObjectMessage(IndexProducer.RESPONSE_QUEUE,
-                          MessageSender.DestinationType.Queue, IndexRecreateObject.update(indexName, getService(),
-                                  total, current));
-                }
-              }
-            } catch (Throwable t) {
-              logger.error("Unable to recreate event index for organization {}", orgId, t);
-            } finally {
-              getSecurityService().setOrganization(defaultOrg);
-              getSecurityService().setUser(systemUser);
-            }
-          }
-          getMessageSender().sendObjectMessage(IndexProducer.RESPONSE_QUEUE, MessageSender.DestinationType.Queue,
-                  IndexRecreateObject.end(indexName, getService()));
-
-        } finally {
-          getSecurityService().setOrganization(org);
-          getSecurityService().setUser(user);
-        }
-      }
-    };
-    this.indexProducerMsgReceiver.activate();
->>>>>>> a41b7ee9
   }
 
   @Override
