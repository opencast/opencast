--- conflicted
+++ resolved
@@ -340,11 +340,7 @@
         tx.rollback();
       }
       if (em != null)
-<<<<<<< HEAD
-      em.close();
-=======
         em.close();
->>>>>>> f9626ee3
     }
   }
 
