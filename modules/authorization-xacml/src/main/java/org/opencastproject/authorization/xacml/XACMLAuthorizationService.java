--- conflicted
+++ resolved
@@ -317,25 +317,24 @@
 
   public boolean hasPermission(final MediaPackage mp, final String action) {
     AccessControlList acl = getActiveAcl(mp).getA();
-<<<<<<< HEAD
-=======
-    return hasPermission(acl, action);
-  }
-
-  @Override
-  public boolean hasPermission(AccessControlList acl, final String action) {
-    boolean allowed = false;
->>>>>>> ef7ce36a
+
+    // Check special ROLE_EPISODE_<ID>_<ACTION> permissions
     final User user = securityService.getUser();
     var allowed = false;
-
-    // Check special ROLE_EPISODE_<ID>_<ACTION> permissions
     logger.debug("episodeIdRole set to: {}", episodeIdRole);
     if (episodeIdRole) {
       var episodeRole = "ROLE_EPISODE_" + mp.getIdentifier() + "_" + action.toUpperCase();
       logger.debug("Checking for role: {}", episodeRole);
       allowed = user.getRoles().stream().map(Role::getName).anyMatch(r -> r.equals(episodeRole));
     }
+
+    return allowed || hasPermission(acl, action);
+  }
+
+  @Override
+  public boolean hasPermission(AccessControlList acl, final String action) {
+    final User user = securityService.getUser();
+    var allowed = false;
 
     // Check ACL
     for (AccessControlEntry entry: acl.getEntries()) {
