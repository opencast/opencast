<section ng-show="open"
         ng-keyup="keyUp($event)"
         tabindex="1"
         class="modal modal-animation ng-hide"
         id="series-details-modal"
         ng-controller="SerieCtrl">
  <header>
    <a class="fa fa-times close-modal" ng-click="close()"></a>
    <h2 translate="EVENTS.SERIES.DETAILS.HEADER" translate-values="{{titleParams}}">
      <!-- Series details - {{resourceId}} -->
    </h2>
  </header>

  <nav class="modal-nav" id="modal-nav">
    <a ng-click="openTab('metadata')"
       data-modal-tab="metadata"
       ng-class="{ active: tab == 'metadata' }"
       translate="EVENTS.SERIES.DETAILS.TABS.METADATA"
       with-role="ROLE_UI_SERIES_DETAILS_METADATA_VIEW">
      <!-- Metadata -->
    </a>
    <a ng-if="extendedMetadataCatalogs.length > 0"
       ng-click="openTab('extended-metadata')"
       data-modal-tab="extended-metadata"
       ng-class="{ active: tab == 'extended-metadata' }"
       translate="EVENTS.SERIES.DETAILS.TABS.EXTENDED_METADATA"
       with-role="ROLE_UI_SERIES_DETAILS_METADATA_VIEW">
      <!-- Metadata II -->
    </a>
    <a ng-click="openTab('permissions')"
       data-modal-tab="permissions"
       ng-class="{ active: tab == 'permissions' }"
       translate="EVENTS.SERIES.DETAILS.TABS.PERMISSIONS"
       with-role="ROLE_UI_SERIES_DETAILS_ACL_VIEW">
      <!-- Access Policy -->
    </a>
    <a ng-click="openTab('theme')"
       data-modal-tab="theme"
       ng-class="{ active: tab == 'theme' }"
       translate="EVENTS.SERIES.DETAILS.TABS.THEME"
       with-role="ROLE_UI_SERIES_DETAILS_THEMES_VIEW">
      <!-- Theme -->
    </a>
    <a ng-click="openTab('tobira')"
       data-modal-tab="tobira"
       ng-class="{ active: tab == 'tobira' }"
       translate="EVENTS.SERIES.DETAILS.TABS.TOBIRA"
       with-role="ROLE_UI_SERIES_DETAILS_TOBIRA_VIEW"
       ng-if="tobiraData">
      <!-- Tobira -->
    </a>
    <a ng-click="openTab('statistics')"
       data-modal-tab="statistics"
       ng-class="{ active: tab == 'statistics' }"
       translate="EVENTS.SERIES.DETAILS.TABS.STATISTICS"
       with-role="ROLE_UI_SERIES_DETAILS_STATISTICS_VIEW"
       ng-if="statReusable.hasStatistics()">
      <!-- Statistics -->
    </a>
    <a ng-if="feedContent" ng-click="openTab('feeds')"
      data-modal-tab="feeds"
      ng-class="{ active: tab == 'feeds' }"
      translate="Feeds"
      with-role="Feeds">
      <!-- Feeds -->
    </a>
  </nav>

  <!-- Left and right arrows to switch between series -->
  <a ng-click="showAdjacent(true)"
     ng-if="hasAdjacent(true)">
    <i class="arrow fa fa-chevron-left"></i>
  </a>
  <a ng-click="showAdjacent()"
     ng-if="hasAdjacent()">
    <i class="arrow fa fa-chevron-right"></i>
  </a>

  <!-- Tab views -->

  <!-- Metadata view -->
  <div class="modal-content" data-modal-tab-content="metadata">
    <div class="modal-body">
      <div data-admin-ng-notifications="" context="series-metadata-common"></div>
      <div data-admin-ng-notification="" type="warning" show="metadata.locked" message="{{ metadata.locked }}"></div>
      <div class="full-col">
        <div class="obj tbl-list">
          <header class="no-expand" translate="EVENTS.SERIES.DETAILS.TABS.METADATA"><!-- Metadata --></header>
          <div class="obj-container">
            <table class="main-tbl">
              <tr ng-repeat="row in commonMetadataCatalog.fields">
                <td>
                  <span translate="{{ row.label }}"></span>
                  <i ng-show="row.required" class="required">*</i>
                </td>
                <td admin-ng-editable
                    required-role="ROLE_UI_SERIES_DETAILS_METADATA_EDIT"
                    params="row" save="getMetadataChangedFunction(commonMetadataCatalog.flavor)"
                    sanitize-xml="row.value" ng-model="row.value">
                </td>
              </tr>
            </table>
          </div>
        </div>
      </div>
    </div>
    <footer>
      <a
        class="submit"
        ng-class="{disabled: metadata.locked || !unsavedChanges([commonMetadataCatalog])}"
        ng-click="metadataSave([commonMetadataCatalog])">
        {{ "SAVE" | translate}}
      </a>
    </footer>
  </div>

  <!-- Extended metadata view -->
  <div class="modal-content" data-modal-tab-content="extended-metadata" ng-if="extendedMetadataCatalogs.length > 0">
    <div class="modal-body">
      <div data-admin-ng-notifications="" context="series-metadata-extended"></div>
      <div data-admin-ng-notification="" type="warning" show="metadata.locked" message="{{ metadata.locked }}"></div>
      <div class="full-col">
        <div class="obj tbl-list" ng-repeat="extendedMetadataCatalog in extendedMetadataCatalogs">
          <header>{{ extendedMetadataCatalog.title }}</header>
          <div class="obj-container">
            <table class="main-tbl">
              <tr ng-repeat="row in extendedMetadataCatalog.fields">
                <td>
                  <span translate="{{ row.label }}"></span>
                  <i ng-show="row.required" class="required">*</i>
                </td>
                <td admin-ng-editable
                    required-role="ROLE_UI_SERIES_DETAILS_METADATA_EDIT"
                    params="row" save="getMetadataChangedFunction(extendedMetadataCatalog.flavor)"
                    sanitize-xml="row.value" ng-model="row.value">
                </td>
              </tr>
            </table>
          </div>
        </div>
      </div>
    </div>
    <footer>
      <a
        class="submit"
        ng-class="{disabled: metadata.locked || !unsavedChanges(extendedMetadataCatalogs)}"
        ng-click="metadataSave(extendedMetadataCatalogs)">
        {{ "SAVE" | translate}}
      </a>
    </footer>
  </div>

  <!-- Permission view -->
  <div class="modal-content" data-modal-tab-content="permissions" data-level="1">
    <div class="modal-body">

      <div data-admin-ng-notifications="" context="series-acl"></div>
      <div data-admin-ng-notifications="" type="warning" show="metadata.locked" message="{{ metadata.locked }}"></div>
      <div data-admin-ng-notifications="" type="warning" context="series-acl-{{resourceId}}"></div>

      <div class="full-col">
        <ul>
          <li>
            <div class="obj list-obj">
              <header translate="EVENTS.SERIES.DETAILS.TABS.PERMISSIONS"><!-- Access Policy --></header>
              <div class="obj-container">
                <div class="obj tbl-list">
                  <table class="main-tbl" ng-if="$root.userIs('ROLE_UI_SERIES_DETAILS_ACL_EDIT')">
                    <thead>
                      <tr>
                        <th translate="EVENTS.SERIES.DETAILS.ACCESS.TEMPLATES.TITLE">
                          <!-- Templates -->
                        </th>
                      </tr>
                    </thead>
                    <tbody>
                      <tr>
                        <td>
                          <div class="obj-container padded">
                            <p translate="EVENTS.SERIES.NEW.ACCESS.ACCESS_POLICY.DESCRIPTION">
                            <!-- Description -->
                            </p>
                            <select chosen
                                    pre-select-from="acls"
                                    ng-disabled="(tab == 'permissions') && (!$root.userIs('ROLE_UI_SERIES_DETAILS_ACL_EDIT') || aclLocked)"
                                    data-width="'200px'"
                                    ng-change="changeBaseAcl(baseAclId)"
                                    ng-model="baseAclId"
                                    ng-options="id as name for (id, name) in acls"
                                    placeholder-text-single="'{{ 'EVENTS.SERIES.DETAILS.ACCESS.ACCESS_POLICY.LABEL' | translate }}'"
                                    no-results-text="'{{ 'EVENTS.SERIES.DETAILS.ACCESS.ACCESS_POLICY.EMPTY' | translate }}'"
                                    ></select>
                          </div>
                        </td>
                      </tr>
                    </tbody>
                  </table>
                </div>
              </div>

              <!-- ACL rules -->
              <div class="obj-container" ng-if="$root.userIs('ROLE_UI_SERIES_DETAILS_ACL_USER_ROLES_VIEW')">
                <div class="obj tbl-list">
                  <header translate="EVENTS.SERIES.DETAILS.ACCESS.ACCESS_POLICY.USERS"><!-- Details --></header>
                  <div class="obj-container">
                    <table class="main-tbl">
                      <thead>
                        <tr>
                          <th translate="EVENTS.SERIES.DETAILS.ACCESS.ACCESS_POLICY.USER">
                            <!-- User -->
                          </th>
                          <th class="fit">
                            <!-- Read -->
                            {{ 'EVENTS.SERIES.DETAILS.ACCESS.ACCESS_POLICY.READ' | translate }}
                            <span title="{{ 'EVENTS.SERIES.DETAILS.ACCESS.ACCESS_POLICY.HELP.READ' | translate}}"
                                  class="fa fa-question-circle">
                            </span>
                          </th>
                          <th class="fit">
                            <!-- Write -->
                            {{ 'EVENTS.SERIES.DETAILS.ACCESS.ACCESS_POLICY.WRITE' | translate }}
                            <span title="{{ 'EVENTS.SERIES.DETAILS.ACCESS.ACCESS_POLICY.HELP.WRITE' | translate}}"
                                  class="fa fa-question-circle">
                            </span>
                          </th>
                          <th translate="EVENTS.SERIES.DETAILS.ACCESS.ACCESS_POLICY.ADDITIONAL_ACTIONS"
                              class="fit"
                              ng-if="hasActions">
                            <!--Additional Actions-->
                          </th>
                          <th translate="EVENTS.SERIES.DETAILS.ACCESS.ACCESS_POLICY.ACTION"
                              ng-if="$root.userIs('ROLE_UI_SERIES_DETAILS_ACL_EDIT') && !aclLocked"
                              class="fit">
                            <!-- Action -->
                          </th>
                        </tr>
                      </thead>
                      <tbody>
                        <tr ng-repeat="policy in policiesUser | limitTo: limit | filter: userExists">
                          <td>
                            <select chosen
                                    pre-select-from="users"
                                    ng-disabled="(tab == 'permissions') && (!$root.userIs('ROLE_UI_SERIES_DETAILS_ACL_EDIT') || aclLocked)"
                                    data-width="'360px'"
                                    ng-model="policy.role"
                                    ng-change="accessChanged(policy.role)"
                                    ng-options="user.userRole as userToStringForDetails(user) for user in users"
                                    call-on-search="getMatchingUsers"
                                    placeholder-text-single="'{{ 'EVENTS.SERIES.DETAILS.ACCESS.USERS.LABEL' | translate }}'"
                                    no-results-text="'{{ 'EVENTS.SERIES.DETAILS.ACCESS.USERS.EMPTY' | translate }}'"
                                    ></select>
                          </td>
                          <td class="fit text-center">
                            <input type="checkbox"
                                   ng-model="policy.read"
                                   ng-change="accessSave()"
                                   ng-disabled="!$root.userIs('ROLE_UI_SERIES_DETAILS_ACL_EDIT') || aclLocked || aclCreateDefaults['read_readonly']"/>
                          </td>
                          <td class="fit text-center">
                            <input type="checkbox"
                                   ng-model="policy.write"
                                   ng-change="accessSave()"
                                   ng-disabled="!$root.userIs('ROLE_UI_SERIES_DETAILS_ACL_EDIT') || aclLocked || aclCreateDefaults['write_readonly']"/>
                          </td>
                          <td class="fit editable" ng-if="hasActions">
                            <div ng-if="$root.userIs('ROLE_UI_SERIES_DETAILS_ACL_EDIT') && !aclLocked"
                                 save="accessSave"
                                 admin-ng-editable-multi-select
                                 mixed="false"
                                 params="::policy.actions"
                                 collection="::actions">
                            </div>
                            <div ng-if="(!$root.userIs('ROLE_UI_SERIES_DETAILS_ACL_EDIT')) || aclLocked"
                                 ng-repeat="customAction in ::policy.actions.value">
                              {{ customAction }}
                            </div>
                          </td>
                          <td class="fit" ng-if="$root.userIs('ROLE_UI_SERIES_DETAILS_ACL_EDIT') && !aclLocked">
                            <a ng-click="deletePolicy(policiesUser, policy)" class="remove"></a>
                          </td>
                        </tr>
                        <!-- Another loop specifically to show user roles for which no user exists -->
                        <tr ng-repeat="policy in policiesUser | filter: not(userExists)">
                          <td>
                            <p>{{'EVENTS.SERIES.DETAILS.ACCESS.ACCESS_POLICY.NONEXISTENT_USER' | translate}}: {{policy.userDoesNotExist}}</p>
                          </td>
                          <td class="fit text-center">
                            <input type="checkbox"
                                  ng-model="policy.read"
                                  ng-change="accessSave()"
                                  ng-disabled="true"/>
                          </td>
                          <td class="fit text-center">
                            <input type="checkbox"
                                  ng-model="policy.write"
                                  ng-change="accessSave()"
                                  ng-disabled="true"/>
                          </td>
                          <td class="fit editable" ng-if="hasActions">
                            <div ng-if="$root.userIs('ROLE_UI_EVENTS_DETAILS_ACL_EDIT') && !transactions.read_only"
                                save="accessSave"
                                admin-ng-editable-multi-select
                                mixed="false"
                                params="policy.actions"
                                collection="actions">
                            </div>
                            <div ng-if="((!$root.userIs('ROLE_UI_EVENTS_DETAILS_ACL_EDIT')) || transactions.read_only)"
                                ng-repeat="customAction in policy.actions.value">
                              {{ customAction }}
                            </div>
                          </td>
                          <td ng-if="$root.userIs('ROLE_UI_EVENTS_DETAILS_ACL_EDIT')"
                              class="fit">
                            <a ng-show="!transactions.read_only"
                              ng-click="deletePolicy(policiesUser, policy)"
                              class="remove"></a>
                          </td>
                        </tr>
                        <tr ng-if="limit < policiesUser.length">
                          <td colspan="5" >
                            {{ limit }} / {{ policiesUser.length }} {{ 'EVENTS.SERIES.DETAILS.ACCESS.ACCESS_POLICY.LOAD_MORE_LIMIT' | translate }}
                            <a ng-click="loadmore()">{{ 'EVENTS.SERIES.DETAILS.ACCESS.ACCESS_POLICY.LOAD_MORE_LINK' | translate }}</a>
                          </td>
                        </tr>
                        <tr ng-if="$root.userIs('ROLE_UI_SERIES_DETAILS_ACL_EDIT') && !aclLocked">
                          <td colspan="5">
                            <a ng-click="addPolicy(policiesUser)">
                              + {{ 'EVENTS.SERIES.DETAILS.ACCESS.ACCESS_POLICY.NEW_USER' | translate }}
                            </a>
                          </td>
                        </tr>
                      </tbody>
                    </table>
                  </div>
                </div>
              </div>
              <div class="obj-container" ng-if="$root.userIs('ROLE_UI_SERIES_DETAILS_ACL_NONUSER_ROLES_VIEW')">
                <div class="obj tbl-list">
                  <header translate="EVENTS.SERIES.DETAILS.ACCESS.ACCESS_POLICY.DETAILS"><!-- Details --></header>
                  <div class="obj-container">
                    <table class="main-tbl">
                      <thead>
                        <tr>
                          <th translate="EVENTS.SERIES.DETAILS.ACCESS.ACCESS_POLICY.ROLE">
                            <!-- Role -->
                          </th>
                          <th translate="EVENTS.SERIES.DETAILS.ACCESS.ACCESS_POLICY.READ" class="fit">
                            <!-- Read -->
                          </th>
                          <th translate="EVENTS.SERIES.DETAILS.ACCESS.ACCESS_POLICY.WRITE" class="fit">
                            <!-- Write -->
                          </th>
                          <th translate="EVENTS.SERIES.DETAILS.ACCESS.ACCESS_POLICY.ADDITIONAL_ACTIONS"
                              class="fit"
                              ng-if="hasActions">
                            <!--Additional Actions-->
                          </th>
                          <th translate="EVENTS.SERIES.DETAILS.ACCESS.ACCESS_POLICY.ACTION"
                              ng-if="$root.userIs('ROLE_UI_SERIES_DETAILS_ACL_EDIT') && !aclLocked"
                              class="fit">
                            <!-- Action -->
                          </th>
                        </tr>
                      </thead>
                      <tbody>
                        <tr ng-repeat="policy in policies | limitTo: limit">
                          <td>
                            <select chosen
                                    pre-select-from="roles"
                                    ng-disabled="(tab == 'permissions') && (!$root.userIs('ROLE_UI_SERIES_DETAILS_ACL_EDIT') || aclLocked)"
                                    data-width="'360px'"
                                    ng-model="policy.role"
<<<<<<< HEAD
                                    ng-change="accessChanged(policy.role)"
                                    ng-options="role as role for role in roles | filter: filterUserRoles"
=======
                                    ng-options="role as role for role in roles"
>>>>>>> 87370b87
                                    call-on-search="getMatchingRoles"
                                    placeholder-text-single="'{{ 'EVENTS.SERIES.DETAILS.ACCESS.ROLES.LABEL' | translate }}'"
                                    no-results-text="'{{ 'EVENTS.SERIES.DETAILS.ACCESS.ROLES.EMPTY' | translate }}'"
                                    ></select>
                          </td>
                          <td class="fit text-center">
                            <input type="checkbox"
                                   ng-model="policy.read"
<<<<<<< HEAD
                                   ng-change="accessSave()"
                                   ng-disabled="!$root.userIs('ROLE_UI_SERIES_DETAILS_ACL_EDIT') || aclLocked || aclCreateDefaults['read_readonly']"/>
=======
                                   ng-disabled="!$root.userIs('ROLE_UI_SERIES_DETAILS_ACL_EDIT') || aclLocked"/>
>>>>>>> 87370b87
                          </td>
                          <td class="fit text-center">
                            <input type="checkbox"
                                   ng-model="policy.write"
<<<<<<< HEAD
                                   ng-change="accessSave()"
                                   ng-disabled="!$root.userIs('ROLE_UI_SERIES_DETAILS_ACL_EDIT') || aclLocked || aclCreateDefaults['write_readonly']"/>
=======
                                   ng-disabled="!$root.userIs('ROLE_UI_SERIES_DETAILS_ACL_EDIT') || aclLocked"/>
>>>>>>> 87370b87
                          </td>
                          <td class="fit editable" ng-if="hasActions">
                            <div ng-if="$root.userIs('ROLE_UI_SERIES_DETAILS_ACL_EDIT') && !aclLocked"
                                 admin-ng-editable-multi-select
                                 mixed="false"
                                 params="::policy.actions"
                                 collection="::actions">
                            </div>
                            <div ng-if="(!$root.userIs('ROLE_UI_SERIES_DETAILS_ACL_EDIT')) || aclLocked"
                                 ng-repeat="customAction in ::policy.actions.value">
                              {{ customAction }}
                            </div>
                          </td>
                          <td class="fit" ng-if="$root.userIs('ROLE_UI_SERIES_DETAILS_ACL_EDIT') && !aclLocked">
                            <a ng-click="deletePolicy(policies, policy)" class="remove"></a>
                          </td>
                        </tr>
                        <tr ng-if="limit < policies.length">
                          <td colspan="5" >
                            {{ limit }} / {{ policies.length }} {{ 'EVENTS.SERIES.DETAILS.ACCESS.ACCESS_POLICY.LOAD_MORE_LIMIT' | translate }}
                            <a ng-click="loadmore()">{{ 'EVENTS.SERIES.DETAILS.ACCESS.ACCESS_POLICY.LOAD_MORE_LINK' | translate }}</a>
                          </td>
                        </tr>
                        <tr ng-if="$root.userIs('ROLE_UI_SERIES_DETAILS_ACL_EDIT') && !aclLocked">
                          <td colspan="5">
                            <a ng-click="addPolicy(policies)">
                              + {{ 'EVENTS.SERIES.DETAILS.ACCESS.ACCESS_POLICY.NEW' | translate }}
                            </a>
                          </td>
                        </tr>
                      </tbody>
                    </table>
                  </div>
                </div>
              </div>
              <footer ng-if="updateMode === 'optional'">
                <div style="float: right">
                  <a ng-click="saveChanges(true)"
                    class="submit" style="float: left"
                    translate="EVENTS.SERIES.DETAILS.ACCESS.ACCESS_POLICY.SAVE_SERIES_ACLS"
                    title="{{'EVENTS.SERIES.DETAILS.ACCESS.ACCESS_POLICY.SAVE_SERIES_ACLS_HINT' | translate}}">
                    <!-- Save -->
                  </a>
                  <!-- Button to remove all episode ACLs to ensure only the series ACL applies -->
                  <a ng-click="updateEventPermissions(true)"
                    class="submit"
                    ng-class="{disabled: !validAcl}"
                    translate="EVENTS.SERIES.DETAILS.ACCESS.ACCESS_POLICY.REPLACE_EVENT_ACLS"
                    title="{{'EVENTS.SERIES.DETAILS.ACCESS.ACCESS_POLICY.REPLACE_EVENT_ACLS_HINT' | translate}}">
                    <!-- Submit -->
                  </a>
                </div>
              </footer>
            </div>
          </li>
        </ul>
      </div>
    </div>
  </div>

  <!-- Statistics view -->
  <div class="modal-content" data-modal-tab-content="statistics">
    <div class="modal-body">
      <div class="full-col">
        <div class="modal-alert danger" ng-if="statReusable.error" translate="STATISTICS.NOT_AVAILABLE"></div>
        <div class="obj" ng-repeat="data in statReusable.statProviderData" ng-if="!statReusable.error">
          <header class="no-expand" translate="{{ data.title }}">
            <!-- Statistics -->
          </header>
          <div class="obj-container" ng-if="data.providerType == 'timeSeries'">
            <statistics-graph
              chart-labels="data.labels"
              chart-options="data.options"
              data-resolution="data.dataResolution"
              from="data.from"
              on-change="statReusable.recalculate(data.providerId, from, to, dataResolution, timeChooseMode)"
              export-url="data.csvUrl"
              export-file-name="statisticsCsvFileName(data.title | translate)"
              source-data="data.values"
              provider="data.providerId"
              time-choose-mode="data.timeChooseMode"
              to="data.to"
              total-value="data.totalValue"
              description="data.description"
              >
            </statistics-graph>
          </div>
          <div class="modal-alert danger"
               ng-if="data.providerType != 'timeSeries'"
               translate="STATISTICS.UNSUPPORTED_TYPE">
          </div>
        </div>
      </div>
    </div>
  </div>

  <!-- Theme view -->
  <div class="modal-content" data-modal-tab-content="theme" data-level="1">
    <div class="modal-body">
      <div data-admin-ng-notifications="" type="warning" context="series-theme"></div>
      <div class="full-col">
        <div class="obj quick-actions">
          <header translate="CONFIGURATION.NAVIGATION.THEMES"><!-- Theme --></header>
          <div class="obj-container padded">
            <ul>
              <li>
                <p translate="EVENTS.SERIES.NEW.THEME.DESCRIPTION.TEXT">
                  <!-- Theme Dialog Explanation Text -->
                </p>
                <p>
                  <!-- Available Themes Dropdown -->
                  <select chosen
                          pre-select-from="themes"
                          allow-single-deselect="true"
                          ng-disabled="(tab == 'theme') && !$root.userIs('ROLE_UI_SERIES_DETAILS_THEMES_EDIT')"
                          data-width="'100%'"
                          ng-change="themeSave()"
                          ng-model="selectedTheme.id"
                          ng-options="id as name for (id, name) in themes"
                          placeholder-text-single="'{{ 'EVENTS.SERIES.NEW.THEME.LABEL' | translate }}'"
                          no-results-text="'{{ 'EVENTS.SERIES.NEW.THEME.EMPTY' | translate }}'"
                          >
                    <option value=""></option>
                  </select>
                </p>
                <!-- Selected Theme Description Text -->
                <p ng-if="selectedTheme.description">{{ selectedTheme.description }}</p>
              </li>
            </ul>
          </div>
        </div>
      </div>
    </div>
  </div>

  <!-- Tobira view -->
  <div class="modal-content" data-modal-tab-content="tobira" ng-if="tobiraData">
    <div class="modal-body">
      <div data-admin-ng-notifications="" context="series-tobira-details"></div>
      <div class="full-col">
        <div class="obj list-obj">
          <header translate="EVENTS.SERIES.DETAILS.TABS.TOBIRA"></header>
          <div ng-if="!tobiraData.error">
            <div class="obj-container">
              <a translate="EVENTS.SERIES.DETAILS.TOBIRA.DIRECT_LINK" href="{{directTobiraLink}}"></a>
              <a class="tobira-copy-direct-link" ng-click="copyTobiraDirectLink()" aria-label="{{'EVENTS.SERIES.DETAILS.TOBIRA.COPY_DIRECT_LINK' | translate}}">
                <i aria-hidden="true" class="fa fa-copy" title="{{'EVENTS.SERIES.DETAILS.TOBIRA.COPY_DIRECT_LINK' | translate}}"></i>
              </a>
            </div>
            <div class="obj-container">
              <div class="obj tbl-list">
                <header translate="EVENTS.SERIES.DETAILS.TOBIRA.PAGES"></header>
                <div class="obj-container">
                  <table class="main-tbl">
                    <tbody>
                      <tr ng-if="!tobiraData.hostPages || tobiraData.hostPages.length === 0">
                        <td class="tobira-not-mounted" translate="EVENTS.SERIES.DETAILS.TOBIRA.NOT_MOUNTED"></td>
                      </tr>
                      <tr ng-repeat="hostPage in tobiraData.hostPages">
                        <td>
                          <a href="{{tobiraData.baseURL}}{{hostPage.path}}" ng-switch="hostPage.path === '/'">
                            <div ng-switch-when="false">
                              <span class="tobira-page-separator">/</span>
                              <span ng-repeat="ancestor in hostPage.ancestors">
                                {{ancestor.title}}
                                <span class="tobira-page-separator">/</span>
                              </span>
                            </div>
                            <span class="tobira-leaf-page">
                              <span ng-switch-when="false">
                                {{hostPage.title}}
                              </span>
                              <span ng-switch-when="true" translate="EVENTS.SERIES.DETAILS.TOBIRA.HOMEPAGE"></span>
                            </span>
                          </a>
                        </td>
                      </tr>
                    </tbody>
                  </table>
                </div>
              </div>
            </div>
          </div>
        </div>
      </div>
    </div>
  </div>

  <!-- Feeds view -->
  <div ng-if="feedsLinks" class="modal-content" data-modal-tab-content="feeds">
    <div class="modal-body">
      <div class="full-col">
        <div class="obj">
          <div class="obj-container">
            <table class="main-tbl">
              <tr>
                <th>Type</th>
                <th>Version</th>
                <th>Link</th>
              </tr>
              <tr ng-repeat="row in feedsLinks">
                <td> {{ row.type }} </td>
                <td> {{ row.version }} </td>
                <td> <a href="{{ row.link }}"> {{ row.link }} </a> </td>
              </tr>
            </table>
          </div>
        </div>
      </div>
    </div>
  </div>

  <div class="btm-spacer"></div>
</section><|MERGE_RESOLUTION|>--- conflicted
+++ resolved
@@ -370,12 +370,8 @@
                                     ng-disabled="(tab == 'permissions') && (!$root.userIs('ROLE_UI_SERIES_DETAILS_ACL_EDIT') || aclLocked)"
                                     data-width="'360px'"
                                     ng-model="policy.role"
-<<<<<<< HEAD
                                     ng-change="accessChanged(policy.role)"
                                     ng-options="role as role for role in roles | filter: filterUserRoles"
-=======
-                                    ng-options="role as role for role in roles"
->>>>>>> 87370b87
                                     call-on-search="getMatchingRoles"
                                     placeholder-text-single="'{{ 'EVENTS.SERIES.DETAILS.ACCESS.ROLES.LABEL' | translate }}'"
                                     no-results-text="'{{ 'EVENTS.SERIES.DETAILS.ACCESS.ROLES.EMPTY' | translate }}'"
@@ -384,22 +380,14 @@
                           <td class="fit text-center">
                             <input type="checkbox"
                                    ng-model="policy.read"
-<<<<<<< HEAD
                                    ng-change="accessSave()"
                                    ng-disabled="!$root.userIs('ROLE_UI_SERIES_DETAILS_ACL_EDIT') || aclLocked || aclCreateDefaults['read_readonly']"/>
-=======
-                                   ng-disabled="!$root.userIs('ROLE_UI_SERIES_DETAILS_ACL_EDIT') || aclLocked"/>
->>>>>>> 87370b87
                           </td>
                           <td class="fit text-center">
                             <input type="checkbox"
                                    ng-model="policy.write"
-<<<<<<< HEAD
                                    ng-change="accessSave()"
                                    ng-disabled="!$root.userIs('ROLE_UI_SERIES_DETAILS_ACL_EDIT') || aclLocked || aclCreateDefaults['write_readonly']"/>
-=======
-                                   ng-disabled="!$root.userIs('ROLE_UI_SERIES_DETAILS_ACL_EDIT') || aclLocked"/>
->>>>>>> 87370b87
                           </td>
                           <td class="fit editable" ng-if="hasActions">
                             <div ng-if="$root.userIs('ROLE_UI_SERIES_DETAILS_ACL_EDIT') && !aclLocked"
