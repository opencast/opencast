--- conflicted
+++ resolved
@@ -1217,13 +1217,8 @@
                   "ADDITIONAL_ACTIONS": "Weitere Aktionen",
                   "ACTION": "Aktionen",
                   "NEW": "Neue Richtlinie",
-<<<<<<< HEAD
                   "DETAILS": "Weitere Zugriffsrichtlinien",
                   "REPLACE_EVENT_ACLS": "Zugriffsrechte des Videos aktualisieren",
-=======
-                  "DETAILS": "Details",
-                  "REPLACE_EVENT_ACLS": "Save & update event permissions",
->>>>>>> 87370b87
                   "REPLACE_EVENT_ACLS_HINT": "Sicherstellen, dass alle Videos dieser Serie genau diese Zugriffsrechte haben",
                   "SAVE_SERIES_ACLS": "Save",
                   "SAVE_SERIES_ACLS_HINT": "Apply permissions only to series",
