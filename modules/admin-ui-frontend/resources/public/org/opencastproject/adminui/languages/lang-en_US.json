{
   "MATTERHORN":   "Opencast",
   "NAV_HOME":     "Start",
   "NAV_ABOUT":    "About",
   "BUILD": {
     "BUILT_ON":   "built on",
     "DATE_DESC":  "Date this system's kernel module was built on.",
     "COMMIT":     "Git commit this version was built from.",
     "VERSION":    "Common bundle version"
   },
   "NO":           "No",
   "SUBMIT":       "Submit",
   "UPDATE":       "Update",
   "CANCEL":       "Cancel",
   "CONFIRM":      "Confirm",
   "SAVE":         "Save",
   "CONTINUE":     "Continue",
   "CLOSE":        "Close",
   "LOGOUT":       "Logout",
   "RESET":        "Reset",
   "SELECT_NO_OPTION_SELECTED": "No option selected",
   "SELECT_NO_OPTIONS_AVAILABLE": "No options available",
   "YES":          "Yes",
   "COPY":         "Copy to clipboard",
   "UPDATE": {
     "MINOR": "Minor update available",
     "MAJOR": "Major update available",
     "UNSUPPORTED": "Version {{ version }} no longer supported",
     "UNDETERMINED": "Indeterminable version"
   },
   "MONITOR": {
     "REGISTRATION": "Opencast has sent a registration update in more than a week"
   },
   "LTI": {
     "ERROR_LOADING_METADATA": "Error loading event metadata. Please try again later.",
     "SERIES_TITLE": "Edit series",
     "UPLOAD_TITLE": "Upload event",
     "LOADING": "Loading…",
     "NEW_UPLOAD": "Upload new event",
     "EDIT_UPLOAD": "Edit event",
     "CURRENT_JOBS": "Today's jobs",
     "PRESENTER": "Presenter",
     "PRESENTER_DESCRIPTION": "Video file for the presenter track",
     "VIDEOFILE": "Videofile",
     "VIDEOFILE_DESCRIPTION": "Video file for upload",
     "CAPTION": "Captions",
     "CAPTION_DESCRIPTION": "Caption file; VTT or dfxp format is supported",
     "UPLOAD": "Upload",
     "UPLOADING": "Uploading",
     "EDIT": "Save",
     "EDIT_TITLE": "Edit event",
     "NO_OPTION_SELECTED": "No option selected",
     "EDITING": "Saving…",
     "SELECT_OPTION": "Select option",
     "JOB_TITLE": "Title",
     "JOB_STATUS": "Status",
     "UPLOAD_SUCCESS": "Upload succeeded!",
     "UPLOAD_FAILURE": "Upload failed!",
     "UPLOAD_FAILURE_DESCRIPTION": "Please try again later.",
     "EDIT_SUCCESS": "Edit succeeded, beginning republishing.",
     "EDIT_FAILURE": "Edit failed!",
     "COPY_SUCCESS": "Copying started…",
     "COPY_SUCCESS_DESCRIPTION": "Please wait a moment…",
     "GENERIC_ERROR": "Error: {{message}}",
     "DELETION_SUCCESS": "Event deletion successful",
     "DELETION_SUCCESS_DESCRIPTION": "The event will be removed from the list in a few moments…",
     "EVENT_LOCKED": "The event is currently being worked on. Please wait until making further changes…",
     "DELETION_FAILURE": "Event deletion failed",
     "DELETION_FAILURE_DESCRIPTION": "Please try again later…",
     "RESULT_HEADING": "Results {{range.begin}}-{{range.end}} of {{total}}",
     "CONFIRM_DELETION": "Really delete this event?",
     "SERIES_TITLE": "View Series",
     "COPY_TO_SERIES": "Copy event to series",
     "SELECT_COPY_TARGET": "Select destination series",
     "COPY": "Copy",
     "COPY_IN_PROGRESS": "Starting copy…",
     "CREATOR": "by {{creator}}"
   },
   "LANGUAGES": {
      "ARABIC":"Arabic",
      "DANISH":"Danish",
      "GERMAN":"German",
      "GERMAN_CH":"Swiss German",
      "FINNISH":"Finnish",
      "HINDI":"Hindi",
      "ITALIAN":"Italian",
      "JAPANESE":"Japanese",
      "DUTCH":"Dutch",
      "NORWEGIAN":"Norwegian",
      "FRENCH":"French",
      "ENGLISH":"English",
      "SPANISH":"Spanish",
      "ROMANSH":"Romansh",
      "POLISH":"Polish",
      "PORTUGESE":"Portuguese",
      "SLOVENIAN":"Slovenian",
      "SWEDISH":"Swedish",
      "RUSSIAN":"Russian",
      "TURKISH":"Turkish",
      "UKRAINIAN":"Ukrainian",
      "CHINESE":"Chinese"
    },
   "PREFERENCES":  {
      "TABLE": {
        "CAPTION": "Edit Table View",
        "SUBHEADING": "Select the default data you would like displayed in the {{ tableName }} view",
        "AVAILABLE_COLUMNS": "Available columns",
        "SELECTED_COLUMNS": "Selected columns",
        "FOOTER_TEXT": "The order and selection will be saved automatically. Press \"{{resetTranslation}}\" to restore the default view."
      }
   },
   "CONFIRMATIONS": {
     "EMBEDDING_CODE": "Embedding code has been copied to the clipboard:",
     "CONTINUE_ACTION" : "Are you sure you want to continue?",
     "METADATA": {
       "NOTICE" : {
         "UNKNOWN"            : "The following element will be deleted",
         "EVENT"              : "The following event will be deleted",
         "SERIES"             : "The following series will be deleted",
         "ACL"                : "The following ACL will be deleted",
         "GROUP"              : "The following group will be deleted",
         "USER"               : "The following user will be deleted",
         "THEME"              : "The following theme will be deleted",
         "LOCATION"           : "The following location will be deleted"
       },
       "NAME" : "Name"
     },
     "ACTIONS": {
       "CONFIRMATION" : "Confirmation",
       "SHOW" : {
         "EMBEDDING_CODE" : "Embedding code"
       }
     },
     "WARNINGS": {
       "SERIES_HAS_EVENTS": "This series does contain events. Deleting the series will not delete the events.",
       "EVENT_WILL_BE_GONE": "If you continue, the event will be irrevocably gone.",
       "UNSAVED_CHANGES": "You have unsaved changes. If you continue, those changes will be discarded. Are you sure that you want to continue?"
     },
     "ERRORS": {
       "SERIES_HAS_EVENTS": "This series cannot be deleted as it still contains events."
     }
   },
   "MEDIAMODULE": "Media Module",
   "SYSTEM_NOTIFICATIONS": "System warnings and notifications",
   "LANGUAGE": "Select language",
   "HELP":{
     "HELP": "Help",
     "USERS_GUIDE": "User's Guide",
     "DOCUMENTATION": "Documentation",
     "REST_DOC": "REST API Docs",
     "HOTKEY_CHEAT_SHEET": "Keyboard Shortcuts",
     "ADOPTER_REGISTRATION": "Adopter Registration"
   },
   "NOTIFICATIONS": {
     "ACL_ADDED":           "The access policy has been created",
     "ACL_NOT_SAVED":       "The access policy could not be saved",
     "ACL_UPDATED":         "The access policy has been updated",
     "ACL_DELETED":         "The access policy has been deleted",
     "ACL_NOT_DELETED":     "The access policy could not be deleted",
     "USER_ADDED":          "The user has been created",
     "USER_UPDATED":        "The user has been updated",
     "USER_NOT_SAVED":      "The user could not be saved",
     "USER_DELETED":        "The user has been deleted",
     "USER_NOT_DELETED":    "The user could not be deleted",
     "USER_NOT_MANAGEABLE": "The user is not manageable",
     "GROUP_ADDED":          "The group has been created",
     "GROUP_CONFLICT":       "The generated group name already exists",
     "GROUP_UPDATED":        "The group has been updated",
     "GROUP_NOT_SAVED":      "The group could not be saved",
     "GROUP_DELETED":        "The group has been deleted",
     "GROUP_NOT_DELETED":    "The group could not be deleted",
     "ACCESS_DENIED":       "Access denied. You're not allowed to view this page",
     "SERIES_ADDED":        "The series has been created",
     "SERIES_NOT_SAVED":    "The series could not be saved",
     "EVENTS_CREATED":      "The event has been created",
     "EVENTS_UPLOAD_STARTED": "The event is being uploaded…",
     "EVENTS_NOT_CREATED":  "The event could not be created",
     "EVENTS_UPDATED_NB":   "{{ number }} events have been successfully updated",
     "EVENTS_UPDATED_ALL":   "All events have been successfully updated",
     "EVENTS_NOT_UPDATED":  "The event could not be saved",
     "EVENTS_NOT_UPDATED_ID":  "The event {{ id }} could not be saved",
     "EVENTS_NOT_UPDATED_ALL":  "None of the events could be saved",
     "EVENTS_PROCESSING_ACTION_RETRY": "Processing resumed.",
     "EVENTS_PROCESSING_ACTION_NOT_RETRY": "Processing could not be resumed.",
     "EVENTS_PROCESSING_ACTION_NONE": "Processing aborted.",
     "EVENTS_PROCESSING_ACTION_NOT_NONE": "Processing could not be aborted.",
     "EVENTS_PROCESSING_ACTION_STOP": "Processing stopped.",
     "EVENTS_PROCESSING_ACTION_NOT_STOP": "Processing could not be stopped.",
     "EVENTS_PROCESSING_DELETE_WORKFLOW": "Deleted Workflow.",
     "EVENTS_PROCESSING_DELETE_WORKFLOW_FAILED": "Workflow could not be deleted.",
     "SERIES_UPDATED_NB":   "{{ number }} series have been successfully updated",
     "SERIES_UPDATED_ALL":   "All series have been successfully updated",
     "SERIES_NOT_UPDATED":  "The series could not be saved",
     "SERIES_NOT_UPDATED_ID":  "The series {{ id }} could not be saved",
     "SERIES_NOT_UPDATED_ALL":  "None of the series could be saved",
     "EVENT_DELETED":      "The event has been deleted.",
     "EVENT_WILL_BE_DELETED": "The event is being deleted",
     "EVENTS_DELETED":      "The events are being deleted.",
     "EVENTS_NOT_DELETED":  "The event(s) could not be deleted.",
     "EVENTS_NOT_DELETED_NOT_AUTHORIZED":  "The event(s) could not be deleted, because you don't have the permission to do so.",
     "SERIES_DELETED": "The series has been deleted",
     "SERIES_NOT_DELETED": "The series could not be deleted",
     "LOCATION_DELETED": "The location has been deleted",
     "LOCATION_NOT_DELETED": "The location could not be deleted",
     "LOCATION_NOT_DELETED_NOT_AUTHORIZED": "The location could not be deleted, because you don't have the permission to do so.",
     "CONFLICT_DETECTED":   "Scheduling conflict: this new event overlaps with an existing event. Please change the location, dates or times.",
     "CONFLICT_BULK_DETECTED":   "Scheduling conflict: changing the events results in conflicts. Please change the location, dates or times.",
     "CONFLICT_ALREADY_ENDED":   "Scheduling error: The event has already ended.",
     "CONFLICT_END_BEFORE_START":   "Scheduling error: Schedule end has to be later than the start.",
     "CONFLICT_IN_THE_PAST": "The schedule could not be updated: You cannot schedule an event to be in the past.",
     "INVALID_ACL_RULES":   "Rules have to contain a valid role and read or/and write right(s).",
     "MISSING_ACL_RULES":   "At least one role with Read and Write permissions is required!",
     "SAVED_ACL_RULES":   "The access rules have been saved.",
     "SAVED_METADATA":   "The metadata has been saved.",
     "SERIES_THEME_REPROCESS_EXISTING_EVENTS": "The existing events in this series will need to be reprocessed",
     "SERIES_ACL_LOCKED": "Editing Access Policies is not allowed when operations are running on an event that is part of the series",
     "SERIES_ACL_MISSING_READWRITE_ROLE": "The Access Policy requires at least one role with Read and Write permissions.",
     "EVENT_ACL_MISSING_READWRITE_ROLE": "The Access Policy requires at least one role with Read and Write permissions.",
     "THEME_NAME_ALREADY_TAKEN": "This name is already in use",
     "THEME_NAME_EMPTY": "The name cannot be empty",
     "BUMPER_UPLOAD_ERROR": "Error while uploading media",
     "BUMPER_REQUIRED": "You must upload a bumper",
     "TRAILER_UPLOAD_ERROR": "Error while uploading media",
     "TITLE_UPLOAD_ERROR": "Error while uploading media",
     "LICENSE_UPLOAD_ERROR": "Error while uploading media",
     "WATERMARK_UPLOAD_ERROR": "Error while uploading media",
     "WATERMARK_REQUIRED": "You must upload a watermark",
     "THEME_UPLOAD_STARTED": "The media is being uploaded…",
     "THEME_CREATED": "The theme has been created",
     "THEME_NOT_CREATED": "The theme could not be created",
     "THEME_DELETED":        "The theme has been deleted",
     "THEME_NOT_DELETED":    "The theme could not be deleted",
     "TASK_CREATED": "The task has been created",
     "TASK_NOT_CREATED": "The task could not be created",
     "VIDEO_CUT_NOT_SAVED": "The changes could not be saved",
     "VIDEO_CUT_SAVED": "The changes have been saved",
     "VIDEO_CUT_PROCESSING": "The video is being processed…",
     "THUMBNAIL_CHANGE_FAILED": "Failed to change thumbnail.",
     "VIDEO_SOURCE_TRACKS_INVALID": "You have selected no video tracks to process",
     "VIDEO_TOO_MANY_AUDIOS": "You cannot have more than one audio stream on a single video stream",
     "SERVER_UNRESPONSIVE": "Oops! The server seems to be unresponsive. Please try again later.",
     "SERVICE_UNAVAILABLE": "Oops! The server seems to be unresponsive. Please try again later.",
     "ACTIVE_TRANSACTION": "This event can not be edited while there is an active workflow or transaction.",
     "BULK_METADATA_UPDATE": {
       "UNEXPECTED_ERROR": "An unexpected error occurred while updating. Some events might have been updated.",
       "ALL_EVENTS_UPDATED": "All events were successfully updated.",
       "NO_EVENTS_UPDATED": "All updates failed.",
       "SOME_EVENTS_NOT_UPDATED": "Some events could not be updated."
     },
     "ADOPTER_PROFILE_UPDATED": "Profile information successfully updated.",
     "ADOPTER_PROFILE_NOT_UPDATED": "Oops! Couldn't update profile information. Please try again!",
     "ADOPTER_PROFILE_DELETED": "Profile information successfully deleted.",
     "ADOPTER_PROFILE_NOT_DELETED": "Oops! Couldn't delete profile information. Please try again!",
     "TOBIRA_OVERRIDE_NAME": "The title of the selected page will be overridden with the title of the series.",
     "TOBIRA_NO_PATH_SEGMENT": "Page needs a path segment.",
     "TOBIRA_NOT_MOUNTED": "Series could not be mounted in Tobira.",
     "TOBIRA_PATH_SEGMENT_INVALID": "Path segment is invalid. A valid path segment is at least 2 characters long, does not contain any whitespace or control characters, none of the characters '<>\"[\\]^`{|}#%\/?]', and doesn't start with any of the characters '-+~@_!$&;:.,=*'()'.",
     "TOBIRA_PATH_SEGMENT_UNIQUE": "The path segment of a page must be unqiue among all its sibling pages.",
     "TOBIRA_PAGE_NOT_FOUND": "The page you tried to navigate to does not or no longer exist. Maybe try starting from the beginning.",
     "TOBIRA_SERVER_ERROR":" Error talking to Tobira. Contact your system administrator and/or try again later.",
     "TOBIRA_COPIED_DIRECT_LINK": "Copied link to clipboard.",
     "TOBIRA_FAILED_COPYING_DIRECT_LINK": "Couldn't copy link to clipboard.",
     "TOBIRA_NOT_FOUND": "Tobira doesn't know about this series (yet). Try again in a few minutes or contact your system administrator."
   },
   "BULK_ACTIONS": {
      "CAPTION": "Actions",
      "DELETE": {
          "SERIES": {
            "CAPTION": "Delete",
            "BUTTON": "Delete",
            "CANNOT_DELETE": "The highlighted series cannot be deleted as they still contain events."
          },
          "EVENTS": {
            "CAPTION": "Delete",
            "DELETE_EVENTS": "Delete Events",
            "UNAUTHORIZED": "You are not authorized to delete the highlighted events. Please unselect them to continue."
          }
      },

      "DELETE_EVENTS_WARNING_LINE1": "Once deleted, all event metadata, audio and video files will be deleted and be unrecoverable.",
      "DELETE_EVENTS_WARNING_LINE2": "",
      "DELETE_SERIES_WARNING_LINE1": "Once deleted, all series metadata will be unrecoverable. Events in the series will not be deleted.",
      "DELETE_SERIES_WARNING_LINE2": "",
      "SCHEDULE_TASK": {
          "CAPTION": "Start Task",
          "GENERAL": {
             "CAPTION": "General",
             "SUMMARY": "({{ count }} events selected)",
             "CANNOTSTART": "Highlighted event(s) cannot be processed at the moment. Deselect it/them or try again later."
          },
          "TASKS": {
             "CAPTION": "Tasks",
             "SELECT": "Select Task"
          },
          "SUMMARY": {
             "CAPTION": "Summary",
             "EVENTS": "Events",
             "EVENTS_SUMMARY": "You have selected {{numberOfEvents}} events",
             "CONFIGURATION": "Configuration",
             "WORKFLOW": "Task"
          }
      },
      "EDIT_EVENTS": {
          "CAPTION": "Edit scheduled events",
          "CONFLICT_CHECK_RUNNING": "Conflict check is running…",
          "GENERAL": {
              "CAPTION": "General",
              "CANNOTSTART": "Highlighted event(s) cannot be processed, only scheduled events are supported.",
              "NOCHANGES": "No changes to the events detected!",
              "CONFLICT_FIRST_EVENT": "Changed event",
              "CONFLICT_SECOND_EVENT": "Event in conflict",
              "CANNOTEDITSCHEDULE": "For the highlighted events, you don't have the permission to edit scheduling information. You can continue, but you won't be able to edit scheduling information of any events at all."
          },
          "METADATA": {
              "EDIT": "Edit metadata"
          },
          "SUMMARY": {
              "CAPTION": "Summary",
              "SINGLE_EVENT_CAPTION": "Event “{{ title }}”",
              "TYPE": "Type",
              "PREVIOUS": "Old value",
              "NEXT": "New value"
          },
          "EDIT": {
              "CAPTION": "Edit",
              "EVENT": "event",
              "EVENTS": "events",
              "HEADER": "This page allows you to edit scheduled events grouped by weekdays. The inputs fields are pre-filled in case all scheduled events have the same value for a specific field. Otherwise, the input fields are left blank. Leaving input fields blank means that the respective values should not be changed.",
              "METADATA": "Metadata",
              "SCHEDULING": "{{ weekday }} ({{ noEvents }} {{ eventOrEvents }})"
          }
      },
     "EDIT_EVENTS_METADATA": {
       "CAPTION": "Edit the metadata of multiple events",
       "FATAL_ERROR": "A fatal error occurred: {{ fatalError }}",
       "REQUEST_ERRORS": {
         "CANNOT_EDIT_SOME": "Highlighted events cannot be edited.",
         "NOTHING_TO_EDIT": "The events cannot be edited.",
         "NOT_FOUND": "Not found",
         "RUNNING_WORKFLOW": "Running workflow",
         "TABLE": {
           "CAPTION": "Selected events",
           "ERRORS": "Errors"
         }
       },
       "EDIT": {
         "DESCRIPTION": "Edit and/or select the metadata fields you want to update. A field cannot be selected if this doesn't result in a changed value for at least one event, or if the field isn't valid (e.g. required fields cannot be empty). Highlighted metadata fields have diverging values for the selected events.",
         "TABLE": {
           "CAPTION": "Metadata of selected events",
           "FIELDS": "Metadata",
           "VALUES": "Values"
         }
       },
       "UPDATE_FAILURES": {
         "TABLE": {
           "CAPTION": "Update Failures"
         },
         "UPDATE_FAILED": "Update failed",
         "NO_EVENTS_UPDATED": "All updates failed.",
         "SOME_EVENTS_NOT_UPDATED": "Highlighted events could not be updated."
       }
     }
   },
   "DATES": {
     "TODAY":     "Today",
     "TOMORROW":  "Tomorrow",
     "YESTERDAY": "Yesterday",
     "THIS_WEEK": "This week",
     "THIS_MONTH": "This month",
     "THIS_YEAR": "This year"
   },
   "DATETIMES": {
     "TODAY":     "Today at {{ time }}",
     "TOMORROW":  "Tomorrow at {{ time }}",
     "YESTERDAY": "Yesterday at {{ time }}"
   },
   "WIZARD": {
      "NEXT_STEP": "Next",
      "BACK": "Previous",
      "CREATE": "Create",
      "DELETE": "Delete",
      "UPDATE": "Update",
      "DURATION": {
          "HOURS": "Hours",
          "MINUTES": "Minutes"
      }
   },
   "CAPTURE_AGENT": {
      "DEVICE": {
         "MICROPHONE": "Microphone",
         "CAMERA": "Camera",
         "PRESENTATION": "Presentation"
      }
   },
   "NAV": {
     "DASHBOARD": {
       "TITLE": "Dashboard"
     },
     "EVENTS": {
       "TITLE": "Recordings"
     },
     "SYSTEMS": {
       "TITLE": "Systems"
     },
     "CAPTUREAGENTS": {
       "TITLE": "Capture"
     },
     "USERS": {
       "TITLE": "Organization"
     },
     "INTEGRATIONS": {
       "TITLE": "Integrations"
     },
     "CONFIGURATION": {
       "TITLE": "Configuration"
     },
     "STATISTICS": {
       "TITLE": "Statistics"
     }
   },
   "ADOPTER_REGISTRATION": {
      "MODAL": {
         "CAPTION": "Registration",
         "SKIP": "Not now",
         "CONTINUE": "Continue",
         "BACK": "Back",
         "LEGAL_INFO_STATE": {
           "HEADER": "Terms of Service and Privacy Policy"
         },
         "SUMMARY_STATE": {
           "HEADER": "This is a JSON summary of exactly what would be sent to Opencast's servers",
           "GENERAL_HEADER": "Adopter Information",
           "STATS_HEADER": "Statistical Information"
         },
         "INFORMATION_STATE": {
           "HEADER": "Thank you for using Opencast!",
           "INFORMATION_PARAGRAPH_1": "Our developers are constantly working to provide you the best possible user experience. For that, we need to know more about who uses Opencast and how it is used. You can help us with a quick registration.",
           "INFORMATION_PARAGRAPH_2": "We highly appreciate any feedback, as even some of the data that we gather about the Opencast usage will help us to create better software, have better chances for additional funding and attract more companies to provide services around Opencast."
         },
         "FORM_STATE": {
           "ORGANISATION": "Organisation",
           "DEPARTMENT": "Department",
           "COUNTRY": "Country",
           "POSTAL_CODE": "Postal code",
           "CITY": "City",
           "CONTACT_INFO": "Contact information",
           "GENDER": "Gender",
           "GENDER_MALE": "male",
           "GENDER_FEMALE": "female",
           "FIRST_NAME": "First name",
           "LAST_NAME": "Last name",
           "STREET": "Street",
           "NUMBER": "Number",
           "ADDITIONAL_ADDRESS_INFO": "Add. address information",
           "MAIL": "Email",
           "CONTACT_ME": "Contact me for updates and security issues",
           "WHICH_DATA_TO_SHARE": "Which data do you want to share?",
           "POLICY_HEADLINE": "Privacy policy and terms of use",
           "USAGE_STATISTICS": "Usage statistics",
           "ERROR_REPORTS": "Error reports",
           "READ_TERMS_OF_USE_BEFORE": "I have read and agree to the",
           "READ_TERMS_OF_USE_LINK": "privacy policy and terms of use",
           "READ_TERMS_OF_USE_AFTER": ""
         },
         "SKIP_STATE": {
           "HEADER": "Maybe next time!",
           "TEXT": "If you want to register later on, you can do that by pressing the help button in the top right corner."
         },
         "THANK_YOU_STATE": {
           "HEADER": "Thank you for your registration!",
           "TEXT_LEADING_TO_PATH": "You can change your data at ",
           "TEXT_LEADING_AFTER_PATH": "at any time."
         },
        "ERROR": {
          "HEADER": "Error",
          "TEXT": "An error occurred while processing your request."
        },
         "DELETE_SUBMIT_STATE": {
          "TEXT": "Are you sure you want to delete your registration data?"
         }
      }
   },
   "EVENTS": {
     "LICENSE": {
        "ALLRIGHTS": "All rights reserved",
        "CCBY": "CC BY",
        "CCBYSA": "CC BY-SA",
        "CCBYND": "CC BY-ND",
        "CCBYNC": "CC BY-NC",
        "CCBYNCSA": "CC BY-NC-SA",
        "CCBYNCND": "CC BY-NC-ND",
        "CC0": "CC0",
        "BSD":"BSD",
        "CCND":"CCND",
        "GPL":"GPL"
      },
     "EVENTS": {
       "NEW": {
         "CAPTION": "Create event",
         "METADATA": {
           "CAPTION": "Metadata"
         },
         "METADATA_EXTENDED": {
           "CAPTION": "Extended metadata",
           "DESCRIPTION": "",
           "METADATA": {
             "TITLE": "Extended metadata"
           }
         },
         "SOURCE": {
           "CAPTION": "Source",
           "SELECT_SOURCE": "Select source",
           "PLACEHOLDER": {
               "LOCATION": "Location",
               "INPUTS": "Inputs",
               "HOUR": "Hour",
               "MINUTE": "Minute",
               "REPEATS": "Repeats",
               "START_DATE": "yyyy-mm-dd",
               "START_DATE_FORMAT":"yyyy-mm-dd",
               "END_DATE": "yyyy-mm-dd",
               "END_DATE_FORMAT":"yyyy-mm-dd"
           },
           "UPLOAD": {
               "CAPTION": "Upload",
               "RECORDING_ELEMENTS": "Recording elements",
               "RECORDING_METADATA": "Recording metadata",
               "SEGMENTABLE": {
                   "SHORT" : "Slides",
                   "DETAIL": "The file contains a recording of a slide presentation (Keynote, Powerpoint, etc)."
               },
               "NON_SEGMENTABLE": {
                   "SHORT" : "Presenter",
                   "DETAIL": "The file contains a recording of a person speaking to an audience."
               },
               "AUDIO_ONLY": {
                   "SHORT": "Audio only",
                   "DETAIL": "The file contains only audio."
               },
               "MULTIPLE_PARTS": {
                   "SHORT": "Multiple parts",
                   "DETAIL": "A set of files containing different parts of the event."
               }
           },
           "DATE_TIME": {
               "CAPTION": "Schedule",
               "START_DATE": "Start date",
               "START_TIME": "Start time",
               "TIMEZONE": "Time zone",
               "END_DATE": "End date",
               "END_TIME": "End time",
               "DURATION": "Duration"
           },
           "SCHEDULE_SINGLE": {
               "CAPTION": "Schedule single event"
           },
           "SCHEDULE_MULTIPLE": {
               "CAPTION": "Schedule multiple events",
               "REPEATS": "Repeats",
               "REPEAT_ON": "Repeat on",
               "WEEKDAYS": "Weekdays",
               "WEEKDAY": "Weekday"
           },
           "NO_SOURCE_AVAILABLE": "No capture agents available for scheduling"
         },
         "PROCESSING": {
           "CAPTION": "Processing",
           "SELECT_WORKFLOW": "Select workflow",
           "SELECT_WORKFLOW_EMPTY": "No workflow found",
           "WORKFLOW": "Workflow"
         },
         "UPLOAD_ASSET": {
           "CAPTION": "Asset Upload",
           "SELECT_TYPE": "Select asset type",
           "ADD": "Add Asset",
           "NO_OPTIONS": "A list of asset options was not provided to this section of the web page!",
           "OPTION": {
               "CLASS_HANDOUT_NOTES":"Class handout notes",
               "CAPTIONS_DFXP" : "Captions DFXP",
               "CAPTIONS_WEBVTT" : "Captions WebVTT",
               "PREVIEW_IMAGE" : "Preview image",
               "SMIL": "Smil catalog",
               "TRACK_PARTS": "Track parts"
           }
         },
         "ACCESS": {
           "CAPTION": "Access policy",
           "POLICY": "Access policy",
           "ACL": "Access policy"
         },
         "SUMMARY": {
           "CAPTION": "Summary",
           "SOURCE": {
             "INPUT": "Input"
           }
         },
         "WEEKDAYS": {
           "MO": "Mo",
           "TU": "Tu",
           "WE": "We",
           "TH": "Th",
           "FR": "Fr",
           "SA": "Sa",
           "SU": "Su"
         },
         "WEEKDAYSLONG": {
           "MO": "Monday",
           "TU": "Tuesday",
           "WE": "Wednesday",
           "TH": "Thursday",
           "FR": "Friday",
           "SA": "Saturday",
           "SU": "Sunday"
         }
       },
       "NAVIGATION": {
         "EVENTS":   "Events",
         "SERIES":   "Series",
         "OVERVIEW": "Overview"
       },
       "UPLOAD": "Upload",
       "ADD_SERIES": "Add series",
       "ADD_EVENT": "Add event",
       "TABLE": {
         "CAPTION":  "Events",
         "TITLE":    "Title",
         "PRESENTERS": "Presenter(s)",
         "SERIES":   "Series",
         "DATE":     "Date",
         "START":    "Start",
         "END":      "End",
         "STOP":     "Stop",
         "STATUS":   "Status",
         "LOCATION": "Location",
         "ACTION":   "Actions",
         "FIRST":    "First",
         "LAST":     "Last",
         "NEXT":     "Next",
         "MANAGED_ACL": "Access policy",
         "WORKFLOW_STATE": "Progress",
         "PREVIOUS": "Previous",
         "NOCONTENT": "No data available",
         "PUBLISHED": "Published",
         "WEEKDAY": "Weekday",
         "ADMINUI_NOTES": "Notes",
         "TOOLTIP": {
           "ASSETS" : "Open asset details",
           "START": "Filter for this start date",
           "SERIES": "Filter for this series",
           "STATUS": "Filter for this event status",
           "LOCATION": "Filter for this location",
           "DETAILS": "Open event details",
           "DELETE": "Delete event",
           "EMBEDDING_CODE": "Embedding code",
           "EDITOR": "Open video Editor",
           "EDITOR_NEEDS_CUTTING": "Open video Editor (a comment indicates that cutting the video has been requested)",
           "COMMENTS": "View comments",
           "PAUSED_WORKFLOW": "View paused workflow",
           "PRESENTER": "Filter for this presenter",
           "COPY_TO_NEW_EVENT": "Copy metadata to new event"
         }
       },
       "STATUS": {
         "SCHEDULED": "Scheduled",
         "RECORDING": "Recording",
         "UPLOADING": "Uploading",
         "INGESTING": "Ingesting",
         "PENDING": "Pending",
         "PROCESSING": "Running",
         "PAUSED": "Paused",
         "PROCESSED": "Finished",
         "RECORDING_FAILURE": "Recording failure",
         "PROCESSING_FAILURE": "Processing failure",
         "PROCESSING_CANCELLED": "Processing cancelled"
       },
       "STATE_MAPPING":{
         "RETRACTING": "Retracting",
         "DELETING": "Deleting",
         "DUPLICATING": "Duplicating",
         "PUBLISHING": "Publishing",
         "IMPORTING": "Importing",
         "REPUBLISHING_METADATA": "Republishing metadata",
         "UPDATING_PREVIEWS": "Updating previews"
       },
       "DETAILS": {
         "HEADER": "Event details - {{resourceId}}",
         "TABS": {
           "METADATA":    "Metadata",
           "EXTENDED-METADATA":    "Metadata II",
           "ASSETS": "Assets",
           "PUBLICATIONS":     "Publications",
           "SCHEDULING": "Scheduling",
           "WORKFLOWS":   "Workflows",
           "ACCESS":      "Access policy",
           "COMMENTS":    "Comments",
           "STATISTICS":    "Statistics"
         },
         "PUBLICATIONS": {
           "CAPTION":                    "Publications",
           "NO_PUBLICATIONS_AVAILABLE":  "This event has not been published",
           "PUBLICATION_DESCRIPTION":    "This event has been published to the following publication channels:",
           "LIVE_EVENT_NOT_IN_PROGRESS": "This event is not currently in progress",
           "CUSTOM":                     "Custom",
           "ENGAGE":                     "Engage",
           "ENGAGE_LIVE":                "Engage Live",
           "EXTERNAL_API":               "External API Publication",
           "YOUTUBE":                    "Youtube",
           "OAIPMH":                     "OAI-PMH",
           "SELECT_WORKFLOW":            "Select workflow",
           "SELECT_WORKFLOW_EMPTY":      "No workflows available"
         },
         "MEDIA": {
           "TRIM_MEDIA":    "Trim media",
           "MEDIA":         "Media",
           "ID":            "ID",
           "TYPE":          "Type",
           "MIMETYPE":      "Mimetype",
           "URL":           "URL",
           "DETAILS":       "Details"
         },
         "ATTACHMENTS": {
           "CAPTION":     "Attachments",
           "ID":          "Id",
           "TYPE":        "Type",
           "MIMETYPE":    "Mimetype",
           "TAGS":        "Tags",
           "LINK":        "Link"
         },
         "SOURCE": {
           "CAPTION": "Source",
           "SELECT_SOURCE": "Select source",
           "PLACEHOLDER": {
               "LOCATION": "Location",
               "INPUTS": "Inputs",
               "HOUR": "Hour",
               "MINUTE": "Minute",
               "REPEATS": "Repeats",
               "START_DATE": "yyyy-mm-dd",
               "END_DATE": "yyyy-mm-dd"
           },
           "UPLOAD": {
               "CAPTION": "Upload",
               "RECORDING_ELEMENTS": "Recording elements",
               "SEGMENTABLE": {
                   "SHORT" : "Slides",
                   "DETAIL": "The file contains a recording of a slide presentation (Keynote, Powerpoint, etc)."
               },
               "NON_SEGMENTABLE": {
                   "SHORT" : "Presenter",
                   "DETAIL": "The file contains a recording of a person speaking to an audience."
               },
               "AUDIO_ONLY": {
                   "SHORT": "Audio only",
                   "DETAIL": "The file contains only audio."
               }
           },
           "DATE_TIME": {
               "CAPTION": "Schedule",
               "START_DATE": "Start date",
               "START_TIME": "Start time",
               "TIMEZONE": "Time zone",
               "END_DATE": "End date",
               "END_TIME": "End time",
               "DURATION": "Duration"
           },
           "SCHEDULE_SINGLE": {
               "CAPTION": "Schedule single event"
           },
           "SCHEDULE_MULTIPLE": {
               "CAPTION": "Schedule multiple events",
               "REPEATS": "Repeats",
               "REPEAT_ON": "Repeat on",
               "WEEKDAYS": "Weekdays"
           }
          },
          "ASSETS": {
              "CAPTION" : "Assets",
              "TYPE"    : "Type",
              "SIZE"    : "Size",
              "DETAILS" : "Details",
              "STREAMS": "Streams",
              "PREVIEW": "Preview",
              "ATTACHMENTS": {
                  "TITLE": "Attachments",
                  "CAPTION": "Attachments",
                  "ID"       : "Id",
                  "TYPE"     : "Type",
                  "MIMETYPE" : "Mimetype",
                  "TAGS"     : "Tags",
                  "LINK"     : "Link",
                  "DETAILS"  : {
                    "TITLE"  : "Attachment details",
                    "CAPTION": "Attachment details",
                    "ID"       : "Id",
                    "TYPE"     : "Type",
                    "MIMETYPE" : "Mimetype",
                    "TAGS"     : "Tags",
                    "URL"     : "URL",
                    "SIZE"     : "Size",
                    "CHECKSUM" : "Checksum",
                    "REFERENCE": "Reference"
                  }
              },
              "CATALOGS": {
                  "TITLE": "Catalogs",
                  "CAPTION": "Catalogs",
                  "ID"       : "Id",
                  "TYPE"     : "Type",
                  "MIMETYPE" : "Mimetype",
                  "TAGS"     : "Tags",
                  "LINK"     : "Link",
                  "DETAILS"  : {
                    "TITLE"  : "Catalog details",
                    "CAPTION": "Catalog details",
                    "ID"       : "Id",
                    "TYPE"     : "Type",
                    "MIMETYPE" : "Mimetype",
                    "TAGS"     : "Tags",
                    "URL"     : "URL",
                    "SIZE"     : "Size",
                    "CHECKSUM" : "Checksum",
                    "REFERENCE": "Reference"
                  }
              },
              "MEDIA": {
                  "TITLE": "Media",
                  "CAPTION": "Media",
                  "ID": "ID",
                  "TYPE": "Type",
                  "MIMETYPE": "Mimetype",
                  "TAGS"     : "Tags",
                  "LINK"     : "Link",
                  "DETAILS": {
                      "TITLE": "Media details",
                      "ID": "ID",
                      "TYPE": "Type",
                      "MIMETYPE": "Mimetype",
                      "URL": "URL",
                      "RECORDING_DATE": "Recording date",
                      "FLAVOR": "Flavor",
                      "TAGS": "Tags",
                      "DURATION": "Duration",
                      "STREAM_AUDIO": "Audio streams",
                      "STREAM_VIDEO": "Video streams",
                      "CHANNELS": "Channels",
                      "BITRATE": "Bit rate",
                      "BITDEPTH": "Bit depth",
                      "SAMPLINGRATE": "Sample rate",
                      "FRAMECOUNT": "Frame count",
                      "PEAKLEVELDB": "Peak level (dB)",
                      "RMSLEVELDB": "RMS level (dB)",
                      "RMSPEAKDB": "RMS peak (dB)",
                      "FRAMERATE": "Frame rate",
                      "RESOLUTION": "Resolution",
                      "SIZE": "Size",
                      "SCANTYPE": "Scan type",
                      "SCANORDER": "Scan order"
                  }
               },
              "PUBLICATIONS": {
                  "TITLE"    : "Publications",
                  "CAPTION"  : "Publications",
                  "CHANNEL"  : "Channel",
                  "ID"       : "Id",
                  "TYPE"     : "Type",
                  "MIMETYPE" : "Mimetype",
                  "TAGS"     : "Tags",
                  "LINK"     : "Link",
                  "DETAILS"  : {
                    "TITLE"  : "Publication details",
                    "CAPTION": "Publication details",
                    "ID"       : "Id",
                    "TYPE"     : "Type",
                    "MIMETYPE" : "Mimetype",
                    "TAGS"     : "Tags",
                    "URL"     : "URL",
                    "SIZE"     : "Size",
                    "CHANNEL"  : "Channel",
                    "REFERENCE": "Reference"
                  }
              }
          },
         "ACCESS": {
           "CAPTION": "Access policy",
           "DESCRIPTION": "",
            "TEMPLATES": {
             "TITLE": "Templates"
            },
           "ACCESS_POLICY": {
             "TITLE": "Access policy",
             "DESCRIPTION": "",
             "LABEL": "Select a template",
             "EMPTY": "No template found",
             "ROLE" : "Role",
             "WRITE": "Write",
             "READ" : "Read",
             "ADDITIONAL_ACTIONS" : "Additional Actions",
             "ACTION": "Actions",
             "NEW": "New policy",
             "NEW_USER": "New user",
             "DETAILS": "Non-user roles",
             "USER": "User",
             "USERS": "Users who are authorized for the event",
             "NONEXISTENT_USER": "Nonexistent user",
             "HELP": {
               "READ": "By setting read rights, the event becomes visible for the selected user",
               "WRITE": "By setting write rights, the selected user can edit the event"
             }
           },
           "ROLES": {
              "LABEL": "Select a role",
              "EMPTY": "No role found"
           },
           "USERS": {
             "LABEL": "Select a user",
             "EMPTY": "No user found"
           }
         },
         "COMMENTS": {
           "CAPTION":     "Comments",
           "PLACEHOLDER": "Comment…",
           "SELECTPLACEHOLDER": "Select reasons",
           "RESOLVED":    "Resolved",
           "REPLY":       "Reply",
           "REPLY_TO":       "Reply to",
           "CANCEL_REPLY":   "Cancel",
           "DELETE":      "Delete",
           "REASON":      "Reason",
           "REASONS": {
             "CUTTING" : "Cutting required",
             "REVIEW" : "Review required",
             "ASYNC" : "A/V tracks asynchronous",
             "AUDIO_ISSUE" : "Missing or defective audio track",
             "CANCELLED" : "Cancelled event",
             "CONFLICTING_METADATA" : "Conflicting metadata",
             "IMPROPER_POINT" : "Improper in or out point",
             "MISSING_AGREEMENT" : "Missing agreement",
             "OTHER" : "Other",
             "PRIVACY" : "Privacy concern",
             "SEGMENTATION" : "Inaccurate segmentation",
             "UNKNOWN_CREATOR" : "Creator unknown",
             "VIDEO_ISSUE" : "Video distorted or cropped",
             "WRONG_INPUT_FORMAT" : "Input file format not supported",
             "WRONG_METADATA" : "Metadata needs correction",
             "WRONG_SERIES_PUBLICATION" : "Wrong series or publication channel",
             "WRONG_WORKFLOW" : "Wrong workflow",
             "PROCESSING_FAILURE" : "Processing failure",
             "ADMINUI_NOTES": "Notes in Admin UI"
           }
         },
         "STATISTICS": {
           "CAPTION":     "Statistics"
         },
         "METADATA": {
           "CAPTION": "Event details",
           "TITLE":          "Title",
           "ID":            "UID",
           "SERIES":         "Series",
           "RECORDING_DATE": "Recording date",
           "SUBJECT":        "Subject",
           "DESCRIPTION":    "Description",
           "START_DATE":     "Start date",
           "START_TIME":     "Start time",
           "DURATION":       "Duration",
           "LOCATION":       "Location",
           "SOURCE":         "Source",
           "CREATED":        "Created",
           "CREATED_BY":     "Created by",
           "PUBLISHER":      "Publisher",
           "LICENSE":        "License",
           "CONTRIBUTORS":   "Contributor(s)",
           "RIGHTS":         "Rights",
           "PRESENTERS":     "Presenter(s)",
           "LANGUAGE":       "Language",
           "COPYRIGHT":      "Copyright",
           "VISIBILITY":     "Visibility",
           "PUBLIC":         "Public target",
           "OS":             "Processing operating system",
           "LOCKED": {
             "RUNNING": "Editing metadata is not allowed when operations are running on an event"
           }
         },
          "SCHEDULING": {
            "CAPTION": "Scheduling configuration",
            "PLACEHOLDER": {
              "PRESENTERS": "Presenter(s)"
           }
          },
          "WORKFLOWS": {
            "ACTIONS": "Actions",
            "DETAILS": "Details",
            "DESCRIPTION": "Description",
            "MORE_INFO": "More Information",
            "ID": "ID",
            "TYPE": "Type",
            "TITLE": "Title",
            "STATUS": "Status",
            "STARTED": "Started",
            "SERIES": "Series",
            "SUBMITTED": "Submitted",
            "SUBMITTER": "Submitter",
            "EXECUTION_TIME": "Execution time",
            "WDID": "Workflow definition",
            "MIMETYPE": "Mimetype",
            "URL": "URL",
            "CONFIGURATION": "Configuration",
            "NO_CONFIGURATION": "No existing configuration parameters for the selected workflow definition.",
            "WORKFLOW": "Workflow",
            "TOOLTIP": {
              "STOP": "Stop workflow",
              "ABORT": "Abort execution of workflow  (don't retry failed operation again)",
              "RETRY": "Retry execution of workflow",
              "DELETE": "Delete workflow",
              "DETAILS": "Open workflow details"
            },
            "OPERATION_STATUS": {
              "INSTANTIATED": "Instantiated",
              "RUNNING": "Running",
              "PAUSED": "Paused",
              "SUCCEEDED": "Succeeded",
              "FAILED": "Failed",
              "FAILING": "Failing",
              "SKIPPED": "Skipped",
              "STOPPED": "Stopped",
              "RETRY": "Retry"
            }
          },
         "WORKFLOW_INSTANCES": {
           "TITLE": "Workflows"
         },
         "WORKFLOW_DETAILS": {
           "TITLE": "Workflow details",
           "CONFIGURATION": "Workflow configuration"
         },
         "WORKFLOW_OPERATIONS": {
           "TITLE": "Workflow operations",
           "DETAILS_LINK": "Operations",
           "TABLE_HEADERS": {
             "TITLE": "Title",
             "STATUS": "Status",
             "DESCRIPTION": "Description"
           }
         },
         "OPERATION_DETAILS": {
           "TITLE": "Operation details",
           "TABLE_HEADERS": {
             "TITLE": "Title",
             "STATE": "State",
             "DESCRIPTION": "Description",
             "EXECUTION_HOST": "Execution Host",
             "JOB": "Job",
             "TIME_IN_QUEUE": "Time in Queue",
             "STARTED": "Started",
             "FINISHED": "Finished",
             "RETRY_STRATEGY": "Retry Strategy",
             "FAILED_ATTEMPTS": "Failed Attempts",
             "MAX_ATTEMPTS": "Max",
             "EXCEPTION_HANDLER_WORKFLOW": "Exception Handler Workflow",
             "FAIL_ON_ERROR": "Fail on Error"
           }
         },
         "QUICKACTION_WORKFLOW_DETAILS": {
           "TITLE": "Workflow details"
         },
         "MEDIA_DETAILS": {
           "TITLE": "Media details",
           "ID": "ID",
           "TYPE": "Type",
           "MIMETYPE": "Mimetype",
           "URL": "URL",
           "RECORDING_DATE": "Recording date",
           "TAGS": "Tags",
           "DURATION": "Duration",
           "STREAM_AUDIO": "Audio streams",
           "STREAM_VIDEO": "Video streams",
           "CHANNELS": "Channels",
           "BITRATE": "Bit rate",
           "FRAMERATE": "Frame rate",
           "RESOLUTION": "Resolution"
         },
         "ERRORS_AND_WARNINGS": {
           "HEADER": "Errors & warnings",
           "TITLE": "Errors & warnings",
           "DATE": "Date",
           "HOST": "Host",
           "TYPE": "Type",
           "EMPTY": "No error",
           "DETAILS": {
             "HEADER": "Error details",
             "SEVERITY": "Severity",
             "TITLE": "Title",
             "DESCRIPTION": "Description",
             "JOB_ID": "Job ID",
             "DATE": "Date",
             "HOST": "Processing host",
             "TYPE": "Service type",
             "TECHNICAL_DETAILS": "Technical details"
           }
         }
       }
     },
     "SERIES": {
       "NEW": {
         "CAPTION": "Create series",
         "METADATA": {
           "CAPTION": "Metadata",
           "DESCRIPTION": "",
           "METADATA": {
             "TITLE": "Metadata"
           }
         },
         "METADATA_EXTENDED": {
           "CAPTION": "Extended metadata",
           "METADATA": {
             "TITLE": "Extended metadata"
           }
         },
         "ACCESS": {
           "CAPTION": "Access policy",
            "TEMPLATES": {
             "TITLE": "Templates"
            },
           "ACCESS_POLICY": {
             "TITLE": "Access policy",
             "DESCRIPTION": "At least one role with Read and Write permissions is required.",
             "LABEL": "Select a template",
             "EMPTY": "No template found",
             "ROLE" : "Role",
             "WRITE": "Write",
             "READ" : "Read",
             "ADDITIONAL_ACTIONS" : "Additional Actions",
             "ACTION": "Actions",
             "NEW": "New policy",
             "NEW_USER": "New user",
             "DETAILS": "Non-user roles",
             "USER": "User",
             "USERS": "Users who are authorized for the series",
             "HELP": {
               "READ": "By setting read rights, the series becomes visible for the selected user",
               "WRITE": "By setting write rights, the selected user can edit the series"
             }
           },
           "ROLES": {
              "LABEL": "Select a role",
              "EMPTY": "No role found"
            },
            "USERS": {
              "LABEL": "Select a user",
              "EMPTY": "No user found"
            }
         },
         "THEME": {
           "CAPTION": "Theme",
           "DESCRIPTION": {
             "TEXT": "You can optionally use themes to brand your videos. Themes may define bumper and trailer videos, watermarks and title slides including metadata."
           },
           "TITLE": "Theme",
           "LABEL": "Please select a theme",
           "EMPTY": "No theme found"
         },
         "TOBIRA": {
           "CAPTION": "Tobira",
           "DESCRIPTION": "Here you can select where you want the series to show up in the Tobira video portal. You can only select one location here, and it needs to be empty (marked in bold). You can create new pages here, but note that they are only persisted if they are on the path to the selected page.",
           "SELECT_PAGE": "Select a target page",
           "PAGE_TITLE": "Subpage title",
           "PATH_SEGMENT": "Path segment",
           "SUBPAGES": "Subpages",
           "ADD_SUBPAGE": "Add subpage",
           "CANCEL": "Cancel",
           "HOMEPAGE": "Homepage",
           "SELECTED_PAGE": "Series will be mounted under the following path",
           "NO_PAGE_SELECTED": "No page selected. Series will not be mounted in Tobira.",
           "PATH": "Path"
         },
         "SUMMARY": {
           "CAPTION": "Summary"
         }
       },
       "TABLE": {
         "CAPTION":      "Series",
         "TITLE":        "Series",
         "HAS_EVENTS":   "Contains events",
         "ORGANIZERS":   "Organizer(s)",
         "CONTRIBUTORS": "Contributor(s)",
         "CREATED":      "Created",
         "MANAGED_ACL":  "Access policy",
         "EVENTS":       "Events",
         "ACTION":       "Actions",
         "TOOLTIP": {
           "SERIES": "Filter events for this series",
           "DETAILS": "Open series details",
           "DELETE": "Delete series"
         }
       },
       "DETAILS": {
          "HEADER": "Series details - {{resourceId}}",
          "TABS": {
           "METADATA":    "Metadata",
           "EXTENDED_METADATA":    "Metadata II",
           "EVENTS":      "Events",
           "PERMISSIONS": "Access policy",
           "THEME": "Theme",
           "TOBIRA": "Tobira",
           "STATISTICS": "Statistics"
         },
         "ACCESS": {
           "CAPTION": "Access policy",
           "DESCRIPTION": "",
           "TEMPLATES": {
             "TITLE": "Templates"
            },
           "ACCESS_POLICY": {
             "TITLE"       : "Access policy",
             "DESCRIPTION" : "",
             "LABEL"       : "Select a template",
             "EMPTY"       : "No template found",
             "ROLE"        : "Role",
             "WRITE"       : "Write",
             "READ"        : "Read",
             "ADDITIONAL_ACTIONS" : "Additional Actions",
             "ACTION"      : "Actions",
             "NEW"         : "New policy",
<<<<<<< HEAD
             "DETAILS": "Non-user roles",
             "REPLACE_EVENT_ACLS": "Update event permissions",
=======
             "DETAILS"     : "Details",
             "REPLACE_EVENT_ACLS": "Save & update event permissions",
>>>>>>> 87370b87
             "REPLACE_EVENT_ACLS_HINT": "Ensure all events of this series have these permissions in effect",
             "SAVE_SERIES_ACLS": "Save",
             "SAVE_SERIES_ACLS_HINT": "Apply permissions only to series",
             "LOAD_MORE_LIMIT": "policies shown.",
             "LOAD_MORE_LINK": "Load more",
             "NEW_USER": "New user",
             "USER": "User",
             "USERS": "Users who are authorized for the series",
             "NONEXISTENT_USER": "Nonexistent user",
             "HELP": {
               "READ": "By setting read rights, the series becomes visible for the selected user",
               "WRITE": "By setting write rights, the selected user can edit the series"
             }
           },
           "ROLES": {
              "LABEL": "Select a role",
              "EMPTY": "No role found"
            },
            "USERS": {
              "LABEL": "Select a user",
              "EMPTY": "No user found"
            }
         },
         "METADATA": {
           "TITLE":          "Title",
           "ID":            "UID",
           "SERIES":         "Series",
           "PUBLISHERS":     "Publisher(s)",
           "ORGANIZERS":     "Organizer(s)",
           "CONTRIBUTORS":   "Contributor(s)",
           "RECORDING_DATE": "Recording date",
           "CREATED_BY":     "Created By",
           "RIGHTS":         "Rights",
           "SUBJECT":        "Subject",
           "LANGUAGE":       "Language",
           "LICENSE":        "License",
           "DESCRIPTION":    "Description"
         },
         "TOBIRA": {
           "HOMEPAGE": "(Homepage)",
           "DIRECT_LINK": "Direct link to series",
           "COPY_DIRECT_LINK": "Copy to clipboard",
           "NOT_MOUNTED": "This series is currently not included the page structure, and can only be reached using the direct link above.",
           "PAGES": "Pages in Tobira that contain this series"
         },
         "EVENTS": {
           "TITLE":     "Title",
           "PRESENTER": "Presenter(s)",
           "CREATED":   "Created",
           "MODIFIED":  "Modified",
           "STATUS":    "Status",
           "LOCATION":  "Location",
           "LINK":      "Link"
         }
       }
     }
   },
   "RECORDINGS": {
     "NAVIGATION": {
       "LOCATIONS":  "Locations"
     },
     "ACTIONS": {
       "EXPORT": "Export",
       "REMOVE": "Remove"
     },
     "RECORDINGS": {
       "TABLE": {
         "CAPTION":   "Locations",
         "TITLE":     "UID",
         "NAME":      "Name",
         "LOCATION":  "Location",
         "UPDATED":   "Last updated",
         "NEXT_DATE": "Next event",
         "NEXT_NAME": "Next event title",
         "STATUS":    "Status",
         "VERSION":   "Version",
         "ACTION":    "Actions",
         "TOOLTIP": {
           "NAME": "Filter events for this location",
           "DETAILS": "Open location details",
           "DELETE": "Delete location (unregister capture agent)"
         }
       },
       "DETAILS": {
          "HEADER": "Location details - {{resourceId}}",
          "TAB": {
           "GENERAL": "General",
           "CONFIGURATION": "Configuration",
           "CAPABILITIES": "Capabilities"
          },
          "GENERAL": {
            "CAPTION": "General",
            "NAME": "Name",
            "URL": "Url",
            "STATUS": "Status",
            "UPDATE": "Last heard from"
          },
          "CONFIGURATION": {
            "CAPTION": "Configuration",
            "NO_CONFIGURATION": "No configuration provided"
          },
          "CAPABILITIES": {
            "CAPTION": "Capabilities",
            "NO_CAPABILITIES": "No capabilities provided"
          }
       }
     }
   },
   "USERS": {
     "ACTIONS": {
       "ADD_USER":  "Add user",
       "ADD_GROUP": "Add group",
       "ADD_ACL":   "Add access policy"
     },
     "NAVIGATION": {
       "USERS":       "Users",
       "GROUPS":      "Groups",
       "PERMISSIONS": "Access policies"
     },
     "USERS": {
       "TABLE": {
         "CAPTION":  "Users",
         "NAME":     "Name",
         "USERNAME": "Username",
         "EMAIL":    "Email",
         "ROLES":    "Roles",
         "TYPE":     "Type",
         "PROVIDER":  "Provider",
         "ACTION":   "Actions",
         "TOOLTIP": {
           "DELETE": "Delete user",
           "DETAILS": "Open user details"
         }
       },
       "DETAILS": {
         "NEWCAPTION": "Create user",
         "EDITCAPTION": "User details - {{username}}",
         "TABS": {
           "USER":  "User",
           "ROLES": "Roles",
           "EXTERNALROLES": "External Roles",
           "EFFECTIVEROLES": "Effective Roles"
         },
         "DESCRIPTION": {
            "ROLES": "Roles and groups that can be or are already assigned to the user.",
            "EXTERNALROLES": "The list of external roles assigned to the user granted by the external role provider(s).",
            "EFFECTIVEROLES": "The list of effective roles directly assigned to the user and the roles indirectly loaded through group membership."
         },
         "FORM": {
            "USERNAME":        "Username",
            "NAME":            "Name",
            "EMAIL":           "Email",
            "PASSWORD":        "Password",
            "REPEAT_PASSWORD": "Repeat password"
         },
         "ROLES": {
           "LEFT":    "Roles",
           "RIGHT":   "Selected roles",
           "REMOVE":  "Remove role",
           "ADD":     "Add role"
         },
         "STRENGTH": {
           "BAD": "Bad password",
           "VERYWEAK": "Very weak password",
           "WEAK": "Weak password",
           "GOOD": "Good password",
           "STRONG": "Strong password",
           "VERYSTRONG": "Very strong password"
          }
       }
     },
     "GROUPS": {
       "NEW": {
         "CAPTION": "Create group"
       },
       "TABLE": {
         "CAPTION"     :     "Groups",
         "NAME"        :        "Name",
         "DESCRIPTION" : "Description",
         "ROLE"        :        "Role",
         "ACTION"      :      "Actions",
         "TOOLTIP": {
           "DETAILS": "Open group details",
           "DELETE": "Delete group"
         }
       },
       "DETAILS": {
         "NEWCAPTION":  "Create group",
         "EDITCAPTION": "Group details - {{name}}",
         "TABS": {
            "GROUP"    : "Group",
            "ROLES"    : "Roles",
            "METADATA" : "Metadata",
            "USERS"    : "Users",
            "SUMMARY"  : "Summary"
         },
         "FORM": {
           "NAME"        : "Name",
           "DESCRIPTION" : "Description",
           "SUMMARY"     : "Summary",
           "ROLES"       : "Roles",
           "USERS"       : "Users"
         },
         "USERS": {
           "LEFT"   :    "Users",
           "RIGHT"  :   "Selected users",
           "REMOVE" :  "Remove user",
           "ADD"    :     "Add user"
         },
         "ROLES": {
           "LEFT"   :   "Roles",
           "RIGHT"  :  "Selected roles",
           "REMOVE" : "Remove role",
           "ADD"    :    "Add role"
         }
       }
     },
     "ACLS": {
       "TABLE": {
         "CAPTION": "Access policies",
         "NAME":    "Name",
         "CREATED": "Created",
         "CREATOR": "Creator",
         "IN_USE":  "In use",
         "ACTION":  "Actions",
         "TOOLTIP": {
           "DELETE": "Delete access policy",
           "DETAILS": "Open access policy details"
         }
       },
       "NEW": {
          "CAPTION": "New Access Policy",
          "TABS": {
            "SUMMARY"  : "Summary",
            "METADATA" : "Metadata",
            "ACCESS"   : "Access"
          },
          "METADATA": {
            "TITLE": "Metadata",
            "NAME": {
              "CAPTION": "Name",
              "PLACEHOLDER": "Name…"
            }
          },
         "ACCESS": {
           "CAPTION": "Access policy",
           "TEMPLATES": {
             "TITLE": "Templates"
            },
           "ACCESS_POLICY": {
             "TITLE"       : "Access policy",
             "LABEL"       : "Select a template",
             "EMPTY"       : "No template found",
             "ROLE"        : "Role",
             "WRITE"       : "Write",
             "READ"        : "Read",
             "ADDITIONAL_ACTIONS" : "Additional Actions",
             "ACTION"      : "Actions",
             "NEW"         : "New policy",
             "DETAILS": "Non-user roles",
             "DESCRIPTION" : "Please choose a pre-configured set of policies or add custom policies below",
             "NEW_USER": "New user",
             "USER": "User",
             "USERS": "Users who are authorized for the access policy",
             "HELP": {
               "READ": "By setting read rights, the access policy becomes visible for the selected user",
               "WRITE": "By setting write rights, the selected user can edit the access policy"
             }
           },
           "ROLES": {
              "LABEL": "Select a role",
              "EMPTY": "No role found"
            },
            "USERS": {
              "LABEL": "Select a user",
              "EMPTY": "No user found"
            }
         }
        },
        "DETAILS": {
          "HEADER": "Access policy details  - {{name}}",
          "TABS": {
            "SUMMARY"  : "Summary",
            "METADATA" : "Metadata",
            "ACCESS"   : "Access"
          },
          "METADATA": {
            "TITLE": "Metadata",
            "NAME": {
              "CAPTION": "Name",
              "PLACEHOLDER": "Name…"
            }
          },
         "ACCESS": {
           "CAPTION": "Access policy",
           "TEMPLATES": {
             "TITLE": "Templates"
            },
           "ACCESS_POLICY": {
             "TITLE"       : "Access policy",
             "LABEL"       : "Select a template",
             "EMPTY"       : "No template found",
             "ROLE"        : "Role",
             "WRITE"       : "Write",
             "READ"        : "Read",
             "ADDITIONAL_ACTIONS" : "Additional Actions",
             "ACTION"      : "Actions",
             "NEW"         : "New policy",
             "DETAILS": "Non-user roles",
             "DESCRIPTION" : "Please choose a pre-configured set of policies or add custom policies below",
             "NEW_USER": "New user",
             "USER": "User",
             "USERS": "Users who are authorized for the access policy",
             "NONEXISTENT_USER": "Nonexistent user",
             "HELP": {
               "READ": "By setting read rights, the access policy becomes visible for the selected user",
               "WRITE": "By setting write rights, the selected user can edit the access policy"
             }
           },
           "ROLES": {
              "LABEL": "Select a role",
              "EMPTY": "No role found"
            },
            "USERS": {
              "LABEL": "Select a user",
              "EMPTY": "No user found"
            }
         }
       }
     }
   },
  "THEMES": {
     "THEMES":{
       "DETAILS":{
         "HEADER":"Theme details {{resourceId}}",
         "TABS":{
           "GENERAL":"General",
           "BUMPER":"Bumper (begin)",
           "TRAILER":"Bumper (end)",
           "TITLE":"Title",
           "LICENSE":"License",
           "WATERMARK":"Watermark",
           "USAGE":"Usage"
         },
         "GENERAL": {
           "CAPTION": "General",
           "NAME": "Name",
           "DESCRIPTION": "Description",
           "DEFAULT": "Default",
           "SET_DEFAULT_INFO": "Set as default theme for all series and events",
           "NAME_ERROR": "Name is already in use",
           "NAME_REQUIRED": "Required"
         },
         "BUMPER": {
           "CAPTION": "Bumper (begin)",
           "DESCRIPTION": "Predefined video that is appended to the beginning of a recording.",
           "ACTIVE": "Active"
         },
         "TRAILER": {
           "CAPTION": "Bumper (end)",
           "DESCRIPTION": "Predefined video that is appended to the end of a recording.",
           "ACTIVE": "Active"
         },
         "TITLE": {
           "CAPTION": "Title",
           "DESCRIPTION": "Predefined slide including descriptive metadata appended to the beginning or end of a recording.",
           "ACTIVE": "Active"
         },
         "WATERMARK": {
           "CAPTION": "Watermark",
           "DESCRIPTION": "Semi-transparent image that is overlaid on every frame of the recording.",
           "ACTIVE": "Active"
         },
         "USAGE": {
           "CAPTION": "Usage",
           "SERIES" : "Series name"
         }
       }
     }
  },
   "CONFIGURATION": {
     "ACTIONS": {
       "ADD_MAIL_TEMPLATE": "Add template",
       "ADD_THEME": "Add theme"
     },
     "NAVIGATION": {
       "THEMES": "Themes"
     },
     "THEMES": {
       "TABLE": {
         "CAPTION": "Themes",
         "NAME": "Name",
         "DESCRIPTION":"Description",
         "CREATOR": "Creator",
         "CREATED": "Created",
         "DEFAULT": "Default",
         "USAGE": "Usage",
         "ACTION": "Actions",
         "TOOLTIP": {
           "DELETE": "Delete theme",
           "DETAILS": "Open theme details"
         }
       },
       "DETAILS": {
         "NEWCAPTION":  "Create theme",
         "EDITCAPTION": "Theme details - {{name}}",
         "GENERAL": {
           "CAPTION": "General",
           "NAME": "Name",
           "DESCRIPTION": "Description",
           "DEFAULT": "Default",
           "SET_DEFAULT_INFO": "Set as default theme for all series and events",
           "NAME_REQUIRED": "Required"
         },
         "BUMPER": {
           "CAPTION": "Bumper (begin)",
           "FILE_UPLOADED": "File uploaded: ",
           "DESCRIPTION": "Predefined video that is appended to the beginning of a recording.",
           "ACTIVE": "Active",
           "ENABLE": "Enable bumper",
           "SELECT": "Select",
           "UPLOAD_LABEL": "Upload video",
           "UPLOAD_BUTTON": "Upload"
         },
         "TRAILER": {
           "CAPTION": "Bumper (end)",
           "FILE_UPLOADED": "File uploaded: ",
           "DESCRIPTION": "Predefined video that is appended to the end of a recording.",
           "ACTIVE": "Active",
           "ENABLE": "Enable bumper",
           "UPLOAD_LABEL": "Upload video",
           "UPLOAD_BUTTON": "Upload",
           "SELECT": "Select"
         },
         "TITLE": {
           "CAPTION": "Title",
           "FILE_UPLOADED": "File uploaded: ",
           "DESCRIPTION": "Predefined slide including descriptive metadata appended to the beginning or end of a recording.",
           "ACTIVE": "Active",
           "ENABLE": "Enable title slide",
           "BACKGROUND": "Background",
           "EXTRACT": "Extract background",
           "UPLOAD": "Upload",
           "UPLOAD_LABEL": "Upload image",
           "UPLOAD_BUTTON": "Upload"
         },
         "WATERMARK": {
           "CAPTION": "Watermark",
           "FILE_UPLOADED": "File uploaded: ",
           "DESCRIPTION": "Semi-transparent image that is overlaid on every frame of the recording.",
           "ACTIVE": "Active",
           "ENABLE":"Enable watermark",
           "TOP_LEFT": "Top left",
           "TOP_RIGHT": "Top right",
           "BOTTOM_LEFT": "Bottom left",
           "BOTTOM_RIGHT": "Bottom right",
           "UPLOAD": "Upload",
           "POSITION": "Watermark position and preview",
           "FILEUPLOAD_DESCRIPTION": "File should have an alpha channel (transparent background). Acceptable file types are: .PNG, .GIF, .SVG, .WEBP",
           "UPLOAD_LABEL": "Upload image",
           "UPLOAD_BUTTON": "Upload"
         },
         "SUMMARY": {
           "CAPTION": "Summary"
         },
         "USAGE": {
           "CAPTION": "Usage",
           "SERIE": "Series name",
           "EMPTY": "No series found for current theme"
         }
       }
     }
   },
   "SYSTEMS": {
     "NAVIGATION": {
       "JOBS":     "Jobs",
       "SERVERS":  "Servers",
       "SERVICES": "Services"
      },
     "JOBS": {
       "TABLE": {
         "ID":        "Job Identifier",
         "CAPTION":   "Jobs",
         "CREATED":   "Created",
         "CREATOR":   "Creator",
         "HOST_NAME": "Host name",
         "NODE_NAME": "Node name",
         "OPERATION": "Operation",
         "STARTED":   "Started",
         "STATUS":    "Status",
         "SUBMITTED": "Submitted",
         "TYPE":      "Type"
       },
       "STATUS": {
         "QUEUED": "Queued",
         "PAUSED": "Paused",
         "RUNNING": "Running",
         "FINISHED": "Finished",
         "FAILED": "Failed",
         "DELETED": "Deleted",
         "INSTANTIATED": "Instantiated",
         "DISPATCHING": "Dispatching",
         "RESTART": "Restart",
         "CANCELLED": "Cancelled",
         "WAITING": "Waiting"
       }
     },
     "SERVERS": {
       "TABLE": {
         "CAPTION":         "Servers",
         "STATUS":          "Status",
         "HOST_NAME":       "Host name",
         "NODE_NAME":       "Node name",
         "CORES":           "Cores",
         "RUNNING":         "Jobs running",
         "QUEUED":          "Jobs queued",
         "MAINTENANCE":     "Maintenance",
         "MAINTENANCE_OFF": "Enter maintenance mode",
         "MAINTENANCE_ON":  "Leave maintenance mode"
       }
     },
     "SERVICES": {
       "TABLE": {
         "CAPTION":         "Services",
         "STATUS":          "Status",
         "NAME":            "Service name",
         "HOST_NAME":       "Host name",
         "NODE_NAME":       "Node name",
         "COMPLETED":       "Jobs completed",
         "RUNNING":         "Jobs running",
         "QUEUED":          "Jobs queued",
         "MEAN_RUN_TIME":   "Mean run time",
         "MEAN_QUEUE_TIME": "Mean queue time",
         "SANITIZE":        "Clear failed service",
         "ACTION":          "Actions",
         "TOOLTIP": {
           "SANITIZE": "Sanitize service (set service back to state normal)"
         }
       },
       "STATUS": {
         "NORMAL": "Normal",
         "WARNING": "Warning",
         "ERROR": "Error"
       }
     }
   },
   "VIDEO_TOOL": {
     "WARNING_UNSAVED": "Warning: Some of your changes were not saved. If you leave the video editor, these changes will get lost. Do you really want to continue?",
     "TIMELINE": "Timeline",
     "ZOOMLEVEL": "Zoom Level",
     "PREVIEW_MODE": "Preview Mode",
     "PREVIEW_MODE_TOOLTIP": "Play selected segments only",
     "ZOOM": "Zoom",
     "BUTTONS": {
       "CLOSE":       "Close",
       "SAVE":        "Save",
       "PROCESS":     "Save & Continue",
       "ADD_COMMENT": "Add Comment"
     },
     "TABS": {
       "EDIT":        "Editor",
       "CAPTIONS":    "Captions",
       "ANNOTATIONS": "Annotations"
     },
     "AREAS": {
       "METADATA":    "Metadata",
       "THUMBNAIL":   "Thumbnail",
       "COMMENTS":    "Comments",
       "SEGMENTS":    "Segments",
       "TRACKS":      "Tracks"
     },
     "ACTIONS": {
       "SPLIT": "Split",
       "SPLIT_TOOLTIP": "Split segment at the current cursor position.",
       "CUT":   "Hide/Show",
       "CUT_TOOLTIP":   "Hide or show the selected part of the video.",
       "REPLAY_SEGMENT": "Play Start of Segment",
       "REPLAY_SEGMENT_TOOLTIP": "Play the current segment from the beginning.",
       "REPLAY_END_OF_SEGMENT": "Play End of Segment",
       "REPLAY_END_OF_SEGMENT_TOOLTIP": "Play a few seconds at the end of the current segment.",
       "REPLAY_SEGMENT_WITH_PREROLL": "Play Transition",
       "REPLAY_SEGMENT_WITH_PREROLL_TOOLTIP": "Play a few seconds containing the end of the previous and the beginning of the next segment.",
       "UNDO": "Undo",
       "REDO": "Redo",
       "CLEAR_SEGMENTS": "Clear All Segments",
       "CLEAR_SEGMENTS_TOOLTIP": "Clear all segments, leaving one big segment."
     },
     "SEGMENTS": {
       "REMOVE_SEGMENT":  "Remove Segment",
       "SHOW_SEGMENT":     "Show this Segment",
       "HIDE_SEGMENT":     "Hide this Segment",
       "START":           "Start",
       "END":             "End"
     },
     "THUMBNAIL": {
       "DESCRIPTION" : "A default thumbnail used to visually represent the event is generated automatically. In case you want to use a different thumbnail, you can extract a thumbnail from the video at the current playback position or upload an image.",
       "ACTIONS": {
         "EXTRACT": {
           "FROM_VIDEO": {
             "LABEL": "Extract from video",
             "TOOLTIP": "Extract the thumbnail from the video at the current playback position"
           },
           "FROM_LEFT_VIDEO": {
             "LABEL": "Extract from left video",
             "TOOLTIP": "Extract the thumbnail from the left video at the current playback position"
           },
           "FROM_RIGHT_VIDEO": {
             "LABEL": "Extract from right video",
             "TOOLTIP": "Extract the thumbnail from the right video at the current playback position"
           }
         },
         "UPLOAD": {
           "LABEL": "Upload image",
           "TOOLTIP": "Upload a thumbnail image"
         },
         "USE_DEFAULT": {
           "LABEL": "Use default thumbnail",
           "TOOLTIP": "Use the default thumbnail that is generated automatically"
         }
       },
       "PREVIEW" : {
         "NOT_AVAILABLE": "No preview available",
         "OUTDATED": "The preview is outdated since segments were changed. It will be updated as soon as you save your changes."
       },
       "CURRENT": {
         "DEFAULT": "You are currently using the default thumbnail.",
         "SNAPSHOT": "The current thumbnail has been extracted from the video.",
         "UPLOAD": "You are currently using an uploaded thumbnail."
       }
     },
     "TRACKS": {
       "DESCRIPTION": "You can unselect tracks to exclude them from further processing. Please note that you need to (re-)publish the event to actually apply the changes.",
       "NOTIFICATION": {
         "NO_VIDEO_TRACK_SELECTED": "You must enable at least one video track",
         "NO_AUDIO_TRACK_SELECTED": "You must enable at least one audio track"
       },
       "TRACK": {
         "HEADER": "Track"
       },
       "VIDEO": {
         "HEADER": "Video track",
         "NOT_AVAILABLE": "No video tracks available",
         "NO_PREVIEW_AVAILABLE": "No preview image found",
         "NO_TRACK_SELECTED": "No video track selected",
         "TOOLTIPS": {
           "HIDE": "This video track is currently enabled. Click to disable",
           "UNHIDE": "This video track is currently disabled. Click to enable."
         }
       },
       "AUDIO": {
         "HEADER": "Audio track",
         "NOT_AVAILABLE": "No audio tracks available",
         "NO_PREVIEW_AVAILABLE": "No preview image found",
         "NO_TRACK_SELECTED": "No audio track selected",
         "TOOLTIPS": {
           "HIDE": "This audio track is currently enabled. Click to disable",
           "UNHIDE": "This audio track is currently disabled. Click to enable"
         }
       }
     },
     "PLAYER":{
       "PLAY":              "Play",
       "PAUSE":             "Pause",
       "NEXT_FRAME":        "Next frame",
       "PREVIOUS_FRAME":    "Previous frame",
       "NEXT_SEGMENT":      "Next segment / Jump to end",
       "PREVIOUS_SEGMENT":  "Previous segment / Jump to start",
       "MUTE":              "Mute",
       "VOLUME":            "Volume"
     }
   },
   "LOGIN": {
     "WELCOME":  "Welcome to Opencast",
     "REMEMBER": "Remember me on this computer",
     "USERNAME": "Username…",
     "PASSWORD": "Password…",
     "LOGIN":    "Login",
     "ERROR":    "Incorrect username and / or password"
   },
   "TABLE_FILTERS": {
     "FILTER_SELECTION": {
       "PLACEHOLDER": "Please select a filter…",
       "NO_OPTIONS": "No filters found"
     },
     "FILTER_VALUE_SELECTION": {
       "PLACEHOLDER": "Please select a value…",
       "NO_OPTIONS": "No values found"
     },
     "CLEAR":       "Clear all filters",
     "REMOVE":      "Remove filter",
     "ADD":         "Add filters",
     "PLACEHOLDER": "Search…",
     "PROFILES": {
       "FILTERS_HEADER":          "Saved filter sets",
       "EDIT":                    "Edit filter set",
       "REMOVE":                  "Remove saved filter",
       "EMPTY":                   "No saved filters yet",
       "SAVE_FILTERS":            "Save",
       "FILTER_HEADER":           "Save filter set",
       "NAME":                    "Name",
       "NAME_PLACEHOLDER":        "Name…",
       "DESCRIPTION":             "Description",
       "DESCRIPTION_PLACEHOLDER": "Description…"
     }
   },
   "FILTERS": {
     "ACLS": {
       "NAME": {
         "LABEL": "Name"
       }
     },
     "AGENTS": {
       "NAME": {
         "LABEL": "Name"
       },
       "STATUS": {
         "LABEL": "Status"
       }
     },
     "EVENTS": {
       "AGENT_ID": {
         "LABEL": "Capture Agent ID"
       },
       "ACCESS_POLICY": {
         "LABEL": "Access policy"
       },
       "COMMENTS": {
         "LABEL": "Comments",
         "NONE": "None",
         "OPEN": "Open",
         "RESOLVED": "Resolved"
       },
       "CONTRIBUTORS": {
         "LABEL": "Contributors"
       },
       "CREATOR": {
         "LABEL": "Creator"
       },
       "PUBLISHER": {
         "LABEL": "Publisher"
       },
       "HOSTNAME": {
         "LABEL": "Host name"
       },
       "LANGUAGE": {
         "LABEL": "Language"
       },
       "LICENSE": {
         "LABEL": "License"
       },
       "LOCATION": {
         "LABEL": "Location"
       },
       "PERIOD": {
         "LABEL": "Period"
       },
       "PRESENTERS_BIBLIOGRAPHIC": {
         "LABEL": "Presenter Bibliographic"
       },
       "PRESENTERS_TECHNICAL": {
         "LABEL": "Presenter Technical"
       },
       "PROGRESS": {
         "LABEL": "Progress"
       },
       "SERIES": {
         "LABEL": "Series"
       },
       "SOURCE": {
         "LABEL": "Source"
       },
       "START_DATE": {
        "LABEL": "Start date"
       },
       "STATUS": {
         "LABEL":      "Status",
         "SCHEDULED":  "Scheduled",
         "RECORDING":  "Recording",
         "INGESTING":  "Ingesting",
         "PROCESSING": "Processing",
         "ARCHIVE":    "Archive",
         "WAITINGFOR": "Waiting for",
         "UPLOAD":     "Upload",
         "ONHOLD":     "On hold"
       },
       "SUBJECT": {
         "LABEL": "Subject"
       },
       "TRACK_MIMETYPE": {
         "LABEL": "Mimetype"
       },
       "TRACK_RESOLUTION": {
         "LABEL": "Resolution"
       },
       "TRACK_TYPE": {
         "LABEL": "Type"
       },
       "WORKFLOW_DEFINITION": {
         "LABEL": "Workflow definition"
       },
       "WORKFLOW_STATE": {
         "LABEL": "Workflow state"
       }
     },
     "JOBS": {
       "HOSTNAME": {
           "LABEL": "Host name"
       },
       "NODE_NAME": {
            "LABEL": "Node name"
       },
       "STATUS": {
           "LABEL": "Status",
           "PAUSED": "Paused",
           "QUEUED": "Queued",
           "RUNNING": "Running",
           "WAITING": "Waiting"
       }
     },
     "SERIES": {
      "TITLE": {
        "LABEL": "Name"
      },
      "CONTRIBUTORS": {
        "LABEL": "Contributors"
      },
      "ORGANIZERS": {
        "LABEL": "Organizers"
      },
      "SUBJECT": {
        "LABEL": "Subject"
      },
      "LANGUAGE": {
        "LABEL": "Language"
      },
      "CREATOR": {
        "LABEL": "Creator"
      },
      "LICENSE": {
        "LABEL": "License"
      },
      "ACCESS_POLICY": {
        "LABEL": "Access policy"
      },
      "CREATION_DATE": {
        "LABEL": "Creation date"
      }
     },
     "SERVERS": {
       "HOSTNAME": {
           "LABEL": "Host name"
       },
       "NODE_NAME": {
            "LABEL": "Node name"
       },
       "STATUS": {
         "LABEL": "Status",
         "MAINTENANCE": "Maintenance",
         "ONLINE": "Online",
         "OFFLINE": "Offline"
       }
     },
     "SERVICES": {
        "ACTIONS": {
            "LABEL": "Actions available"
        },
        "HOSTNAME": {
            "LABEL": "Host name"
        },
        "NODE_NAME": {
            "LABEL": "Node name"
        },
        "NAME": {
            "LABEL": "Name"
        },
        "STATUS": {
            "LABEL": "Status",
            "ERROR": "Error",
            "NORMAL": "Normal",
            "WARNING": "Warning"
        }
     },
     "THEMES": {
      "NAME": {
        "LABEL": "Name"
      },
      "DESCRIPTION": {
        "LABEL": "Description"
      },
      "CREATOR": {
        "LABEL": "Creator"
      },
      "CREATION_DATE": {
        "LABEL": "Created"
      }
     },
     "USERS": {
       "PROVIDER": {
         "LABEL": "Provider"
       },
       "ROLE": {
         "LABEL": "Role"
       },
       "USERNAME": {
         "LABEL": "Username"
       },
       "NAME": {
         "LABEL": "Name"
       },
       "USER_DIRECTORY": {
         "LABEL": "User directory"
       }
     },
     "REVIEW_STATUS": {
        "UNSENT": "Unsent",
        "UNCONFIRMED": "Unconfirmed",
        "CONFIRMED": "Confirmed"
     }
   },
   "TABLE_SUMMARY": "{{numberOfRows}} rows",
   "TABLE_NO_RESULT": "No results found",
   "TABLE_LOADING": "Loading…",
   "TABLE_EDIT": "Edit",
   "DASHBOARD": {
       "RUNNING":   "Running",
       "FINISHED":  "Finished",
       "PAUSED" :   "Paused",
       "FAILED" :   "Failed",
       "FINISHED_WITH_COMMENTS": "Todo",
       "SCHEDULED" : "Scheduled",
       "RECORDING" : "Recording"
   },
   "HOTKEYS": {
       "CHEAT_SHEET": {
           "TITLE": "Keyboard shortcuts",
           "HINT": "This page lists the currently available keyboard shortcuts. Note that these might change depending on what page you are currently visiting."
       },
       "KEYS": {
           "CTRL": "Ctrl",
           "ALT": "Alt",
           "OPTION": "⌥",
           "SPACE": "Space",
           "BACKSPACE": "⌫",
           "LEFT": "←",
           "RIGHT": "→",
           "UP": "↑",
           "DOWN": "↓",
           "COMMAND": "⌘",
           "SHIFT": "⇧",
           "RETURN": "⏎",
           "ENTER": "⏎",
           "PLUS": "+",
           "TAB": "↹",
           "CAPSLOCK": "⇪",
           "ESC": "Esc",
           "ESCAPE": "Esc",
           "PAGEUP": "Page↑",
           "PAGEDOWN": "Page↓",
           "END": "End",
           "HOME": "Home",
           "INS": "Ins",
           "DEL": "Del"
       },
       "GROUPS": {
           "GENERAL": "General",
           "PLAYER": "Player",
           "EDITOR": "Editor"
       },
       "DESCRIPTIONS": {
           "GENERAL": {
               "MAIN_MENU": "Main menu",
               "SELECT_NEXT_DASHBOARD_FILTER": "Select next dashboard filter",
               "SELECT_PREVIOUS_DASHBOARD_FILTER":  "Select previous dashboard filter",
               "REMOVE_FILTERS": "Clear all filters",
               "EVENT_VIEW": "Events",
               "SERIES_VIEW": "Series",
               "NEW_EVENT": "Add event",
               "NEW_SERIES": "Add series",
               "CHEAT_SHEET": "Keyboard shortcuts"
           },
           "PLAYER": {
               "PLAY_PAUSE": "Play/pause",
               "PREVIOUS_FRAME": "Previous frame",
               "NEXT_FRAME": "Next frame",
               "STEP_BACKWARD": "Jump 10s back",
               "STEP_FORWARD": "Jump 10s forward",
               "PREVIOUS_SEGMENT": "Previous segment/jump to start",
               "NEXT_SEGMENT": "Next segment/jump to end",
               "VOLUME_UP": "Volume up",
               "VOLUME_DOWN": "Volume down",
               "MUTE": "Mute/unmute"
           },
           "EDITOR": {
               "SPLIT_AT_CURRENT_TIME": "Split",
               "CUT_SELECTED_SEGMENT": "Cut",
               "PLAY_CURRENT_SEGMENT": "Play current segment",
               "CLEAR_LIST": "Clear segment",
               "PLAY_CURRENT_SEGMENT_WITH_PRE-ROLL": "Replay segment with pre-roll",
               "PLAY_ENDING_OF_CURRENT_SEGMENT": "End of segment"
           }
       }
   },
  "AGENTS": {
    "STATUS": {
      "CAPTURING": "Capturing",
      "ERROR": "Error",
      "IDLE": "Idle",
      "OFFLINE": "Offline",
      "SHUTTING_DOWN": "Shutting down",
      "UNKNOWN": "Unknown",
      "UPLOADING": "Uploading"
    }
  },
  "EDITABLE": {
    "MULTI": {
      "PLACEHOLDER": "To insert multiple values press Enter in between"
    }
  },
  "STATISTICS": {
    "NOT_AVAILABLE": "Statistics cannot be displayed at the moment. Please try again later.",
    "UNSUPPORTED_TYPE": "Sorry, Opencast cannot render this type of statistical data.",
    "FROM": "From",
    "TO": "To",
    "TOTAL": "Total",
    "GRANULARITY": "Granularity",
    "NAVIGATION": {
      "ORGANIZATION": "Organisation"
    },
    "TITLE": {
      "RANDOM": "Random Data",
      "VIEWS_SUM": "Total Number of Views",
      "VIEWS_AVG": "Average Number of Views",
      "PUBLISHEDHOURS": "Published Hours of Video"
    },
    "DESCRIPTION": {
      "RANDOM": "This displays random data as a showcase. You can disable this chart by deleting the corresponding statistics provider's json definition from etc/providers",
      "VIEWS_SUM": "This displays the total number of views per time unit.",
      "VIEWS_AVG": "This displays the mean number of daily views per time unit.",
      "PUBLISHEDHOURS": "This displays the published hours of video"
    }
  }
}<|MERGE_RESOLUTION|>--- conflicted
+++ resolved
@@ -1220,13 +1220,8 @@
              "ADDITIONAL_ACTIONS" : "Additional Actions",
              "ACTION"      : "Actions",
              "NEW"         : "New policy",
-<<<<<<< HEAD
              "DETAILS": "Non-user roles",
-             "REPLACE_EVENT_ACLS": "Update event permissions",
-=======
-             "DETAILS"     : "Details",
-             "REPLACE_EVENT_ACLS": "Save & update event permissions",
->>>>>>> 87370b87
+             "REPLACE_EVENT_ACLS": "Save & Update event permissions",
              "REPLACE_EVENT_ACLS_HINT": "Ensure all events of this series have these permissions in effect",
              "SAVE_SERIES_ACLS": "Save",
              "SAVE_SERIES_ACLS_HINT": "Apply permissions only to series",
