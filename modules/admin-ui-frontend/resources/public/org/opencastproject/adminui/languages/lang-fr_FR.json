--- conflicted
+++ resolved
@@ -433,11 +433,7 @@
             "CONTACT_ME": "Contact me for updates and security issues",
             "WHICH_DATA_TO_SHARE": "Which data do you want to share?",
             "POLICY_HEADLINE": "Privacy policy and terms of use",
-<<<<<<< HEAD
-            "USAGE_STATISTICS": "Usage statistics",
-=======
             "USAGE_STATISTICS": "Statistiques d'utilisation",
->>>>>>> 543e7026
             "ERROR_REPORTS": "Error reports",
             "READ_TERMS_OF_USE_BEFORE": "I have read and agree to the",
             "READ_TERMS_OF_USE_LINK": "privacy policy and terms of use",
