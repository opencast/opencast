describe('adminNg.directives.adminNgTableFilter', function () {
    var $compile, $rootScope, $httpBackend, Storage, FilterProfiles, ResourcesFilterResource, element,
        profilesStub = [{ name: 'myFilter', filter: { type: 'chair' }}],
        newProfile   = { name: 'myNewFilter', filter: { type: 'table' }};

    beforeEach(module('adminNg'));
    beforeEach(module('pascalprecht.translate'));
    beforeEach(module('LocalStorageModule'));
    beforeEach(module('shared/partials/tableFilters.html'));

    beforeEach(module(function ($provide) {
        var service = {
            configureFromServer: function () {},
            formatDate: function (val, date) { return date; },
            formatTime: function (val, date) { return date; }
        };
        $provide.value('Language', service);
    }));

    beforeEach(inject(function (_$rootScope_, _$compile_, _$httpBackend_, _Storage_, _FilterProfiles_, _ResourcesFilterResource_) {
        $rootScope = _$rootScope_;
        $compile = _$compile_;
        $httpBackend = _$httpBackend_;
        Storage = _Storage_;
        FilterProfiles = _FilterProfiles_;
        ResourcesFilterResource = _ResourcesFilterResource_;
    }));

    beforeEach(function () {
        $rootScope.resource = 'furniture';
        $rootScope.category = 'furniture';

        $httpBackend.whenGET('modules/events/partials/index.html').respond('');
        $httpBackend.whenGET('/admin-ng/resources/furniture/filters.json').respond(JSON.stringify({
            color: {
                label: 'COLOR',
                type: 'select',
                options: {
                    'brown': 'BROWN',
                    'white': 'WHITE',
                    'black': 'BLACK'
                },
                translatable: true
            },
            type: {
                label: 'TYPE',
                type: 'select',
                options: {
                    'chair': 'CHAIR',
                    'table': 'TABLE'
                },
                translatable: true
            }
        }));

        $rootScope.filters = ResourcesFilterResource.get({ resource: $rootScope.category });

        Storage.put('filter', 'furniture', 'type', 'CHAIR');
        element = $compile('<div admin-ng-table-filter data-filters="filters" data-namespace="resource"></div>')($rootScope);
        $rootScope.$digest();

        $httpBackend.flush();
    });

    afterEach(function () {
        window.localStorage.clear();
    });

    it('renders the table filter element', function () {
        expect(element).toEqual('div.filters-container');
        expect(element).toContainElement('.fa-filter');
        expect(element.html()).toBeMatchedBy('div.table-filter');
    });

    it('restores filters after fetching them', function () {
        expect(element.scope().filters.filters.type.label).toEqual('TYPE');
        expect(element.scope().filters.filters.color.label).toEqual('COLOR');
    });

    it('restores filter profiles', function () {
        expect(element.find('div').scope().profiles).toBeDefined();
    });

    it('allows selecting a filter', function () {
        expect(element.find('select[ng-model="filterValue"]')).not.toExist();
        expect(element.find('div').scope().filter).toBeUndefined();

        element.find('select[ng-model="selectedFilter"] option[value="color"]').prop({selected: true});
        element.find('select[ng-model="selectedFilter"]').change();

        expect(element.find('select[ng-model="filterValue"] option').length).toBe(4);
        expect(element.find('div').scope().filter.label).toEqual('COLOR');
    });

    it('overwrites existing filters when selecting a new value', function () {
        element.find('select[ng-model="selectedFilter"] option[value="color"]').prop({selected: true});
        element.find('select[ng-model="selectedFilter"]').change();

        element.find('select[ng-model="filterValue"] option:last').prop({selected: true});
        element.find('select[ng-model="filterValue"]').change();

        expect(element.scope().filters.map.color.value).toEqual('white');
    });

    describe('#removeFilter', function () {
        beforeEach(function () {
            spyOn(Storage, 'remove');
            element.scope().filters.filters.type.value = 'chair';
            element.find('div').scope().removeFilter('type', $rootScope.filters.filters.type);
        });

        it('removes all filters', function () {
            expect(element.scope().filters.filters.type.value).toBeUndefined();
            expect(Storage.remove).toHaveBeenCalledWith('filter', 'furniture', 'type');
        });
    });

    describe('#selectFilterTextValue', function () {

        it('sets the text filter values', function (done) {
            spyOn(Storage, 'put');
            element.find('div').scope().selectFilterTextValue('filter-name', 'abc');
            // The request is only send after 250ms due to the debounce function
            setTimeout(function () {
                expect(Storage.put).toHaveBeenCalledWith('filter', 'furniture', 'filter-name', 'abc');
                done();
            }, 500);
        });
    });

    describe('#selectFilterPeriodValue', function () {

        describe('with only the from date', function () {

            var filter;

            beforeEach(function () {
                filter = { period: { from: 'from-date' } };
                spyOn(Storage, 'put');
                element.find('div').scope().selectFilterPeriodValue(filter, 'from', 'to');
            });

            it('does not set a filter value', function () {
                expect(Storage.put).not.toHaveBeenCalled();
            });

            it('pre-fills to date', function () {
                expect(filter.period.to).toEqual(filter.period.from);
                expect(filter.prefilled.from).toBe(false);
                expect(filter.prefilled.to).toBe(true);
            });
        });

        describe('with only the to date', function () {

            var filter;

            beforeEach(function() {
                filter = { period: { to: 'to-date' } };
                spyOn(Storage, 'put');
                element.find('div').scope().selectFilterPeriodValue(filter, 'to', 'from');
            });

            it('does not set a filter value', function () {
                expect(Storage.put).not.toHaveBeenCalled();
            });

            it('pre-fills from date', function () {
                expect(filter.period.from).toEqual(filter.period.to);
                expect(filter.prefilled.to).toBe(false);
                expect(filter.prefilled.from).toBe(true);
            });
        });

        describe('with both from- and to dates', function () {

            var filter, fromDate, toDate, fromDateIsoStr, toDateIsoStr;

            beforeEach(function() {
                // Set dates with ISO string (vs localized 2015-01-01)
                fromDateIsoStr = '2015-01-01T00:00:00.001Z';
                toDateIsoStr = '2015-01-02T23:59:59.999Z';
                fromDate = new Date(fromDateIsoStr);
                toDate = new Date(toDateIsoStr);
                filter = { period: { type: "period", from: fromDate, to: toDate } };
                spyOn(Storage, 'put');
                element.find('div').scope().selectFilterPeriodValue(filter, 'from', 'to');
            });

            it('does not pre-fill dates', function () {
                expect(filter.prefilled.to).toBe(false);
                expect(filter.prefilled.from).toBe(false);
<<<<<<< HEAD
            })
=======
            });

            it('sets the time period filter value (accounting for localized day)', function () {
                // Get local time zone offset to verify user requested day range
                var timeOffset = new Date().getTimezoneOffset();
                var expectedFromDate = new Date(fromDateIsoStr);
                // Adjust to local day
                expectedFromDate = new Date(expectedFromDate.getTime() + timeOffset * 60 * 1000);
                expectedFromDate.setHours(0, 0, 0, 001);
                var expectedToDate = new Date(toDateIsoStr);
                // Adjust to local day
                expectedToDate = new Date(expectedToDate.getTime() + timeOffset * 60 * 1000);
                expectedToDate.setHours(23, 59, 59, 999);
                expect(Storage.put).toHaveBeenCalledWith('filter', 'furniture', undefined, expectedFromDate.toISOString() + '/' + expectedToDate.toISOString());
            });
>>>>>>> 573c2188
        });
    });

    describe('#removeFilters', function () {
        beforeEach(function () {
            element.scope().filters.filters.type.value = 'chair';
            element.scope().filters.filters.color.value = 'brown';
            element.find('div').scope().removeFilters();
        });

        it('removes all filters', function () {
            expect(element.scope().filters.filters.type.value).toBeUndefined();
            expect(element.scope().filters.filters.color.value).toBeUndefined();
        });
    });

    describe('#saveProfile', function () {
        beforeEach(function () {
            spyOn(FilterProfiles, 'set');
            element.find('div').scope().profiles = angular.copy(profilesStub);
            Storage.put('filter', 'furniture', 'type', 'table');
        });

        describe('with a new profile', function () {
            beforeEach(function () {
                element.find('div').scope().profile = angular.copy(newProfile);
                element.find('div').scope().saveProfile();
            });

            it('sets the filter profile', function () {
                var expectedResult = angular.copy(profilesStub);
                expectedResult.push(newProfile);
                expect(FilterProfiles.set).toHaveBeenCalledWith('furniture', expectedResult);
            });
        });

        describe('with an existing profile', function () {
            beforeEach(function () {
                element.find('div').scope().editFilterProfile(0);
                element.find('div').scope().profile = angular.copy(newProfile);
                element.find('div').scope().saveProfile();
            });

            it('sets the profile', function () {
                var expectedResult = [newProfile];
                expect(FilterProfiles.set).toHaveBeenCalledWith('furniture', expectedResult);
            });
        });
    });

    describe('#cancelProfileEditing', function () {
        beforeEach(function () {
            element.find('div').scope().currentlyEditing = 9;
            element.find('div').scope().cancelProfileEditing();
        });

        it('empties the profile model', function () {
            expect(element.find('div').scope().currentlyEditing).toBeUndefined();
        });

        it('deletes the ID of the currently edited profile', function () {
            expect(element.find('div').scope().profile).toEqual({});
        });
    });

    describe('#removeFilterProfile', function () {
        beforeEach(function () {
            spyOn(FilterProfiles, 'set');
            element.find('div').scope().profiles = angular.copy(profilesStub);
            element.find('div').scope().removeFilterProfile(0);
        });

        it('removes the filter profile', function () {
            expect(element.find('div').scope().profiles.length).toBe(0);
        });

        it('saves the profile', function () {
            expect(FilterProfiles.set).toHaveBeenCalled();
        });
    });

    describe('#editFilterProfile', function () {
        beforeEach(function () {
            element.find('div').scope().profiles = angular.copy(profilesStub);
            element.find('div').scope().editFilterProfile(0);
        });

        it('populates the profile', function () {
            expect(element.find('div').scope().profile).toEqual(profilesStub[0]);
        });

        it('sets the ID of the currently edited profile', function () {
            expect(element.find('div').scope().currentlyEditing).toBe(0);
        });
    });

    describe('#loadFilterProfile', function () {
        beforeEach(function () {
            spyOn(Storage, 'replace');
            element.find('div').scope().profiles = angular.copy(profilesStub);
        });

        describe('without stored filters', function () {
            beforeEach(function () {
                element.find('div').scope().loadFilterProfile(0);
            });

            it('does nothin', function () {
                expect(Storage.replace).not.toHaveBeenCalled();
            });
        });

        describe('with stored filters', function () {
            beforeEach(function () {
                FilterProfiles.set('furniture', profilesStub);
                element.find('div').scope().loadFilterProfile(0);
            });

            it('stores the loaded filter', function () {
                expect(Storage.replace).toHaveBeenCalledWith([ { namespace : 'furniture', key : 'type', value : 'chair' } ], 'filter');
            });
        });
    });

    describe('#validateProfileName', function () {
        var $scope;

        beforeEach(function () {
            $scope = element.find('div').scope();
            $scope.profiles = [{ name: 'Profile A' }, { name: 'Profile B' }];
            FilterProfiles.set($scope.namespace, $scope.profiles);
            $scope.profileForm = {
                name: {
                    $setValidity: jasmine.createSpy()
                }
            };
            $scope.profile = {};
        });

        describe('with an new profile name', function () {
            beforeEach(function () {
                $scope.profile.name = 'Profile C';
                $scope.validateProfileName();
            });

            it('accepts validity of the form field', function () {
                expect($scope.profileForm.name.$setValidity).toHaveBeenCalledWith('uniqueness', true);
            });
        });

        describe('with an already existing profile name', function () {
            beforeEach(function () {
                $scope.profile.name = 'Profile A';
                $scope.validateProfileName();
            });

            it('rejects validity of the form field', function () {
                expect($scope.profileForm.name.$setValidity).toHaveBeenCalledWith('uniqueness', false);
            });
        });
    });
});<|MERGE_RESOLUTION|>--- conflicted
+++ resolved
@@ -190,9 +190,6 @@
             it('does not pre-fill dates', function () {
                 expect(filter.prefilled.to).toBe(false);
                 expect(filter.prefilled.from).toBe(false);
-<<<<<<< HEAD
-            })
-=======
             });
 
             it('sets the time period filter value (accounting for localized day)', function () {
@@ -208,7 +205,6 @@
                 expectedToDate.setHours(23, 59, 59, 999);
                 expect(Storage.put).toHaveBeenCalledWith('filter', 'furniture', undefined, expectedFromDate.toISOString() + '/' + expectedToDate.toISOString());
             });
->>>>>>> 573c2188
         });
     });
 
