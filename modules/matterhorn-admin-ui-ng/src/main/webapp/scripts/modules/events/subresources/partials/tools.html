--- conflicted
+++ resolved
@@ -62,14 +62,11 @@
                             <a class="split" ng-click="split()" translate>VIDEO_TOOL.ACTIONS.SPLIT</a>
                             <a class="cut" ng-click="cut()" translate>VIDEO_TOOL.ACTIONS.CUT</a>
                             <a class="replay" ng-click="replay()" translate>VIDEO_TOOL.ACTIONS.REPLAY_SEGMENT</a>
-<<<<<<< HEAD
-=======
                             <a class="replay-end-of-segment" ng-click="replayEndOfSegment()" translate>VIDEO_TOOL.ACTIONS.REPLAY_END_OF_SEGMENT</a>
                             <a class="replay-with-preroll" ng-click="replayPreRoll()" translate>VIDEO_TOOL.ACTIONS.REPLAY_SEGMENT_WITH_PREROLL</a>
                             <!--
                             <a class="switch-feed" translate>VIDEO_TOOL.ACTIONS.SWITCH_FEED</a>
                             -->
->>>>>>> fc413dde
                         </div>
                     </div>
                     <div class="end-column">
