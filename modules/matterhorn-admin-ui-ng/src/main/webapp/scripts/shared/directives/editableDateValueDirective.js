--- conflicted
+++ resolved
@@ -30,10 +30,6 @@
         },
         link: function (scope, element) {
             scope.params.value = new Date(scope.params.value);
-<<<<<<< HEAD
-=======
-            scope.params.input = scope.params.value.toLocaleString("EN-GB");
->>>>>>> 25e55bf6
             scope.enterEditMode = function () {
                 // Store the original value for later comparision or undo
                 if (!angular.isDefined(scope.original)) {
