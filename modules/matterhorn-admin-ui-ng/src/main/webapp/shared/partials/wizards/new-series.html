--- conflicted
+++ resolved
@@ -49,10 +49,7 @@
     <div class="modal-body">
 
         <p class="tab-description" translate="EVENTS.SERIES.NEW.ACCESS.DESCRIPTION"></p>
-<<<<<<< HEAD
         <div data-admin-ng-notifications="" type="warning" context="series-acl"></div>
-=======
->>>>>>> 2ea124e4
         <div data-admin-ng-notifications="" context="series-acl"></div>
 
         <div class="full-col">
