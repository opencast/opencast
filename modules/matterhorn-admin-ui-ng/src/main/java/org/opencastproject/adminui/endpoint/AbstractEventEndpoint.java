--- conflicted
+++ resolved
@@ -34,12 +34,7 @@
 import static javax.servlet.http.HttpServletResponse.SC_NOT_FOUND;
 import static javax.servlet.http.HttpServletResponse.SC_NO_CONTENT;
 import static javax.servlet.http.HttpServletResponse.SC_OK;
-<<<<<<< HEAD
-import static org.apache.commons.lang.StringUtils.trimToNull;
-=======
-import static javax.servlet.http.HttpServletResponse.SC_UNAUTHORIZED;
 import static org.apache.commons.lang3.StringUtils.trimToNull;
->>>>>>> 3d5f06af
 import static org.opencastproject.index.service.util.RestUtils.conflictJson;
 import static org.opencastproject.index.service.util.RestUtils.notFound;
 import static org.opencastproject.index.service.util.RestUtils.okJson;
@@ -1197,18 +1192,10 @@
   @GET
   @Path("{eventId}/asset/assets.json")
   @Produces(MediaType.APPLICATION_JSON)
-<<<<<<< HEAD
-  @RestQuery(name = "geteventmedia", description = "Returns all the data related to the media tab in the event details modal as JSON", returnDescription = "All the data related to the event media tab as JSON", pathParameters = {
-          @RestParameter(name = "eventId", description = "The event id", isRequired = true, type = RestParameter.Type.STRING) }, reponses = {
-                  @RestResponse(description = "Returns all the data related to the event media tab as JSON", responseCode = HttpServletResponse.SC_OK),
-                  @RestResponse(description = "No event with this identifier was found.", responseCode = HttpServletResponse.SC_NOT_FOUND) })
-  public Response getEventMedia(@PathParam("eventId") String id) throws Exception {
-=======
   @RestQuery(name = "getAssetList", description = "Returns the number of assets from each types as JSON", returnDescription = "The number of assets from each types as JSON", pathParameters = { @RestParameter(name = "eventId", description = "The event id", isRequired = true, type = RestParameter.Type.STRING) }, reponses = {
           @RestResponse(description = "Returns the number of assets from each types as JSON", responseCode = HttpServletResponse.SC_OK),
           @RestResponse(description = "No event with this identifier was found.", responseCode = HttpServletResponse.SC_NOT_FOUND) })
   public Response getAssetList(@PathParam("eventId") String id) throws Exception {
->>>>>>> 3d5f06af
     Opt<Event> optEvent = getEvent(id);
     if (optEvent.isNone())
       return notFound("Cannot find an event with id '%s'.", id);
@@ -1250,14 +1237,6 @@
   @Produces(MediaType.APPLICATION_JSON)
   @RestQuery(name = "getAttachment", description = "Returns the details of an attachment from the given event and attachment id as JSON", returnDescription = "The details of an attachment from the given event and attachment id as JSON", pathParameters = {
           @RestParameter(name = "eventId", description = "The event id", isRequired = true, type = RestParameter.Type.STRING),
-<<<<<<< HEAD
-          @RestParameter(name = "trackId", description = "The track id", isRequired = true, type = RestParameter.Type.STRING) }, reponses = {
-                  @RestResponse(description = "Returns all the data related to the given track for the media tab as JSON", responseCode = HttpServletResponse.SC_OK),
-                  @RestResponse(description = "No event with this identifier was found.", responseCode = HttpServletResponse.SC_NOT_FOUND) })
-  public Response getEventTrack(@PathParam("eventId") String eventId, @PathParam("trackId") String trackId)
-          throws Exception {
-    Opt<Event> optEvent = getEvent(eventId);
-=======
           @RestParameter(name = "id", description = "The attachment id", isRequired = true, type = RestParameter.Type.STRING) }, reponses = {
           @RestResponse(description = "Returns the details of an attachment from the given event and attachment id as JSON", responseCode = HttpServletResponse.SC_OK),
           @RestResponse(description = "No event or attachment with this identifier was found.", responseCode = HttpServletResponse.SC_NOT_FOUND) })
@@ -1279,7 +1258,6 @@
           @RestResponse(description = "No event with this identifier was found.", responseCode = HttpServletResponse.SC_NOT_FOUND) })
   public Response getCatalogList(@PathParam("eventId") String id) throws Exception {
     Opt<Event> optEvent = getEvent(id);
->>>>>>> 3d5f06af
     if (optEvent.isNone())
       return notFound("Cannot find an event with id '%s'.", id);
     Opt<MediaPackage> mp = getIndexService().getEventMediapackage(optEvent.get());
@@ -1329,13 +1307,6 @@
   @GET
   @Path("{eventId}/asset/media/{id}.json")
   @Produces(MediaType.APPLICATION_JSON)
-<<<<<<< HEAD
-  @RestQuery(name = "geteventattachements", description = "Returns all the data related to the attachements tab in the event details modal as JSON", returnDescription = "All the data related to the event attachements tab as JSON", pathParameters = {
-          @RestParameter(name = "eventId", description = "The event id", isRequired = true, type = RestParameter.Type.STRING) }, reponses = {
-                  @RestResponse(description = "Returns all the data related to the event attachements tab as JSON", responseCode = HttpServletResponse.SC_OK),
-                  @RestResponse(description = "No event with this identifier was found.", responseCode = HttpServletResponse.SC_NOT_FOUND) })
-  public Response getEventAttachements(@PathParam("eventId") String id) throws Exception {
-=======
   @RestQuery(name = "getMedia", description = "Returns the details of a media from the given event and media id as JSON", returnDescription = "The details of a media from the given event and media id as JSON", pathParameters = {
           @RestParameter(name = "eventId", description = "The event id", isRequired = true, type = RestParameter.Type.STRING),
           @RestParameter(name = "id", description = "The media id", isRequired = true, type = RestParameter.Type.STRING) }, reponses = {
@@ -1358,7 +1329,6 @@
           @RestResponse(description = "Returns a list of publications from the given event as JSON", responseCode = HttpServletResponse.SC_OK),
           @RestResponse(description = "No event with this identifier was found.", responseCode = HttpServletResponse.SC_NOT_FOUND) })
   public Response getPublicationList(@PathParam("eventId") String id) throws Exception {
->>>>>>> 3d5f06af
     Opt<Event> optEvent = getEvent(id);
     if (optEvent.isNone())
       return notFound("Cannot find an event with id '%s'.", id);
