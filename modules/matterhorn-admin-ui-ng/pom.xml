<project xmlns="http://maven.apache.org/POM/4.0.0" xmlns:xsi="http://www.w3.org/2001/XMLSchema-instance"
    xsi:schemaLocation="http://maven.apache.org/POM/4.0.0 http://maven.apache.org/maven-v4_0_0.xsd">
    <modelVersion>4.0.0</modelVersion>
    <artifactId>matterhorn-admin-ui-ng</artifactId>
    <packaging>bundle</packaging>
    <name>matterhorn-admin-ui-ng</name>
    <parent>
        <groupId>org.opencastproject</groupId>
        <artifactId>base</artifactId>
        <version>2.1-SNAPSHOT</version>
        <relativePath>../../pom.xml</relativePath>
    </parent>
    <properties>
        <matterhorn.basedir>${project.basedir}/../..</matterhorn.basedir>
        <checkstyle.skip>false</checkstyle.skip>
        <skipTests>false</skipTests>
    </properties>
    <dependencies>

        <!-- osgi support -->

        <dependency>
            <groupId>org.osgi</groupId>
            <artifactId>org.osgi.core</artifactId>
        </dependency>

        <dependency>
            <groupId>org.osgi</groupId>
            <artifactId>org.osgi.compendium</artifactId>
        </dependency>

        <!-- matterhorn -->

        <dependency>
            <groupId>org.opencastproject</groupId>
            <artifactId>matterhorn-message-broker-api</artifactId>
            <version>${project.version}</version>
        </dependency>
        <dependency>
            <groupId>org.opencastproject</groupId>
            <artifactId>matterhorn-common</artifactId>
            <version>${project.version}</version>
            <scope>provided</scope>
        </dependency>
        <dependency>
            <groupId>org.opencastproject</groupId>
            <artifactId>matterhorn-dublincore</artifactId>
            <version>${project.version}</version>
            <scope>provided</scope>
        </dependency>
        <dependency>
            <groupId>org.opencastproject</groupId>
            <artifactId>matterhorn-ingest-service-api</artifactId>
            <version>${project.version}</version>
            <scope>provided</scope>
        </dependency>
        <dependency>
            <groupId>org.opencastproject</groupId>
            <artifactId>matterhorn-index-service</artifactId>
            <version>${project.version}</version>
            <scope>provided</scope>
        </dependency>
        <dependency>
            <groupId>org.opencastproject</groupId>
            <artifactId>matterhorn-metadata-api</artifactId>
            <version>${project.version}</version>
            <scope>provided</scope>
        </dependency>
        <dependency>
            <groupId>org.opencastproject</groupId>
            <artifactId>matterhorn-presets</artifactId>
            <version>${project.version}</version>
            <scope>provided</scope>
        </dependency>
        <dependency>
            <groupId>org.opencastproject</groupId>
            <artifactId>matterhorn-series-service-api</artifactId>
            <version>${project.version}</version>
            <scope>provided</scope>
        </dependency>
        <dependency>
            <groupId>org.opencastproject</groupId>
            <artifactId>matterhorn-static-file-service-api</artifactId>
            <version>${project.version}</version>
            <scope>provided</scope>
        </dependency>
        <dependency>
            <groupId>org.opencastproject</groupId>
            <artifactId>matterhorn-userdirectory</artifactId>
            <version>${project.version}</version>
            <scope>provided</scope>
        </dependency>
        <dependency>
            <groupId>org.opencastproject</groupId>
            <artifactId>matterhorn-scheduler-api</artifactId>
            <version>${project.version}</version>
            <scope>provided</scope>
        </dependency>
        <dependency>
            <groupId>org.opencastproject</groupId>
            <artifactId>matterhorn-composer-service-api</artifactId>
            <version>${project.version}</version>
            <scope>provided</scope>
        </dependency>
        <dependency>
            <groupId>org.opencastproject</groupId>
            <artifactId>matterhorn-authorization-manager</artifactId>
            <version>${project.version}</version>
            <scope>provided</scope>
        </dependency>
        <dependency>
            <groupId>org.opencastproject</groupId>
            <artifactId>matterhorn-capture-admin-service-api</artifactId>
            <version>${project.version}</version>
            <scope>provided</scope>
        </dependency>
        <dependency>
            <groupId>org.opencastproject</groupId>
            <artifactId>matterhorn-comments</artifactId>
            <version>${project.version}</version>
        </dependency>
        <dependency>
            <groupId>org.opencastproject</groupId>
            <artifactId>matterhorn-messages</artifactId>
            <version>${project.version}</version>
        </dependency>
        <dependency>
            <groupId>org.opencastproject</groupId>
            <artifactId>matterhorn-themes</artifactId>
            <version>${project.version}</version>
        </dependency>
        <dependency>
            <groupId>org.opencastproject</groupId>
            <artifactId>matterhorn-archive-api</artifactId>
            <version>${project.version}</version>
        </dependency>
        <dependency>
            <groupId>org.opencastproject</groupId>
            <artifactId>matterhorn-archive-schema</artifactId>
            <version>${project.version}</version>
            <exclusions>
                <exclusion>
                    <groupId>org.opencastproject</groupId>
                    <artifactId>matterhorn-solr</artifactId>
                </exclusion>
                <exclusion>
                    <groupId>org.apache.solr</groupId>
                    <artifactId>solr-core</artifactId>
                </exclusion>
            </exclusions>
        </dependency>
        <dependency>
            <groupId>org.opencastproject</groupId>
            <artifactId>matterhorn-workflow-service-api</artifactId>
            <version>${project.version}</version>
        </dependency>
        <dependency>
            <groupId>org.opencastproject</groupId>
            <artifactId>matterhorn-participation-api</artifactId>
            <version>${project.version}</version>
        </dependency>
        <dependency>
            <groupId>org.opencastproject</groupId>
            <artifactId>matterhorn-search-api</artifactId>
            <version>${project.version}</version>
        </dependency>
        <dependency>
            <groupId>org.opencastproject</groupId>
            <artifactId>matterhorn-search</artifactId>
            <version>${project.version}</version>
        </dependency>
        <dependency>
            <groupId>org.opencastproject</groupId>
            <artifactId>matterhorn-smil-api</artifactId>
            <version>${project.version}</version>
        </dependency>
        <dependency>
            <groupId>org.opencastproject</groupId>
            <artifactId>matterhorn-smil-impl</artifactId>
            <version>${project.version}</version>
        </dependency>
        <dependency>
            <groupId>javax.ws.rs</groupId>
            <artifactId>jsr311-api</artifactId>
        </dependency>
        <dependency>
            <groupId>org.slf4j</groupId>
            <artifactId>slf4j-api</artifactId>
        </dependency>
        <dependency>
            <groupId>javax.servlet</groupId>
            <artifactId>servlet-api</artifactId>
        </dependency>
        <dependency>
            <groupId>net.fortuna.ical4j</groupId>
            <artifactId>ical4j</artifactId>
        </dependency>
        <dependency>
            <groupId>org.codehaus.groovy</groupId>
            <artifactId>groovy-all</artifactId>
            <version>2.4.0</version>
        </dependency>
        <dependency>
            <groupId>javax.xml.bind</groupId>
            <artifactId>jaxb-api</artifactId>
        </dependency>
        <dependency>
          <groupId>com.entwinemedia.common</groupId>
          <artifactId>functional</artifactId>
        </dependency>

        <!-- Logging -->
        <dependency>
            <groupId>log4j</groupId>
            <artifactId>log4j</artifactId>
            <scope>test</scope>
        </dependency>

        <!-- Testing -->
        <dependency>
            <groupId>junit</groupId>
            <artifactId>junit</artifactId>
            <scope>test</scope>
        </dependency>
        <dependency>
            <groupId>org.opencastproject</groupId>
            <artifactId>matterhorn-series-service-impl</artifactId>
            <version>${project.version}</version>
            <scope>test</scope>
            <exclusions>
                <exclusion>
                    <groupId>org.opencastproject</groupId>
                    <artifactId>matterhorn-solr</artifactId>
                </exclusion>
            </exclusions>
        </dependency>
        <dependency>
            <groupId>xalan</groupId>
            <artifactId>xalan</artifactId>
            <version>2.7.1</version>
            <scope>test</scope>
        </dependency>
        <dependency>
            <groupId>org.apache.xerces</groupId>
            <artifactId>com.springsource.org.apache.xerces</artifactId>
            <version>2.9.1</version>
            <scope>test</scope>
        </dependency>
        <!-- REST test environment -->
        <dependency>
            <groupId>com.jayway.restassured</groupId>
            <artifactId>rest-assured</artifactId>
            <version>2.4.0</version>
            <exclusions>
                <exclusion>
                    <groupId>org.hamcrest</groupId>
                    <artifactId>hamcrest-core</artifactId>
                </exclusion>
                <exclusion>
                    <groupId>org.hamcrest</groupId>
                    <artifactId>hamcrest-library</artifactId>
                </exclusion>
                <exclusion>
                    <groupId>org.codehaus.groovy</groupId>
                    <artifactId>groovy</artifactId>
                </exclusion>
            </exclusions>
        </dependency>
        <dependency>
            <groupId>uk.co.datumedge</groupId>
            <artifactId>hamcrest-json</artifactId>
            <version>0.2</version>
            <scope>test</scope>
        </dependency>
        <dependency>
            <groupId>org.eclipse.persistence</groupId>
            <artifactId>org.eclipse.persistence.core</artifactId>
            <scope>test</scope>
        </dependency>
        <dependency>
            <groupId>org.eclipse.persistence</groupId>
            <artifactId>org.eclipse.persistence.jpa</artifactId>
            <scope>test</scope>
        </dependency>
        <dependency>
            <groupId>org.eclipse.persistence</groupId>
            <artifactId>org.eclipse.persistence.asm</artifactId>
            <scope>test</scope>
        </dependency>
        <dependency>
            <groupId>org.eclipse.persistence</groupId>
            <artifactId>org.eclipse.persistence.antlr</artifactId>
            <scope>test</scope>
        </dependency>
        <dependency>
            <groupId>com.h2database</groupId>
            <artifactId>h2</artifactId>
            <scope>test</scope>
        </dependency>
        <dependency>
            <groupId>c3p0</groupId>
            <artifactId>c3p0</artifactId>
            <scope>test</scope>
        </dependency>
        <dependency>
            <groupId>org.easymock</groupId>
            <artifactId>easymock</artifactId>
            <scope>test</scope>
        </dependency>
    </dependencies>
    <profiles>
        <profile>
            <id>frontend</id>
            <activation>
                <activeByDefault>true</activeByDefault>
            </activation>
            <build>
                <plugins>
                    <plugin>
                        <groupId>com.github.eirslett</groupId>
                        <artifactId>frontend-maven-plugin</artifactId>
                        <executions>
                            <execution>
                                <id>install node and npm</id>
                                <goals>
                                    <goal>install-node-and-npm</goal>
                                </goals>
                                <configuration>
                                    <nodeVersion>v0.12.2</nodeVersion>
                                    <npmVersion>2.3.0</npmVersion>
                                </configuration>
                            </execution>

                            <execution>
                                <id>npm install</id>
                                <goals>
                                    <goal>npm</goal>
                                </goals>
                                <configuration>
                                    <arguments>install</arguments>
                                </configuration>
                            </execution>

                            <execution>
                                <id>grunt build</id>
                                <goals>
                                    <goal>grunt</goal>
                                </goals>
                                <configuration>
                                    <arguments>build --no-color --skipTests=${skipTests}</arguments>
                                </configuration>
                            </execution>
                        </executions>
                    </plugin>
                </plugins>
            </build>
        </profile>
    </profiles>

    <build>
        <plugins>
            <plugin>
                <groupId>org.apache.felix</groupId>
                <artifactId>maven-bundle-plugin</artifactId>
                <extensions>true</extensions>
                <configuration>
                    <instructions>
                        <Bundle-SymbolicName>${project.artifactId}</Bundle-SymbolicName>
                        <Private-Package>webapp.*</Private-Package>
                        <Include-Resource>{maven-resources}, target/grunt</Include-Resource>
                        <Http-Alias>/admin-ng</Http-Alias>
                        <Http-Classpath>/webapp</Http-Classpath>
                        <Http-Welcome>index.html</Http-Welcome>
                        <Import-Package>
                            org.opencastproject.index.service.message,
<<<<<<< HEAD
                            org.opencastproject.matterhorn.search.impl;version=${project.version},
                            org.opencastproject.rest;version=${project.version},
                            org.opencastproject.metadata.dublincore;version=${project.version},
                            org.opencastproject.security.api,
                            org.opencastproject.util.doc.rest,
                            org.opencastproject.util,
                            javax.servlet,
                            javax.servlet.http,
                            javax.ws.rs,
                            org.apache.commons.lang3,
                            org.osgi.service.component,
                            org.json.simple,
                            org.json.simple.parser,
                            org.osgi.framework,
                            org.slf4j,
                            *;resolution:=optional
=======
                            *
>>>>>>> f368afee
                        </Import-Package>
                        <Private-Package>
                            net.fortuna.ical4j.*,
                            org.opencastproject.adminui.util,
                            org.opencastproject.adminui.exception
                        </Private-Package>
                        <Embed-Dependency>
                            ical4j;inline=true
                        </Embed-Dependency>
                        <Export-Package>
                            org.opencastproject.adminui.api,
                            org.opencastproject.adminui.endpoint,
                            org.opencastproject.adminui.impl,
                            org.opencastproject.adminui.impl.index,
                            org.opencastproject.adminui.userdirectory,                          
                            org.opencastproject.adminui.usersettings,
                            org.opencastproject.adminui.usersettings.persistence
                        </Export-Package>
                        <Service-Component>
                            OSGI-INF/acl_endpoint.xml,
                            OSGI-INF/adminui_configuration.xml,
                            OSGI-INF/blacklist_endpoint.xml,
                            OSGI-INF/captureagents_endpoint.xml,
                            OSGI-INF/email_endpoint.xml,
                            OSGI-INF/event_endpoint.xml,
                            OSGI-INF/groups_endpoint.xml,
                            OSGI-INF/index_endpoint.xml,
                            OSGI-INF/job_endpoint.xml,
                            OSGI-INF/language-service.xml,
                            OSGI-INF/languages_endpoint.xml,
                            OSGI-INF/message-receiver-acl.xml,
                            OSGI-INF/message-receiver-archive.xml,
                            OSGI-INF/message-receiver-comment.xml,
                            OSGI-INF/message-receiver-group.xml,
                            OSGI-INF/message-receiver-recording.xml,
                            OSGI-INF/message-receiver-scheduler.xml,
                            OSGI-INF/message-receiver-series.xml,
                            OSGI-INF/message-receiver-theme.xml,
                            OSGI-INF/message-receiver-workflow.xml,
                            OSGI-INF/presets_endpoint.xml,
                            OSGI-INF/search-index.xml,
                            OSGI-INF/server_endpoint.xml,
                            OSGI-INF/series_endpoint.xml,
                            OSGI-INF/services_endpoint.xml,
                            OSGI-INF/tasks_endpoint.xml,
                            OSGI-INF/themes_endpoint.xml,
                            OSGI-INF/tools_endpoint.xml,
                            OSGI-INF/ui-roles-role-provider.xml,
                            OSGI-INF/user_settings_endpoint.xml,
                            OSGI-INF/user_settings_service.xml,
                            OSGI-INF/users_endpoint.xml,
                            OSGI-INF/list_providers_endpoint.xml
                        </Service-Component>
                        <JPA-PersistenceUnits>
                            org.opencastproject.adminui
                        </JPA-PersistenceUnits>
                    </instructions>
                </configuration>
            </plugin>
        </plugins>
    </build>
</project><|MERGE_RESOLUTION|>--- conflicted
+++ resolved
@@ -373,26 +373,7 @@
                         <Http-Welcome>index.html</Http-Welcome>
                         <Import-Package>
                             org.opencastproject.index.service.message,
-<<<<<<< HEAD
-                            org.opencastproject.matterhorn.search.impl;version=${project.version},
-                            org.opencastproject.rest;version=${project.version},
-                            org.opencastproject.metadata.dublincore;version=${project.version},
-                            org.opencastproject.security.api,
-                            org.opencastproject.util.doc.rest,
-                            org.opencastproject.util,
-                            javax.servlet,
-                            javax.servlet.http,
-                            javax.ws.rs,
-                            org.apache.commons.lang3,
-                            org.osgi.service.component,
-                            org.json.simple,
-                            org.json.simple.parser,
-                            org.osgi.framework,
-                            org.slf4j,
-                            *;resolution:=optional
-=======
                             *
->>>>>>> f368afee
                         </Import-Package>
                         <Private-Package>
                             net.fortuna.ical4j.*,
