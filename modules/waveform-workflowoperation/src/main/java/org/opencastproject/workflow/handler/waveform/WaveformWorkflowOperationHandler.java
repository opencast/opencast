/**
 * Licensed to The Apereo Foundation under one or more contributor license
 * agreements. See the NOTICE file distributed with this work for additional
 * information regarding copyright ownership.
 *
 *
 * The Apereo Foundation licenses this file to you under the Educational
 * Community License, Version 2.0 (the "License"); you may not use this file
 * except in compliance with the License. You may obtain a copy of the License
 * at:
 *
 *   http://opensource.org/licenses/ecl2.txt
 *
 * Unless required by applicable law or agreed to in writing, software
 * distributed under the License is distributed on an "AS IS" BASIS, WITHOUT
 * WARRANTIES OR CONDITIONS OF ANY KIND, either express or implied.  See the
 * License for the specific language governing permissions and limitations under
 * the License.
 *
 */
package org.opencastproject.workflow.handler.waveform;

import org.opencastproject.job.api.Job;
import org.opencastproject.job.api.JobContext;
import org.opencastproject.mediapackage.MediaPackage;
import org.opencastproject.mediapackage.MediaPackageElement;
import org.opencastproject.mediapackage.MediaPackageElementFlavor;
import org.opencastproject.mediapackage.MediaPackageElementParser;
import org.opencastproject.mediapackage.MediaPackageException;
import org.opencastproject.mediapackage.Track;
import org.opencastproject.mediapackage.selector.TrackSelector;
import org.opencastproject.util.NotFoundException;
import org.opencastproject.waveform.api.WaveformService;
import org.opencastproject.waveform.api.WaveformServiceException;
import org.opencastproject.workflow.api.AbstractWorkflowOperationHandler;
import org.opencastproject.workflow.api.ConfiguredTagsAndFlavors;
import org.opencastproject.workflow.api.WorkflowInstance;
import org.opencastproject.workflow.api.WorkflowOperationException;
import org.opencastproject.workflow.api.WorkflowOperationResult;
import org.opencastproject.workspace.api.Workspace;

import org.apache.commons.lang3.StringUtils;
import org.apache.commons.lang3.math.NumberUtils;
import org.osgi.service.component.ComponentContext;
import org.slf4j.Logger;
import org.slf4j.LoggerFactory;

import java.io.IOException;
import java.net.URI;
import java.util.ArrayList;
import java.util.Collection;
import java.util.List;

/**
 * Workflow operation for the waveform service.
 */
public class WaveformWorkflowOperationHandler extends AbstractWorkflowOperationHandler {
  private static final Logger logger = LoggerFactory.getLogger(WaveformWorkflowOperationHandler.class);

  /** Source flavor configuration property name. */
  private static final String SOURCE_FLAVOR_PROPERTY = "source-flavor";

  /** Source tags configuration property name. */
  private static final String SOURCE_TAGS_PROPERTY = "source-tags";

  /** Default value of pixel per minute configuration. */
  private static final int DEFAULT_PIXELS_PER_MINUTE = 200;

  /** Default value of minimum width configuration. */
  private static final int DEFAULT_MIN_WIDTH = 5000;

  /** Default value of maximum width configuration. */
  private static final int DEFAULT_MAX_WIDTH = 20000;

  /** Default value of height configuration. */
  private static final int DEFAULT_HEIGHT = 500;

  /** Pixel per minute of waveform image width configuration property name. */
  private static final String PIXELS_PER_MINUTE_PROPERTY = "pixels-per-minute";

  /** Minimun width of waveform image configuration property name. */
  private static final String MIN_WIDTH_PROPERTY = "min-width";

  /** Maximum width of waveform image configuration property name. */
  private static final String MAX_WIDTH_PROPERTY = "max-width";

  /** Height of waveform image configuration property name. */
  private static final String HEIGHT_PROPERTY = "height";

  /** Color of waveform image configuration property name. */
  private static final String COLOR_PROPERTY = "color";

  /** The waveform service. */
  private WaveformService waveformService = null;

  /** The workspace service. */
  private Workspace workspace = null;

  @Override
  public void activate(ComponentContext cc) {
    super.activate(cc);
    logger.info("Registering waveform workflow operation handler");
  }

  /**
   * {@inheritDoc}
   *
   * @see
   * org.opencastproject.workflow.api.WorkflowOperationHandler#start(org.opencastproject.workflow.api.WorkflowInstance,
   * org.opencastproject.job.api.JobContext)
   */
  @Override
  public WorkflowOperationResult start(
      WorkflowInstance workflowInstance, JobContext context
  ) throws WorkflowOperationException {

    MediaPackage mediaPackage = workflowInstance.getMediaPackage();
    logger.info("Start waveform workflow operation for mediapackage {}", mediaPackage);

<<<<<<< HEAD
    ConfiguredTagsAndFlavors tagsAndFlavors = getTagsAndFlavors(workflowInstance,
        Configuration.many, Configuration.many, Configuration.many, Configuration.one);

    List<MediaPackageElementFlavor> sourceFlavorList = tagsAndFlavors.getSrcFlavors();
    List<String> sourceTagList = tagsAndFlavors.getSrcTags();
    if (sourceFlavorList.isEmpty() && sourceTagList.isEmpty()) {
=======
    String sourceFlavorProperty = StringUtils.trimToNull(
        workflowInstance.getCurrentOperation().getConfiguration(SOURCE_FLAVOR_PROPERTY));
    String sourceTagsProperty = StringUtils.trimToNull(
        workflowInstance.getCurrentOperation().getConfiguration(SOURCE_TAGS_PROPERTY));
    if (StringUtils.isEmpty(sourceFlavorProperty) && StringUtils.isEmpty(sourceTagsProperty)) {
>>>>>>> 064a6ec2
      throw new WorkflowOperationException(
          String.format("Required property %s or %s not set", SOURCE_FLAVOR_PROPERTY, SOURCE_TAGS_PROPERTY));
    }

<<<<<<< HEAD
    MediaPackageElementFlavor targetFlavor = tagsAndFlavors.getSingleTargetFlavor();

    List<String> targetTagList = tagsAndFlavors.getTargetTags();
=======
    String targetFlavorProperty = StringUtils.trimToNull(
        workflowInstance.getCurrentOperation().getConfiguration(TARGET_FLAVOR_PROPERTY));
    if (targetFlavorProperty == null) {
      throw new WorkflowOperationException(String.format("Required property %s not set", TARGET_FLAVOR_PROPERTY));
    }

    String targetTagsProperty = StringUtils.trimToNull(
        workflowInstance.getCurrentOperation().getConfiguration(TARGET_TAGS_PROPERTY));
>>>>>>> 064a6ec2

    int pixelsPerMinute = NumberUtils.toInt(
        StringUtils.trimToNull(workflowInstance.getCurrentOperation().getConfiguration(PIXELS_PER_MINUTE_PROPERTY)),
        DEFAULT_PIXELS_PER_MINUTE
    );

    int minWidth = NumberUtils.toInt(
        StringUtils.trimToNull(workflowInstance.getCurrentOperation().getConfiguration(MIN_WIDTH_PROPERTY)),
        DEFAULT_MIN_WIDTH
    );

    int maxWidth = NumberUtils.toInt(
        StringUtils.trimToNull(workflowInstance.getCurrentOperation().getConfiguration(MAX_WIDTH_PROPERTY)),
        DEFAULT_MAX_WIDTH
    );

    int height = NumberUtils.toInt(
        StringUtils.trimToNull(workflowInstance.getCurrentOperation().getConfiguration(HEIGHT_PROPERTY)),
        DEFAULT_HEIGHT
    );

    String color = StringUtils.trimToNull(workflowInstance.getCurrentOperation().getConfiguration(COLOR_PROPERTY));

    try {
      TrackSelector trackSelector = new TrackSelector();
      for (MediaPackageElementFlavor flavor : sourceFlavorList) {
        trackSelector.addFlavor(flavor);
      }
      for (String tag : sourceTagList) {
        trackSelector.addTag(tag);
      }
      Collection<Track> sourceTracks = trackSelector.select(mediaPackage, false);
      if (sourceTracks.isEmpty()) {
        logger.info("No tracks found in mediapackage {} with specified {} = {}", mediaPackage, SOURCE_FLAVOR_PROPERTY,
                sourceFlavorList);
        return createResult(mediaPackage, WorkflowOperationResult.Action.SKIP);
      }

      List<Job> waveformJobs = new ArrayList<>(sourceTracks.size());
      for (Track sourceTrack : sourceTracks) {
        // Skip over track with no audio stream
        if (!sourceTrack.hasAudio()) {
          logger.info("Skipping waveform extraction of track {} since it has no audio", sourceTrack.getIdentifier());
          continue;
        }
        try {
          // generate waveform
          logger.info("Creating waveform extraction job for track '{}' in mediapackage '{}'",
              sourceTrack.getIdentifier(), mediaPackage);

          Job waveformJob = waveformService.createWaveformImage(sourceTrack, pixelsPerMinute, minWidth, maxWidth,
              height, color);
          waveformJobs.add(waveformJob);
        } catch (MediaPackageException | WaveformServiceException e) {
          logger.error("Creating waveform extraction job for track '{}' in media package '{}' failed",
              sourceTrack.getIdentifier(), mediaPackage, e);
        }
      }

      logger.debug("Waiting for waveform jobs for media package {}", mediaPackage);
      if (!waitForStatus(waveformJobs.toArray(new Job[waveformJobs.size()])).isSuccess()) {
        throw new WorkflowOperationException(
            String.format("Waveform extraction jobs for media package '%s' have not completed successfully",
                mediaPackage.getIdentifier()));
      }

      // copy waveform attachments into workspace and add them to the media package
      for (Job job : waveformJobs) {
        String jobPayload = job.getPayload();
        if (StringUtils.isEmpty(jobPayload)) {
          continue;
        }
        MediaPackageElement waveformMpe = null;
        try {
          waveformMpe = MediaPackageElementParser.getFromXml(jobPayload);
          URI newURI = workspace.moveTo(waveformMpe.getURI(),
              mediaPackage.getIdentifier().toString(),
              waveformMpe.getIdentifier(),
              "waveform.png");
          waveformMpe.setURI(newURI);
        } catch (MediaPackageException ex) {
          // unexpected job payload
          throw new WorkflowOperationException("Can't parse waveform attachment from job " + job.getId());
        } catch (NotFoundException ex) {
          throw new WorkflowOperationException("Waveform image file '" + waveformMpe.getURI() + "' not found", ex);
        } catch (IOException ex) {
          throw new WorkflowOperationException("Can't get workflow image file '"
              + waveformMpe.getURI() + "' from workspace");
        }

        // set the waveform attachment flavor and add it to the media package
        if ("*".equals(targetFlavor.getType())) {
          targetFlavor = new MediaPackageElementFlavor(waveformMpe.getFlavor().getType(), targetFlavor.getSubtype());
        }
        if ("*".equals(targetFlavor.getSubtype())) {
          targetFlavor = new MediaPackageElementFlavor(targetFlavor.getType(), waveformMpe.getFlavor().getSubtype());
        }
        waveformMpe.setFlavor(targetFlavor);
        for (String tag : targetTagList) {
          waveformMpe.addTag(tag);
        }
        mediaPackage.add(waveformMpe);
      }

      logger.info("Waveform workflow operation for mediapackage {} completed", mediaPackage);
      return createResult(mediaPackage, WorkflowOperationResult.Action.CONTINUE);

    } finally {
      try {
        workspace.cleanup(mediaPackage.getIdentifier(), true);
      } catch (IOException e) {
        throw new WorkflowOperationException(e);
      }
    }
  }

  public void setWaveformService(WaveformService waveformService) {
    this.waveformService = waveformService;
  }

  public void setWorkspace(Workspace workspace) {
    this.workspace = workspace;
  }
}<|MERGE_RESOLUTION|>--- conflicted
+++ resolved
@@ -117,38 +117,19 @@
     MediaPackage mediaPackage = workflowInstance.getMediaPackage();
     logger.info("Start waveform workflow operation for mediapackage {}", mediaPackage);
 
-<<<<<<< HEAD
     ConfiguredTagsAndFlavors tagsAndFlavors = getTagsAndFlavors(workflowInstance,
         Configuration.many, Configuration.many, Configuration.many, Configuration.one);
 
     List<MediaPackageElementFlavor> sourceFlavorList = tagsAndFlavors.getSrcFlavors();
     List<String> sourceTagList = tagsAndFlavors.getSrcTags();
     if (sourceFlavorList.isEmpty() && sourceTagList.isEmpty()) {
-=======
-    String sourceFlavorProperty = StringUtils.trimToNull(
-        workflowInstance.getCurrentOperation().getConfiguration(SOURCE_FLAVOR_PROPERTY));
-    String sourceTagsProperty = StringUtils.trimToNull(
-        workflowInstance.getCurrentOperation().getConfiguration(SOURCE_TAGS_PROPERTY));
-    if (StringUtils.isEmpty(sourceFlavorProperty) && StringUtils.isEmpty(sourceTagsProperty)) {
->>>>>>> 064a6ec2
       throw new WorkflowOperationException(
           String.format("Required property %s or %s not set", SOURCE_FLAVOR_PROPERTY, SOURCE_TAGS_PROPERTY));
     }
 
-<<<<<<< HEAD
     MediaPackageElementFlavor targetFlavor = tagsAndFlavors.getSingleTargetFlavor();
-
     List<String> targetTagList = tagsAndFlavors.getTargetTags();
-=======
-    String targetFlavorProperty = StringUtils.trimToNull(
-        workflowInstance.getCurrentOperation().getConfiguration(TARGET_FLAVOR_PROPERTY));
-    if (targetFlavorProperty == null) {
-      throw new WorkflowOperationException(String.format("Required property %s not set", TARGET_FLAVOR_PROPERTY));
-    }
-
-    String targetTagsProperty = StringUtils.trimToNull(
-        workflowInstance.getCurrentOperation().getConfiguration(TARGET_TAGS_PROPERTY));
->>>>>>> 064a6ec2
+
 
     int pixelsPerMinute = NumberUtils.toInt(
         StringUtils.trimToNull(workflowInstance.getCurrentOperation().getConfiguration(PIXELS_PER_MINUTE_PROPERTY)),
