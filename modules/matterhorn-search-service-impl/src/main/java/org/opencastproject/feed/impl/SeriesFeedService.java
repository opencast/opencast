--- conflicted
+++ resolved
@@ -72,22 +72,10 @@
 
     try {
       // To check if we can accept the query it is enough to query for just one result
-<<<<<<< HEAD
-      SearchQuery q = new SearchQuery();
-      q.includeEpisodes(true);
-      q.includeSeries(true);
-      q.withId(id.toString());
-      q.withLimit(size);
-      q.withCreationDateSort(true);
-      SearchResult result = searchService.getByQuery(q);
-      if (result != null && result.size() > 0) {
-        series.set(id.toString());
-=======
       // Check the series service to see if the series exists
       // but has not yet had anything published from it
       SearchResult result = findSeries(seriesId.toString());
       if (result != null)
->>>>>>> f9626ee3
         seriesData.set(result);
       return result != null && result.size() > 0;
     } catch (Exception e) {
