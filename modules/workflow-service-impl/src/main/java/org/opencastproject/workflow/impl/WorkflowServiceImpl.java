/**
 * Licensed to The Apereo Foundation under one or more contributor license
 * agreements. See the NOTICE file distributed with this work for additional
 * information regarding copyright ownership.
 *
 *
 * The Apereo Foundation licenses this file to you under the Educational
 * Community License, Version 2.0 (the "License"); you may not use this file
 * except in compliance with the License. You may obtain a copy of the License
 * at:
 *
 *   http://opensource.org/licenses/ecl2.txt
 *
 * Unless required by applicable law or agreed to in writing, software
 * distributed under the License is distributed on an "AS IS" BASIS, WITHOUT
 * WARRANTIES OR CONDITIONS OF ANY KIND, either express or implied.  See the
 * License for the specific language governing permissions and limitations under
 * the License.
 *
 */

package org.opencastproject.workflow.impl;

import static org.opencastproject.security.api.SecurityConstants.GLOBAL_ADMIN_ROLE;
import static org.opencastproject.workflow.api.WorkflowInstance.WorkflowState.FAILED;
import static org.opencastproject.workflow.api.WorkflowInstance.WorkflowState.FAILING;
import static org.opencastproject.workflow.api.WorkflowInstance.WorkflowState.INSTANTIATED;
import static org.opencastproject.workflow.api.WorkflowInstance.WorkflowState.PAUSED;
import static org.opencastproject.workflow.api.WorkflowInstance.WorkflowState.RUNNING;
import static org.opencastproject.workflow.api.WorkflowInstance.WorkflowState.STOPPED;
import static org.opencastproject.workflow.api.WorkflowInstance.WorkflowState.SUCCEEDED;

import org.opencastproject.assetmanager.api.AssetManager;
import org.opencastproject.assetmanager.api.query.RichAResult;
import org.opencastproject.assetmanager.util.WorkflowPropertiesUtil;
import org.opencastproject.elasticsearch.api.SearchIndexException;
import org.opencastproject.elasticsearch.api.SearchResult;
import org.opencastproject.elasticsearch.api.SearchResultItem;
import org.opencastproject.elasticsearch.index.ElasticsearchIndex;
import org.opencastproject.elasticsearch.index.objects.event.Event;
import org.opencastproject.elasticsearch.index.objects.event.EventSearchQuery;
import org.opencastproject.elasticsearch.index.rebuild.AbstractIndexProducer;
import org.opencastproject.elasticsearch.index.rebuild.IndexProducer;
import org.opencastproject.elasticsearch.index.rebuild.IndexRebuildException;
import org.opencastproject.elasticsearch.index.rebuild.IndexRebuildService;
import org.opencastproject.job.api.Job;
import org.opencastproject.job.api.Job.Status;
import org.opencastproject.job.api.JobProducer;
import org.opencastproject.mediapackage.MediaPackage;
import org.opencastproject.mediapackage.MediaPackageElement;
import org.opencastproject.mediapackage.MediaPackageParser;
import org.opencastproject.mediapackage.MediaPackageSupport;
import org.opencastproject.mediapackage.Publication;
import org.opencastproject.metadata.api.MediaPackageMetadata;
import org.opencastproject.metadata.api.MediaPackageMetadataService;
import org.opencastproject.metadata.api.MetadataService;
import org.opencastproject.metadata.api.util.MediaPackageMetadataSupport;
import org.opencastproject.security.api.AccessControlList;
import org.opencastproject.security.api.AccessControlUtil;
import org.opencastproject.security.api.AclScope;
import org.opencastproject.security.api.AuthorizationService;
import org.opencastproject.security.api.Organization;
import org.opencastproject.security.api.OrganizationDirectoryService;
import org.opencastproject.security.api.Permissions;
import org.opencastproject.security.api.SecurityService;
import org.opencastproject.security.api.UnauthorizedException;
import org.opencastproject.security.api.User;
import org.opencastproject.security.api.UserDirectoryService;
import org.opencastproject.series.api.SeriesException;
import org.opencastproject.series.api.SeriesService;
import org.opencastproject.serviceregistry.api.ServiceRegistry;
import org.opencastproject.serviceregistry.api.ServiceRegistryException;
import org.opencastproject.serviceregistry.api.UndispatchableJobException;
import org.opencastproject.util.Log;
import org.opencastproject.util.NotFoundException;
import org.opencastproject.util.ReadinessIndicator;
import org.opencastproject.util.data.Tuple;
import org.opencastproject.workflow.api.ResumableWorkflowOperationHandler;
import org.opencastproject.workflow.api.RetryStrategy;
import org.opencastproject.workflow.api.WorkflowDatabaseException;
import org.opencastproject.workflow.api.WorkflowDefinition;
import org.opencastproject.workflow.api.WorkflowException;
import org.opencastproject.workflow.api.WorkflowIdentifier;
import org.opencastproject.workflow.api.WorkflowIndexData;
import org.opencastproject.workflow.api.WorkflowInstance;
import org.opencastproject.workflow.api.WorkflowInstance.WorkflowState;
import org.opencastproject.workflow.api.WorkflowListener;
import org.opencastproject.workflow.api.WorkflowOperationDefinition;
import org.opencastproject.workflow.api.WorkflowOperationDefinitionImpl;
import org.opencastproject.workflow.api.WorkflowOperationHandler;
import org.opencastproject.workflow.api.WorkflowOperationInstance;
import org.opencastproject.workflow.api.WorkflowOperationInstance.OperationState;
import org.opencastproject.workflow.api.WorkflowOperationResult;
import org.opencastproject.workflow.api.WorkflowOperationResult.Action;
import org.opencastproject.workflow.api.WorkflowOperationResultImpl;
import org.opencastproject.workflow.api.WorkflowParsingException;
import org.opencastproject.workflow.api.WorkflowService;
import org.opencastproject.workflow.api.WorkflowServiceDatabase;
import org.opencastproject.workflow.api.WorkflowStateException;
import org.opencastproject.workflow.api.WorkflowStateMapping;
import org.opencastproject.workflow.api.WorkflowUtil;
import org.opencastproject.workflow.api.XmlWorkflowParser;
import org.opencastproject.workspace.api.Workspace;

import com.entwinemedia.fn.data.Opt;
import com.google.common.util.concurrent.Striped;

import org.apache.commons.io.IOUtils;
import org.apache.commons.lang3.StringUtils;
import org.apache.commons.lang3.time.DateUtils;
import org.osgi.framework.InvalidSyntaxException;
import org.osgi.framework.ServiceReference;
import org.osgi.service.component.ComponentContext;
import org.osgi.service.component.annotations.Activate;
import org.osgi.service.component.annotations.Component;
import org.osgi.service.component.annotations.Reference;
import org.osgi.service.component.annotations.ReferenceCardinality;
import org.osgi.service.component.annotations.ReferencePolicy;
import org.slf4j.LoggerFactory;

import java.io.ByteArrayOutputStream;
import java.io.IOException;
import java.nio.charset.StandardCharsets;
import java.util.ArrayList;
import java.util.Collections;
import java.util.Comparator;
import java.util.Date;
import java.util.HashMap;
import java.util.HashSet;
import java.util.List;
import java.util.Map;
import java.util.Map.Entry;
import java.util.Optional;
import java.util.Properties;
import java.util.Set;
import java.util.SortedSet;
import java.util.TreeSet;
import java.util.concurrent.Callable;
import java.util.concurrent.CopyOnWriteArrayList;
import java.util.concurrent.Executors;
import java.util.concurrent.ThreadPoolExecutor;
import java.util.concurrent.locks.Lock;
import java.util.function.Function;
import java.util.stream.Collectors;

/**
 * Implements WorkflowService with in-memory data structures to hold WorkflowOperations and WorkflowInstances.
 * WorkflowOperationHandlers are looked up in the OSGi service registry based on the "workflow.operation" property. If
 * the WorkflowOperationHandler's "workflow.operation" service registration property matches
 * WorkflowOperation.getName(), then the factory returns a WorkflowOperationRunner to handle that operation. This allows
 * for custom runners to be added or modified without affecting the workflow service itself.
 */
@Component(
  property = {
    "service.description=Workflow Service",
    "service.pid=org.opencastproject.workflow.impl.WorkflowServiceImpl"
  },
  immediate = true,
  service = { WorkflowService.class, WorkflowServiceImpl.class, IndexProducer.class }
)
public class WorkflowServiceImpl extends AbstractIndexProducer implements WorkflowService, JobProducer {

  /** Retry strategy property name */
  private static final String RETRY_STRATEGY = "retryStrategy";

  /** Logging facility */
  private static final Log logger = new Log(LoggerFactory.getLogger(WorkflowServiceImpl.class));

  /** List of available operations on jobs */
  enum Operation {
    START_WORKFLOW, RESUME, START_OPERATION
  }

  /** Constant value indicating a <code>null</code> parent id */
  private static final String NULL_PARENT_ID = "-";

  /** The load imposed on the system by a workflow job.
   *  We are keeping this hardcoded because otherwise bad things will likely happen,
   *  like an inability to process a workflow past a certain point in high-load conditions
   */
  private static final float WORKFLOW_JOB_LOAD = 0.0f;

  /** Error resolution handler id constant */
  public static final String ERROR_RESOLUTION_HANDLER_ID = "error-resolution";

  /** Remove references to the component context once felix scr 1.2 becomes available */
  protected ComponentContext componentContext = null;

  /** The metadata services */
  private SortedSet<MediaPackageMetadataService> metadataServices;

  /** Persistent storage */
  protected WorkflowServiceDatabase persistence;

  /** The list of workflow listeners */
  private final List<WorkflowListener> listeners = new CopyOnWriteArrayList<WorkflowListener>();

  /** The thread pool to use for firing listeners and handling dispatched jobs */
  protected ThreadPoolExecutor executorService;

  /** The workspace */
  protected Workspace workspace = null;

  /** The service registry */
  protected ServiceRegistry serviceRegistry = null;

  /** The security service */
  protected SecurityService securityService = null;

  /** The authorization service */
  protected AuthorizationService authorizationService = null;

  /** The user directory service */
  protected UserDirectoryService userDirectoryService = null;

  /** The organization directory service */
  protected OrganizationDirectoryService organizationDirectoryService = null;

  /** The series service */
  protected SeriesService seriesService;

  /** The asset manager */
  protected AssetManager assetManager = null;

  /** The workflow definition scanner */
  private WorkflowDefinitionScanner workflowDefinitionScanner;

  /** List of initially delayed workflows */
  private final List<Long> delayedWorkflows = new ArrayList<Long>();

  /** Striped locks for synchronization */
  private final Striped<Lock> lock = Striped.lazyWeakLock(1024);
  private final Striped<Lock> updateLock = Striped.lazyWeakLock(1024);
  private final Striped<Lock> mediaPackageLocks = Striped.lazyWeakLock(1024);

  /** The Elasticsearch indices */
  private ElasticsearchIndex index;

  /**
   * Constructs a new workflow service impl, with a priority-sorted map of metadata services
   */
  public WorkflowServiceImpl() {
    metadataServices = new TreeSet<>(Comparator.comparingInt(MetadataService::getPriority));
  }

  /**
   * Activate this service implementation via the OSGI service component runtime.
   *
   * @param componentContext
   *          the component context
   */
  @Activate
  public void activate(ComponentContext componentContext) {
    this.componentContext = componentContext;
    executorService = (ThreadPoolExecutor) Executors.newCachedThreadPool();
    logger.info("Activate Workflow service");
  }

  /**
   * {@inheritDoc}
   *
   * @see org.opencastproject.workflow.api.WorkflowService#addWorkflowListener(org.opencastproject.workflow.api.WorkflowListener)
   */
  @Override
  public void addWorkflowListener(WorkflowListener listener) {
    listeners.add(listener);
  }

  /**
   * {@inheritDoc}
   *
   * @see org.opencastproject.workflow.api.WorkflowService#removeWorkflowListener(org.opencastproject.workflow.api.WorkflowListener)
   */
  @Override
  public void removeWorkflowListener(WorkflowListener listener) {
    listeners.remove(listener);
  }

  /**
   * Fires the workflow listeners on workflow updates.
   */
  protected void fireListeners(final WorkflowInstance oldWorkflowInstance, final WorkflowInstance newWorkflowInstance) {
    final User currentUser = securityService.getUser();
    final Organization currentOrganization = securityService.getOrganization();
    for (final WorkflowListener listener : listeners) {
      if (oldWorkflowInstance == null || !oldWorkflowInstance.getState().equals(newWorkflowInstance.getState())) {
        Runnable runnable = () -> {
          try {
            securityService.setUser(currentUser);
            securityService.setOrganization(currentOrganization);
            listener.stateChanged(newWorkflowInstance);
          } finally {
            securityService.setUser(null);
            securityService.setOrganization(null);
          }
        };
        executorService.execute(runnable);
      } else {
        logger.debug("Not notifying %s because the workflow state has not changed", listener);
      }

      if (newWorkflowInstance.getCurrentOperation() != null) {
        if (oldWorkflowInstance == null || oldWorkflowInstance.getCurrentOperation() == null
                || !oldWorkflowInstance.getCurrentOperation().equals(newWorkflowInstance.getCurrentOperation())) {
          Runnable runnable = () -> {
            try {
              securityService.setUser(currentUser);
              securityService.setOrganization(currentOrganization);
              listener.operationChanged(newWorkflowInstance);
            } finally {
              securityService.setUser(null);
              securityService.setOrganization(null);
            }
          };
          executorService.execute(runnable);
        }
      } else {
        logger.debug("Not notifying %s because the workflow operation has not changed", listener);
      }
    }
  }

  /**
   * {@inheritDoc}
   *
   * @see org.opencastproject.workflow.api.WorkflowService#listAvailableWorkflowDefinitions()
   */
  @Override
  public List<WorkflowDefinition> listAvailableWorkflowDefinitions() {
    return workflowDefinitionScanner
            .getAvailableWorkflowDefinitions(securityService.getOrganization(), securityService.getUser())
            .sorted()
            .collect(Collectors.toList());
  }

  /**
   * {@inheritDoc}
   */
  public boolean isRunnable(WorkflowDefinition workflowDefinition) {
    List<String> availableOperations = listAvailableOperationNames();
    List<WorkflowDefinition> checkedWorkflows = new ArrayList<>();
    boolean runnable = isRunnable(workflowDefinition, availableOperations, checkedWorkflows);
    int wfCount = checkedWorkflows.size() - 1;
    if (runnable)
      logger.info("Workflow %s, containing %d derived workflows, is runnable", workflowDefinition, wfCount);
    else
      logger.warn("Workflow %s, containing %d derived workflows, is not runnable", workflowDefinition, wfCount);
    return runnable;
  }

  /**
   * Tests the workflow definition for its runnability. This method is a helper for
   * {@link #isRunnable(WorkflowDefinition)} that is suited for recursive calling.
   *
   * @param workflowDefinition
   *          the definition to test
   * @param availableOperations
   *          list of currently available operation handlers
   * @param checkedWorkflows
   *          list of checked workflows, used to avoid circular checking
   * @return <code>true</code> if all bits and pieces used for executing <code>workflowDefinition</code> are in place
   */
  private boolean isRunnable(WorkflowDefinition workflowDefinition, List<String> availableOperations,
          List<WorkflowDefinition> checkedWorkflows) {
    if (checkedWorkflows.contains(workflowDefinition))
      return true;

    // Test availability of operation handler and catch workflows
    for (WorkflowOperationDefinition op : workflowDefinition.getOperations()) {
      if (!availableOperations.contains(op.getId())) {
        logger.info("%s is not runnable due to missing operation %s", workflowDefinition, op);
        return false;
      }
      String catchWorkflow = op.getExceptionHandlingWorkflow();
      if (catchWorkflow != null) {
        WorkflowDefinition catchWorkflowDefinition;
        try {
          catchWorkflowDefinition = getWorkflowDefinitionById(catchWorkflow);
        } catch (NotFoundException e) {
          logger.info("%s is not runnable due to missing catch workflow %s on operation %s", workflowDefinition,
                  catchWorkflow, op);
          return false;
        }
        if (!isRunnable(catchWorkflowDefinition, availableOperations, checkedWorkflows))
          return false;
      }
    }

    // Add the workflow to the list of checked workflows
    if (!checkedWorkflows.contains(workflowDefinition))
      checkedWorkflows.add(workflowDefinition);
    return true;
  }

  /**
   * Gets the currently registered workflow operation handlers.
   *
   * @return All currently registered handlers
   */
  public Set<HandlerRegistration> getRegisteredHandlers() {
    Set<HandlerRegistration> set = new HashSet<>();
    ServiceReference[] refs;
    try {
      refs = componentContext.getBundleContext().getServiceReferences(WorkflowOperationHandler.class.getName(), null);
    } catch (InvalidSyntaxException e) {
      throw new IllegalStateException(e);
    }
    if (refs != null) {
      for (ServiceReference ref : refs) {
        WorkflowOperationHandler handler = (WorkflowOperationHandler) componentContext.getBundleContext().getService(
                ref);
        set.add(new HandlerRegistration((String) ref.getProperty(WORKFLOW_OPERATION_PROPERTY), handler));
      }
    } else {
      logger.warn("No registered workflow operation handlers found");
    }
    return set;
  }

  protected WorkflowOperationHandler getWorkflowOperationHandler(String operationId) {
    for (HandlerRegistration reg : getRegisteredHandlers()) {
      if (reg.operationName.equals(operationId))
        return reg.handler;
    }
    return null;
  }

  /**
   * Lists the names of each workflow operation. Operation names are availalbe for use if there is a registered
   * {@link WorkflowOperationHandler} with an equal {@link WorkflowServiceImpl#WORKFLOW_OPERATION_PROPERTY} property.
   *
   * @return The {@link List} of available workflow operation names
   */
  protected List<String> listAvailableOperationNames() {
    return getRegisteredHandlers().parallelStream().map(op -> op.operationName).collect(Collectors.toList());
  }

  /**
   * {@inheritDoc}
   *
   * @see org.opencastproject.workflow.api.WorkflowService#getWorkflowById(long)
   */
  @Override
  public WorkflowInstance getWorkflowById(long id) throws NotFoundException,
          UnauthorizedException {
    try {
      WorkflowInstance workflow = persistence.getWorkflow(id);
      assertPermission(workflow, Permissions.Action.READ.toString(), workflow.getOrganizationId());
      return workflow;
    } catch (WorkflowDatabaseException e) {
      throw new IllegalStateException("Got not get workflow from database with id ");
    }
  }

  /**
   * {@inheritDoc}
   *
   * @see org.opencastproject.workflow.api.WorkflowService#start(org.opencastproject.workflow.api.WorkflowDefinition,
   *      org.opencastproject.mediapackage.MediaPackage)
   */
  @Override
  public WorkflowInstance start(WorkflowDefinition workflowDefinition, MediaPackage mediaPackage)
          throws WorkflowDatabaseException, UnauthorizedException, WorkflowParsingException {
    return start(workflowDefinition, mediaPackage, new HashMap<>());
  }

  /**
   * {@inheritDoc}
   *
   * @see org.opencastproject.workflow.api.WorkflowService#start(org.opencastproject.workflow.api.WorkflowDefinition,
   *      org.opencastproject.mediapackage.MediaPackage)
   */
  @Override
  public WorkflowInstance start(WorkflowDefinition workflowDefinition, MediaPackage mediaPackage,
          Map<String, String> properties)
          throws WorkflowDatabaseException, UnauthorizedException, WorkflowParsingException {
    try {
      return start(workflowDefinition, mediaPackage, null, properties);
    } catch (NotFoundException e) {
      // should never happen
      throw new IllegalStateException("a null workflow ID caused a NotFoundException.  This is a programming error.");
    }
  }

  /**
   * {@inheritDoc}
   *
   * @see org.opencastproject.workflow.api.WorkflowService#start(org.opencastproject.workflow.api.WorkflowDefinition,
   *      org.opencastproject.mediapackage.MediaPackage, Long, java.util.Map)
   */
  @Override
  public WorkflowInstance start(WorkflowDefinition workflowDefinition, MediaPackage sourceMediaPackage,
          Long parentWorkflowId, Map<String, String> originalProperties) throws WorkflowDatabaseException,
          NotFoundException, UnauthorizedException, WorkflowParsingException, IllegalStateException {
    final String mediaPackageId = sourceMediaPackage.getIdentifier().toString();
    Map<String, String> properties = null;

    // WorkflowPropertiesUtil.storeProperties will take a snapshot if there isn't one
    // and we want the mp in the snapshot to have all the metadata populated.
    populateMediaPackageMetadata(sourceMediaPackage);

    if (originalProperties != null) {
      WorkflowPropertiesUtil.storeProperties(assetManager, sourceMediaPackage, originalProperties);
      properties = WorkflowPropertiesUtil.getLatestWorkflowProperties(assetManager, mediaPackageId);
    }

    // We have to synchronize per media package to avoid starting multiple simultaneous workflows for one media package.
    final Lock lock = mediaPackageLocks.get(mediaPackageId);
    lock.lock();

    try {
      logger.startUnitOfWork();
      if (workflowDefinition == null)
        throw new IllegalArgumentException("workflow definition must not be null");
      for (List<String> errors : MediaPackageSupport.sanityCheck(sourceMediaPackage)) {
        throw new IllegalArgumentException("Insane media package cannot be processed: " + String.join("; ", errors));
      }
      if (parentWorkflowId != null) {
        try {
          getWorkflowById(parentWorkflowId); // Let NotFoundException bubble up
        } catch (UnauthorizedException e) {
          throw new IllegalArgumentException("Parent workflow " + parentWorkflowId + " not visible to this user");
        }
      } else {
        if (persistence.mediaPackageHasActiveWorkflows(mediaPackageId)) {
          throw new IllegalStateException(String.format(
                  "Can't start workflow '%s' for media package '%s' because another workflow is currently active.",
                  workflowDefinition.getTitle(),
                  sourceMediaPackage.getIdentifier().toString()));
        }
      }

      // Get the current user
      User currentUser = securityService.getUser();
      validUserOrThrow(currentUser);

      // Get the current organization
      Organization organization = securityService.getOrganization();
      if (organization == null)
        throw new SecurityException("Current organization is unknown");

      WorkflowInstance workflowInstance = new WorkflowInstance(workflowDefinition, sourceMediaPackage,
              currentUser, organization, properties);
      workflowInstance = updateConfiguration(workflowInstance, properties);

      // Create and configure the workflow instance
      try {
        // Create a new job for this workflow instance
        String workflowDefinitionXml = XmlWorkflowParser.toXml(workflowDefinition);
        String mediaPackageXml = MediaPackageParser.getAsXml(sourceMediaPackage);

        List<String> arguments = new ArrayList<>();
        arguments.add(workflowDefinitionXml);
        arguments.add(mediaPackageXml);
        if (parentWorkflowId != null || properties != null) {
          String parentWorkflowIdString = (parentWorkflowId != null) ? parentWorkflowId.toString() : NULL_PARENT_ID;
          arguments.add(parentWorkflowIdString);
        }
        if (properties != null) {
          arguments.add(mapToString(properties));
        }

        Job job = serviceRegistry.createJob(JOB_TYPE, Operation.START_WORKFLOW.toString(), arguments,
                null, false, null, WORKFLOW_JOB_LOAD);

        // Have the workflow take on the job's identity
        workflowInstance.setId(job.getId());

        // Add the workflow to the search index and have the job enqueued for dispatch.
        // Update also sets ACL and mediapackage metadata
        update(workflowInstance);

        return workflowInstance;
      } catch (Throwable t) {
        try {
          workflowInstance.setState(FAILED);
          update(workflowInstance);
        } catch (Exception failureToFail) {
          logger.warn(failureToFail, "Unable to update workflow to failed state");
        }
        try {
          throw t;
        } catch (ServiceRegistryException e) {
          throw new WorkflowDatabaseException(e);
        }
      }
    } finally {
      logger.endUnitOfWork();
      lock.unlock();
    }
  }

  protected WorkflowInstance updateConfiguration(WorkflowInstance instance, Map<String, String> properties) {
    if (properties != null) {
      for (Entry<String, String> entry : properties.entrySet()) {
        instance.setConfiguration(entry.getKey(), entry.getValue());
      }
    }
    return instance;
  }

  /**
   * Does a lookup of available operation handlers for the given workflow operation.
   *
   * @param operation
   *          the operation definition
   * @return the handler or <code>null</code>
   */
  protected WorkflowOperationHandler selectOperationHandler(WorkflowOperationInstance operation) {
    List<WorkflowOperationHandler> handlerList = new ArrayList<>();
    for (HandlerRegistration handlerReg : getRegisteredHandlers()) {
      if (handlerReg.operationName != null && handlerReg.operationName.equals(operation.getTemplate())) {
        handlerList.add(handlerReg.handler);
      }
    }
    if (handlerList.size() > 1) {
      throw new IllegalStateException("Multiple operation handlers found for operation '" + operation.getTemplate()
              + "'");
    } else if (handlerList.size() == 1) {
      return handlerList.get(0);
    }
    logger.warn("No workflow operation handlers found for operation '%s'", operation.getTemplate());
    return null;
  }

  /**
   * Executes the workflow.
   *
   * @param workflow
   *          the workflow instance
   * @throws WorkflowException
   *           if there is a problem processing the workflow
   * @throws UnauthorizedException
   */
  protected Job runWorkflow(WorkflowInstance workflow) throws WorkflowException, UnauthorizedException {
    if (INSTANTIATED != workflow.getState()) {

      // If the workflow is "running", we need to determine if there is an operation being executed or not.
      // When a workflow has been restarted, this might not be the case and the status might not have been
      // updated accordingly.
      if (RUNNING == workflow.getState()) {
        WorkflowOperationInstance currentOperation = workflow.getCurrentOperation();
        if (currentOperation != null) {
          if (currentOperation.getId() != null) {
            try {
              Job operationJob = serviceRegistry.getJob(currentOperation.getId());
              if (Job.Status.RUNNING.equals(operationJob.getStatus())) {
                logger.debug("Not starting workflow %s, it is already in running state", workflow);
                return null;
              } else {
                logger.info("Scheduling next operation of workflow %s", workflow);
                operationJob.setStatus(Status.QUEUED);
                operationJob.setDispatchable(true);
                return serviceRegistry.updateJob(operationJob);
              }
            } catch (Exception e) {
              logger.warn("Error determining status of current workflow operation in {}: {}", workflow, e.getMessage());
              return null;
            }
          }
        } else {
          throw new IllegalStateException("Cannot start a workflow '" + workflow + "' with no current operation");
        }
      } else {
        throw new IllegalStateException("Cannot start a workflow in state '" + workflow.getState() + "'");
      }
    }

    // If this is a new workflow, move to the first operation
    workflow.setState(RUNNING);
    update(workflow);

    WorkflowOperationInstance operation = workflow.getCurrentOperation();

    if (operation == null) {
      throw new IllegalStateException("Cannot start a workflow without a current operation");
    }

    if (!operation.equals(workflow.getOperations().get(0))) {
      throw new IllegalStateException("Current operation expected to be first");
    }

    try {
      logger.info("Scheduling workflow %s for execution", workflow.getId());
      Job job = serviceRegistry.createJob(JOB_TYPE, Operation.START_OPERATION.toString(),
              Collections.singletonList(Long.toString(workflow.getId())), null, false, null, WORKFLOW_JOB_LOAD);
      operation.setId(job.getId());
      update(workflow);
      job.setStatus(Status.QUEUED);
      job.setDispatchable(true);
      return serviceRegistry.updateJob(job);
    } catch (ServiceRegistryException e) {
      throw new WorkflowDatabaseException(e);
    } catch (NotFoundException e) {
      // this should be impossible
      throw new IllegalStateException("Unable to find a job that was just created");
    }

  }

  /**
   * Executes the workflow's current operation.
   *
   * @param workflow
   *          the workflow
   * @param properties
   *          the properties that are passed in on resume
   * @return the processed workflow operation
   * @throws WorkflowException
   *           if there is a problem processing the workflow
   * @throws UnauthorizedException
   */
  protected WorkflowOperationInstance runWorkflowOperation(WorkflowInstance workflow, Map<String, String> properties)
          throws WorkflowException, UnauthorizedException {
    WorkflowOperationInstance processingOperation = workflow.getCurrentOperation();
    if (processingOperation == null)
      throw new IllegalStateException("Workflow '" + workflow + "' has no operation to run");

    // Keep the current state for later reference, it might have been changed from the outside
    WorkflowState initialState = workflow.getState();

    // Execute the operation handler
    WorkflowOperationHandler operationHandler = selectOperationHandler(processingOperation);
    WorkflowOperationWorker worker = new WorkflowOperationWorker(operationHandler, workflow, properties, this);
    workflow = worker.execute();

    Long currentOperationJobId = processingOperation.getId();
    try {
      updateOperationJob(currentOperationJobId, processingOperation.getState());
    } catch (NotFoundException e) {
      throw new IllegalStateException("Unable to find a job that has already been running");
    } catch (ServiceRegistryException e) {
      throw new WorkflowDatabaseException(e);
    }

    // Move on to the next workflow operation
    WorkflowOperationInstance currentOperation = workflow.getCurrentOperation();

    // Is the workflow done?
    if (currentOperation == null) {

      // If we are in failing mode, we were simply working off an error handling workflow
      if (FAILING.equals(workflow.getState())) {
        workflow.setState(FAILED);
      }

      // Otherwise, let's make sure we didn't miss any failed operation, since the workflow state could have been
      // switched to paused while processing the error handling workflow extension
      else if (!FAILED.equals(workflow.getState())) {
        workflow.setState(SUCCEEDED);
        for (WorkflowOperationInstance op : workflow.getOperations()) {
          if (op.getState().equals(WorkflowOperationInstance.OperationState.FAILED)) {
            if (op.isFailOnError()) {
              workflow.setState(FAILED);
              break;
            }
          }
        }
      }

      // Save the updated workflow to the database
      logger.debug("%s has %s", workflow, workflow.getState());
      update(workflow);

    } else {

      // Somebody might have set the workflow to "paused" from the outside, so take a look a the database first
      WorkflowState dbWorkflowState;
      try {
        dbWorkflowState = getWorkflowById(workflow.getId()).getState();
      } catch (NotFoundException e) {
        throw new IllegalStateException("The workflow with ID " + workflow.getId()
                + " can not be found in the database", e);
      } catch (UnauthorizedException e) {
        throw new IllegalStateException("The workflow with ID " + workflow.getId() + " can not be read", e);
      }

      // If somebody changed the workflow state from the outside, that state should take precedence
      if (!dbWorkflowState.equals(initialState)) {
        logger.info("Workflow state for %s was changed to '%s' from the outside", workflow, dbWorkflowState);
        workflow.setState(dbWorkflowState);
      }

      // Save the updated workflow to the database

      Job job;
      switch (workflow.getState()) {
        case FAILED:
          update(workflow);
          break;
        case FAILING:
        case RUNNING:
          try {
            job = serviceRegistry.createJob(JOB_TYPE, Operation.START_OPERATION.toString(),
                    Collections.singletonList(Long.toString(workflow.getId())), null, false, null, WORKFLOW_JOB_LOAD);
            currentOperation.setId(job.getId());
            update(workflow);
            job.setStatus(Status.QUEUED);
            job.setDispatchable(true);
            serviceRegistry.updateJob(job);
          } catch (ServiceRegistryException e) {
            throw new WorkflowDatabaseException(e);
          } catch (NotFoundException e) {
            // this should be impossible
            throw new IllegalStateException("Unable to find a job that was just created");
          }
          break;
        case PAUSED:
        case STOPPED:
        case SUCCEEDED:
          update(workflow);
          break;
        case INSTANTIATED:
          update(workflow);
          throw new IllegalStateException("Impossible workflow state found during processing");
        default:
          throw new IllegalStateException("Unknown workflow state found during processing");
      }

    }

    return processingOperation;
  }

  /**
   * {@inheritDoc}
   *
   * @see org.opencastproject.workflow.api.WorkflowService#getWorkflowDefinitionById(String)
   */
  @Override
  public WorkflowDefinition getWorkflowDefinitionById(String id) throws NotFoundException {
    final WorkflowIdentifier workflowIdentifier = new WorkflowIdentifier(id, securityService.getOrganization().getId());
    final WorkflowDefinition def = workflowDefinitionScanner
            .getWorkflowDefinition(securityService.getUser(), workflowIdentifier);
    if (def == null) {
      throw new NotFoundException("Workflow definition '" + workflowIdentifier + "' not found or inaccessible");
    }
    return def;
  }

  /**
   * {@inheritDoc}
   *
   * @see org.opencastproject.workflow.api.WorkflowService#stop(long)
   */
  @Override
  public WorkflowInstance stop(long workflowInstanceId) throws WorkflowException, NotFoundException,
          UnauthorizedException {
    final Lock lock = this.lock.get(workflowInstanceId);
    lock.lock();
    try {
      WorkflowInstance instance = getWorkflowById(workflowInstanceId);

      if (instance.getState() != STOPPED) {
        // Update the workflow instance
        instance.setState(STOPPED);
        update(instance);
      }

      try {
        removeTempFiles(instance);
      } catch (Exception e) {
        logger.warn("Cannot remove temp files for workflow instance {}: {}", workflowInstanceId, e.getMessage());
      }

      return instance;
    } finally {
      lock.unlock();
    }
  }

  /**
   * Checks whether user is set and is known to the userDirectoryService
   */
  private void validUserOrThrow(User user) {
      if (user == null)
        throw new SecurityException("Current user is unknown");

      if (userDirectoryService.loadUser(user.getUsername()) == null)
        throw new SecurityException(String.format("Current user '%s' can not be loaded", user.getUsername()));
  }

  private void removeTempFiles(WorkflowInstance workflowInstance) {
    logger.info("Removing temporary files for workflow {}", workflowInstance.getId());
    MediaPackage mp = workflowInstance.getMediaPackage();
    if (null == mp) {
      logger.warn("Workflow instance {} does not have an media package set", workflowInstance.getId());
      return;
    }
    for (MediaPackageElement elem : mp.getElements()) {
      // Publications should not link to temporary files and can be skipped
      if (elem instanceof Publication) {
        continue;
      }
      if (null == elem.getURI()) {
        logger.warn("Media package element {} from the media package {} does not have an URI set",
                elem.getIdentifier(), mp.getIdentifier());
        continue;
      }
      try {
        logger.debug("Removing temporary file {} for workflow {}", elem.getURI(), workflowInstance);
        workspace.delete(elem.getURI());
      } catch (IOException e) {
        logger.warn("Unable to delete mediapackage element", e);
      } catch (NotFoundException e) {
        // File was probably already deleted before...
      }
    }
  }


  /**
   * {@inheritDoc}
   *
   * @see org.opencastproject.workflow.api.WorkflowService#remove(long)
   */
  @Override
  public void remove(long workflowInstanceId) throws WorkflowDatabaseException, NotFoundException,
          UnauthorizedException, WorkflowParsingException, WorkflowStateException {
    remove(workflowInstanceId, false);
  }

  /**
   * {@inheritDoc}
   *
   * @see org.opencastproject.workflow.api.WorkflowService#remove(long,boolean)
   */
  @Override
  public void remove(long workflowInstanceId, boolean force) throws WorkflowDatabaseException, NotFoundException,
          UnauthorizedException, WorkflowStateException {
    final Lock lock = this.lock.get(workflowInstanceId);
    lock.lock();
    try {
      WorkflowInstance instance = getWorkflowById(workflowInstanceId);
      WorkflowInstance.WorkflowState state = instance.getState();
      if (!state.isTerminated() && !force) {
        throw new WorkflowStateException("Workflow instance with state '" + state + "' cannot be removed "
            + "since it is not yet terminated.");
      }

      assertPermission(instance, Permissions.Action.WRITE.toString(), instance.getOrganizationId());

      // First, remove temporary files
      removeTempFiles(instance);

      // Second, remove jobs related to operations which belong to the workflow instance
      List<WorkflowOperationInstance> operations = instance.getOperations();
      List<Long> jobsToDelete = new ArrayList<>();
      for (WorkflowOperationInstance op : operations) {
        if (op.getId() != null) {
          long workflowOpId = op.getId();
          if (workflowOpId != workflowInstanceId) {
            jobsToDelete.add(workflowOpId);
          }
        }
      }
      try {
        serviceRegistry.removeJobs(jobsToDelete);
      } catch (ServiceRegistryException e) {
        logger.warn("Problems while removing jobs related to workflow operations '%s'", jobsToDelete, e);
      } catch (NotFoundException e) {
        logger.debug("No jobs related to one of the workflow operations '%s' found in the service registry",
                jobsToDelete);
      }

      // Third, remove workflow instance job itself
      try {
        serviceRegistry.removeJobs(Collections.singletonList(workflowInstanceId));
        removeWorkflowInstanceFromIndex(instance.getId());
      } catch (ServiceRegistryException e) {
        logger.warn("Problems while removing workflow instance job '%d'", workflowInstanceId, e);
      } catch (NotFoundException e) {
        logger.info("No workflow instance job '%d' found in the service registry", workflowInstanceId);
      }

      // Remove workflow from database
      persistence.removeFromDatabase(instance);
    } finally {
      lock.unlock();
    }
  }

  /**
   * {@inheritDoc}
   *
   * @see org.opencastproject.workflow.api.WorkflowService#suspend(long)
   */
  @Override
  public WorkflowInstance suspend(long workflowInstanceId) throws WorkflowException, NotFoundException,
          UnauthorizedException {
    final Lock lock = this.lock.get(workflowInstanceId);
    lock.lock();
    try {
      WorkflowInstance instance = getWorkflowById(workflowInstanceId);
      instance.setState(PAUSED);
      update(instance);
      return instance;
    } finally {
      lock.unlock();
    }
  }

  /**
   * {@inheritDoc}
   *
   * @see org.opencastproject.workflow.api.WorkflowService#resume(long)
   */
  @Override
  public WorkflowInstance resume(long id) throws WorkflowException, NotFoundException, IllegalStateException,
          UnauthorizedException {
    return resume(id, null);
  }

  /**
   * {@inheritDoc}
   *
   * @see org.opencastproject.workflow.api.WorkflowService#resume(long, Map)
   */
  @Override
  public WorkflowInstance resume(long workflowInstanceId, Map<String, String> properties) throws WorkflowException,
          NotFoundException, IllegalStateException, UnauthorizedException {
    WorkflowInstance workflowInstance = getWorkflowById(workflowInstanceId);
    if (!WorkflowState.PAUSED.equals(workflowInstance.getState()))
      throw new IllegalStateException("Can not resume a workflow where the current state is not in paused");

    workflowInstance = updateConfiguration(workflowInstance, properties);
    update(workflowInstance);

    WorkflowOperationInstance currentOperation = workflowInstance.getCurrentOperation();

    // Is the workflow done?
    if (currentOperation == null) {
      // Let's make sure we didn't miss any failed operation, since the workflow state could have been
      // switched to paused while processing the error handling workflow extension
      workflowInstance.setState(SUCCEEDED);
      for (WorkflowOperationInstance op : workflowInstance.getOperations()) {
        if (op.getState().equals(WorkflowOperationInstance.OperationState.FAILED)) {
          if (op.isFailOnError()) {
            workflowInstance.setState(FAILED);
            break;
          }
        }
      }

      // Save the resumed workflow to the database
      logger.debug("%s has %s", workflowInstance, workflowInstance.getState());
      update(workflowInstance);
      return workflowInstance;
    }

    // We can resume workflows when they are in either the paused state, or they are being advanced manually passed
    // certain operations. In the latter case, there is no current paused operation.
    if (OperationState.INSTANTIATED.equals(currentOperation.getState())) {
      try {
        // the operation has its own job. Update that too.
        Job operationJob = serviceRegistry.createJob(JOB_TYPE, Operation.START_OPERATION.toString(),
                Collections.singletonList(Long.toString(workflowInstanceId)), null, false, null, WORKFLOW_JOB_LOAD);

        // this method call is publicly visible, so it doesn't necessarily go through the accept method. Set the
        // workflow state manually.
        workflowInstance.setState(RUNNING);
        currentOperation.setId(operationJob.getId());

        // update the workflow and its associated job
        update(workflowInstance);

        // Now set this job to be queued so it can be dispatched
        operationJob.setStatus(Status.QUEUED);
        operationJob.setDispatchable(true);
        serviceRegistry.updateJob(operationJob);

        return workflowInstance;
      } catch (ServiceRegistryException e) {
        throw new WorkflowDatabaseException(e);
      }
    }

    Long operationJobId = workflowInstance.getCurrentOperation().getId();
    if (operationJobId == null)
      throw new IllegalStateException("Can not resume a workflow where the current operation has no associated id");

    // Set the current operation's job to queued, so it gets picked up again
    Job workflowJob;
    try {
      workflowJob = serviceRegistry.getJob(workflowInstanceId);
      workflowJob.setStatus(Status.RUNNING);
      persistence.updateInDatabase(workflowInstance);
      serviceRegistry.updateJob(workflowJob);

      Job operationJob = serviceRegistry.getJob(operationJobId);
      operationJob.setStatus(Status.QUEUED);
      operationJob.setDispatchable(true);
      if (properties != null) {
        Properties props = new Properties();
        props.putAll(properties);
        ByteArrayOutputStream out = new ByteArrayOutputStream();
        props.store(out, null);
        List<String> newArguments = new ArrayList<String>(operationJob.getArguments());
        newArguments.add(new String(out.toByteArray(), StandardCharsets.UTF_8));
        operationJob.setArguments(newArguments);
      }
      serviceRegistry.updateJob(operationJob);
    } catch (ServiceRegistryException e) {
      throw new WorkflowDatabaseException(e);
    } catch (IOException e) {
      throw new WorkflowParsingException("Unable to parse workflow and/or workflow properties");
    }

    return workflowInstance;
  }

  /**
   * Asserts that the current user has permission to take the provided action on a workflow instance.
   *
   * @param workflow
   *          the workflow instance
   * @param action
   *          the action to ensure is permitted
   * @throws UnauthorizedException
   *           if the action is not authorized
   */
  protected void assertPermission(WorkflowInstance workflow, String action, String workflowOrgId) throws UnauthorizedException {
    User currentUser = securityService.getUser();
    Organization currentOrg = securityService.getOrganization();
    String currentOrgAdminRole = currentOrg.getAdminRole();
    String currentOrgId = currentOrg.getId();

    MediaPackage mediapackage = workflow.getMediaPackage();

    WorkflowState state = workflow.getState();
    if (state != INSTANTIATED && state != RUNNING && workflow.getState() != FAILING) {
      Opt<MediaPackage> assetMediapackage = assetManager.getMediaPackage(mediapackage.getIdentifier().toString());
      if (assetMediapackage.isSome()) {
        mediapackage = assetMediapackage.get();
      }
    }

    var creatorName = workflow.getCreatorName();
    var workflowCreator = creatorName == null ? null : userDirectoryService.loadUser(creatorName);
    boolean authorized = currentUser.hasRole(GLOBAL_ADMIN_ROLE)
            || (currentUser.hasRole(currentOrgAdminRole) && currentOrgId.equals(workflowOrgId))
            || (currentUser.equals(workflowCreator))
            || (authorizationService.hasPermission(mediapackage, action) && currentOrgId.equals(workflowOrgId));

    if (!authorized) {
      throw new UnauthorizedException(currentUser, action);
    }
  }

  protected boolean assertMediaPackagePermission(String mediaPackageId, String action) {
    var currentUser = securityService.getUser();
    Opt<MediaPackage> mp = assetManager.getMediaPackage(mediaPackageId);

    // asset manager already checks if user is admin, org admin for same org as mp, or has explicit read rights
    // global admins can still get workflow instances if mp is gone from asset manager
    // org admins can't because then we don't know if mp belonged to same org as user
    return currentUser.hasRole(GLOBAL_ADMIN_ROLE)
            || mp.isSome() && currentUser.hasRole(securityService.getOrganization().getAdminRole())
            || mp.isSome() && authorizationService.hasPermission(mp.get(), action);
  }

  /**
   * {@inheritDoc}
   *
   * @see org.opencastproject.workflow.api.WorkflowService#update(org.opencastproject.workflow.api.WorkflowInstance)
   */
  @Override
  public void update(final WorkflowInstance workflowInstance) throws WorkflowDatabaseException, UnauthorizedException {
    final Lock lock = updateLock.get(workflowInstance.getId());
    lock.lock();

    try {
      WorkflowInstance originalWorkflowInstance = null;
      try {
        // get workflow and assert permissions
        originalWorkflowInstance = getWorkflowById(workflowInstance.getId());
      } catch (NotFoundException e) {
        // That's fine, it's a new workflow instance
      }

      MediaPackage updatedMediaPackage = null;
      try {

        // Before we persist this, extract the metadata
        updatedMediaPackage = workflowInstance.getMediaPackage();

        populateMediaPackageMetadata(updatedMediaPackage);

        String seriesId = updatedMediaPackage.getSeries();
        if (seriesId != null && workflowInstance.getCurrentOperation() != null) {
          // If the mediapackage contains a series, find the series ACLs and add the security information to the
          // mediapackage

          try {
            AccessControlList acl = seriesService.getSeriesAccessControl(seriesId);
            Tuple<AccessControlList, AclScope> activeAcl = authorizationService.getAcl(
                updatedMediaPackage, AclScope.Series);
            // Update series ACL if it differs from the active series ACL on the media package
            if (!AclScope.Series.equals(activeAcl.getB()) || !AccessControlUtil.equals(activeAcl.getA(), acl)) {
              authorizationService.setAcl(updatedMediaPackage, AclScope.Series, acl);
            }
          } catch (NotFoundException e) {
            logger.debug("Not updating series ACL on event {} since series {} has no ACL set",
                updatedMediaPackage, seriesId, e);
          }
        }

        workflowInstance.setMediaPackage(updatedMediaPackage);
      } catch (SeriesException e) {
        throw new WorkflowDatabaseException(e);
      } catch (Exception e) {
        logger.error("Metadata for mediapackage {} could not be updated", updatedMediaPackage, e);
      }

      // Synchronize the job status with the workflow
      WorkflowState workflowState = workflowInstance.getState();

      Job job;
      try {
        job = serviceRegistry.getJob(workflowInstance.getId());
        job.setPayload(Long.toString(workflowInstance.getId()));

        // Synchronize workflow and job state
        switch (workflowState) {
          case FAILED:
            job.setStatus(Status.FAILED);
            break;
          case FAILING:
            break;
          case INSTANTIATED:
            job.setDispatchable(true);
            job.setStatus(Status.QUEUED);
            break;
          case PAUSED:
            job.setStatus(Status.PAUSED);
            break;
          case RUNNING:
            job.setStatus(Status.RUNNING);
            break;
          case STOPPED:
            job.setStatus(Status.CANCELLED);
            break;
          case SUCCEEDED:
            job.setStatus(Status.FINISHED);
            break;
          default:
            throw new IllegalStateException("Found a workflow state that is not handled");
        }
      } catch (ServiceRegistryException e) {
        throw new WorkflowDatabaseException(
            "Unable to read workflow job " + workflowInstance.getId() + " from service registry", e);
      } catch (NotFoundException e) {
        throw new WorkflowDatabaseException(
            "Job for workflow " + workflowInstance.getId() + " not found in service registry", e);
      }

      // Update both workflow and workflow job
      try {
        //Update the database
        persistence.updateInDatabase(workflowInstance);

        job = serviceRegistry.updateJob(job);

        WorkflowOperationInstance op = workflowInstance.getCurrentOperation();

        // Update index used for UI. Note that we only need certain metadata and we can safely filter out workflow
        // updates for running operations since we updated the metadata right before these operations and will do so
        // again right after those operations.
        if (op == null || op.getState() != OperationState.RUNNING) {
          // Collect necessary information only for index update
          long id = workflowInstance.getId();
          int state = workflowInstance.getState().ordinal();
          String mpId = workflowInstance.getMediaPackage().getIdentifier().toString();
          String orgId = workflowInstance.getOrganizationId();

          updateWorkflowInstanceInIndex(id, state, mpId, orgId);
        }
      } catch (ServiceRegistryException e) {
        throw new WorkflowDatabaseException("Update of workflow job " + workflowInstance.getId()
            + " in the service registry failed, service registry and workflow table may be out of sync", e);
      } catch (NotFoundException e) {
        throw new WorkflowDatabaseException("Job for workflow " + workflowInstance.getId()
            + " not found in service registry", e);
      } catch (Exception e) {
        throw new WorkflowDatabaseException("Update of workflow job " + job.getId() + " in the service registry failed, "
            + "service registry and workflow table may be out of sync", e);
      }

      try {
        fireListeners(originalWorkflowInstance, workflowInstance);
      } catch (Exception e) {
        // Can't happen, since we are converting from an in-memory object
        throw new IllegalStateException("In-memory workflow instance could not be serialized", e);
      }
    } finally {
      lock.unlock();
    }
  }

  /**
   * {@inheritDoc}
   *
   * @see org.opencastproject.workflow.api.WorkflowService#countWorkflowInstances()
   */
  @Override
  public long countWorkflowInstances() throws WorkflowDatabaseException {
    return countWorkflowInstances(null);
  }

  /**
   * {@inheritDoc}
   *
   * @see org.opencastproject.workflow.api.WorkflowService#countWorkflowInstances(org.opencastproject.workflow.api.WorkflowInstance.WorkflowState)
   */
  @Override
  public long countWorkflowInstances(WorkflowState state) throws WorkflowDatabaseException {
    return persistence.countWorkflows(state);
  }

  /**
   * {@inheritDoc}
   *
   * @see org.opencastproject.workflow.api.WorkflowService#getWorkflowInstancesByMediaPackage(String)
   */
  @Override
  public List<WorkflowInstance> getWorkflowInstancesByMediaPackage(String mediaPackageId)
      throws WorkflowDatabaseException, UnauthorizedException {
    // If we have read permission to the media package, return all workflows
    if (!assertMediaPackagePermission(mediaPackageId, Permissions.Action.READ.toString())) {
      throw new UnauthorizedException("Not allowed to access event");
    }
    return persistence.getWorkflowInstancesByMediaPackage(mediaPackageId);
  }

  /**
   * {@inheritDoc}
   *
   * @see org.opencastproject.workflow.api.WorkflowService#getRunningWorkflowInstanceByMediaPackage(String, String)
   */
  @Override
  public Optional<WorkflowInstance> getRunningWorkflowInstanceByMediaPackage(String mediaPackageId, String action)
          throws WorkflowException, UnauthorizedException, WorkflowDatabaseException {
    List<WorkflowInstance> workflowInstances = persistence.getRunningWorkflowInstancesByMediaPackage(mediaPackageId);

    // If there is more than workflow running something is very wrong
    if (workflowInstances.size() > 1) {
      throw new WorkflowException("Multiple workflows are active on mediapackage " + mediaPackageId);
    }

    Optional<WorkflowInstance> optWorkflowInstance = Optional.empty();
    if (workflowInstances.size() == 1) {
      WorkflowInstance wfInstance = workflowInstances.get(0);
      optWorkflowInstance = Optional.of(wfInstance);
      assertPermission(wfInstance, action, wfInstance.getOrganizationId());
    }

    return optWorkflowInstance;
  }

  /**
   * {@inheritDoc}
   *
   * @see org.opencastproject.workflow.api.WorkflowService#mediaPackageHasActiveWorkflows(String)
   */
  @Override
  public boolean mediaPackageHasActiveWorkflows(String mediaPackageId) throws WorkflowDatabaseException {
    return persistence.mediaPackageHasActiveWorkflows(mediaPackageId);
  }

  /**
   * {@inheritDoc}
   *
   * @see org.opencastproject.workflow.api.WorkflowService#userHasActiveWorkflows(String)
   */
  @Override
  public boolean userHasActiveWorkflows(String userId) throws WorkflowDatabaseException {
    return persistence.userHasActiveWorkflows(userId);
  }

  /**
   * Callback for workflow operations that were throwing an exception. This implementation assumes that the operation
   * worker has already adjusted the current operation's state appropriately.
   *
   * @param workflow
   *          the workflow instance
   * @param operation
   *          the current workflow operation
   * @return the workflow instance
   */
  protected WorkflowInstance handleOperationException(
      WorkflowInstance workflow,
      WorkflowOperationInstance currentOperation) {
    int failedAttempt = currentOperation.getFailedAttempts() + 1;
    currentOperation.setFailedAttempts(failedAttempt);

    // Operation was aborted by the user, after going into hold state
    if (ERROR_RESOLUTION_HANDLER_ID.equals(currentOperation.getTemplate())
            && OperationState.FAILED.equals(currentOperation.getState())) {
      int position = workflow.getOperations().indexOf(currentOperation);
      // Advance to operation that actually failed
      if (workflow.getOperations().size() > position + 1) { // This should always be true...
        currentOperation = workflow.getOperations().get(position + 1);
        // It's currently in RETRY state, change to FAILED
        currentOperation.setState(OperationState.FAILED);
      }
      handleFailedOperation(workflow, currentOperation);
    } else if (currentOperation.getMaxAttempts() != -1 && failedAttempt == currentOperation.getMaxAttempts()) {
      handleFailedOperation(workflow, currentOperation);
    } else {
      switch (currentOperation.getRetryStrategy()) {
        case NONE:
          handleFailedOperation(workflow, currentOperation);
          break;
        case RETRY:
          currentOperation.setState(OperationState.RETRY);
          break;
        case HOLD:
          currentOperation.setState(OperationState.RETRY);
          List<WorkflowOperationInstance> operations = workflow.getOperations();
          WorkflowOperationDefinitionImpl errorResolutionDefinition = new WorkflowOperationDefinitionImpl(
                  ERROR_RESOLUTION_HANDLER_ID, "Error Resolution Operation", "error", false);
          var errorResolutionInstance = new WorkflowOperationInstance(errorResolutionDefinition);
          errorResolutionInstance.setExceptionHandlingWorkflow(currentOperation.getExceptionHandlingWorkflow());
          var index = workflow.getOperations().indexOf(currentOperation);
          operations.add(index, errorResolutionInstance);
          workflow.setOperations(operations);
          break;
        default:
          break;
      }
    }
    return workflow;
  }

  /**
   * Handles the workflow for a failing operation.
   *
   * @param workflow
   *          the workflow
   * @param currentOperation
   *          the failing workflow operation instance
   */
  private void handleFailedOperation(WorkflowInstance workflow, WorkflowOperationInstance currentOperation) {
    String errorDefId = currentOperation.getExceptionHandlingWorkflow();

    // Adjust the workflow state according to the setting on the operation
    if (currentOperation.isFailOnError()) {
      if (StringUtils.isBlank(errorDefId)) {
        workflow.setState(FAILED);
      } else {
        workflow.setState(FAILING);

        // Remove the rest of the original workflow
        int currentOperationPosition = workflow.getOperations().indexOf(currentOperation);
        List<WorkflowOperationInstance> operations = new ArrayList<>(
                workflow.getOperations().subList(0, currentOperationPosition + 1));
        workflow.setOperations(operations);

        // Determine the current workflow configuration
        Map<String, String> configuration = new HashMap<>();
        for (String configKey : workflow.getConfigurationKeys()) {
          configuration.put(configKey, workflow.getConfiguration(configKey));
        }

        // Append the operations
        WorkflowDefinition errorDef = null;
        try {
          errorDef = getWorkflowDefinitionById(errorDefId);
          workflow.extend(errorDef);
          workflow.setOperations(updateConfiguration(workflow, configuration).getOperations());
        } catch (NotFoundException notFoundException) {
          throw new IllegalStateException("Unable to find the error workflow definition '" + errorDefId + "'");
        }
      }
    }

    // Fail the current operation
    currentOperation.setState(OperationState.FAILED);
  }

  /**
   * Callback for workflow operation handlers that executed and finished without exception. This implementation assumes
   * that the operation worker has already adjusted the current operation's state appropriately.
   *
   * @param workflow
   *          the workflow instance
   * @param result
   *          the workflow operation result
   * @return the workflow instance
   * @throws WorkflowDatabaseException
   *           if updating the workflow fails
   */
  protected WorkflowInstance handleOperationResult(WorkflowInstance workflow, WorkflowOperationResult result)
          throws WorkflowDatabaseException {

    // Get the operation and its handler
    WorkflowOperationInstance currentOperation = workflow.getCurrentOperation();
    WorkflowOperationHandler handler = getWorkflowOperationHandler(currentOperation.getTemplate());

    // Create an operation result for the lazy or else update the workflow's media package
    if (result == null) {
      logger.warn("Handling a null operation result for workflow %s in operation %s", workflow.getId(),
              currentOperation.getTemplate());
      result = new WorkflowOperationResultImpl(workflow.getMediaPackage(), null, Action.CONTINUE, 0);
    } else {
      MediaPackage mp = result.getMediaPackage();
      if (mp != null) {
        workflow.setMediaPackage(mp);
      }
    }

    // The action to take
    Action action = result.getAction();

    // Update the workflow configuration.
    workflow = updateConfiguration(workflow, result.getProperties());

    // Adjust workflow statistics
    currentOperation.setTimeInQueue(result.getTimeInQueue());

    // Adjust the operation state
    switch (action) {
      case CONTINUE:
        currentOperation.setState(OperationState.SUCCEEDED);
        break;
      case PAUSE:
        if (!(handler instanceof ResumableWorkflowOperationHandler)) {
          throw new IllegalStateException("Operation " + currentOperation.getTemplate() + " is not resumable");
        }

        // Set abortable and continuable to default values
        currentOperation.setContinuable(result.allowsContinue());
        currentOperation.setAbortable(result.allowsAbort());

        workflow.setState(PAUSED);
        currentOperation.setState(OperationState.PAUSED);
        break;
      case SKIP:
        currentOperation.setState(OperationState.SKIPPED);
        break;
      default:
        throw new IllegalStateException("Unknown action '" + action + "' returned");
    }

    if (ERROR_RESOLUTION_HANDLER_ID.equals(currentOperation.getTemplate()) && result.getAction() == Action.CONTINUE) {

      Map<String, String> resultProperties = result.getProperties();
      if (resultProperties == null || StringUtils.isBlank(resultProperties.get(RETRY_STRATEGY)))
        throw new WorkflowDatabaseException("Retry strategy not present in properties!");

      RetryStrategy retryStrategy = RetryStrategy.valueOf(resultProperties.get(RETRY_STRATEGY));
      switch (retryStrategy) {
        case NONE:
          handleFailedOperation(workflow, workflow.getCurrentOperation());
          break;
        case RETRY:
          break;
        default:
          throw new WorkflowDatabaseException("Retry strategy not implemented yet!");
      }
    }

    return workflow;
  }

  /**
   * Reads the available metadata from the dublin core catalog (if there is one) and updates the mediapackage.
   *
   * @param mp
   *          the media package
   */
  protected void populateMediaPackageMetadata(MediaPackage mp) {
    if (metadataServices.size() == 0) {
      logger.warn("No metadata services are registered, so no media package metadata can be extracted from catalogs");
      return;
    }
    for (MediaPackageMetadataService metadataService : metadataServices) {
      MediaPackageMetadata metadata = metadataService.getMetadata(mp);
      MediaPackageMetadataSupport.populateMediaPackageMetadata(mp, metadata);
    }
  }

  /**
   * {@inheritDoc}
   *
   * @see org.opencastproject.job.api.JobProducer#isReadyToAcceptJobs(String)
   */
  @Override
  public boolean isReadyToAcceptJobs(String operation) {
    return true;
  }

  /**
   * {@inheritDoc}
   *
   * If we are already running the maximum number of workflows, don't accept another START_WORKFLOW job
   *
   * @see org.opencastproject.job.api.AbstractJobProducer#isReadyToAccept(org.opencastproject.job.api.Job)
   */
  @Override
  public boolean isReadyToAccept(Job job) throws UndispatchableJobException {
    String operation = job.getOperation();

    // Only restrict execution of new jobs
    if (!Operation.START_WORKFLOW.toString().equals(operation))
      return true;

    // If the first operation is guaranteed to pause, run the job.
    if (job.getArguments().size() > 1 && job.getArguments().get(0) != null) {
      try {
        WorkflowDefinition workflowDef = XmlWorkflowParser.parseWorkflowDefinition(job.getArguments().get(0));
        if (workflowDef.getOperations().size() > 0) {
          String firstOperationId = workflowDef.getOperations().get(0).getId();
          WorkflowOperationHandler handler = getWorkflowOperationHandler(firstOperationId);
          if (handler instanceof ResumableWorkflowOperationHandler) {
            if (((ResumableWorkflowOperationHandler) handler).isAlwaysPause()) {
              return true;
            }
          }
        }
      } catch (WorkflowParsingException e) {
        throw new UndispatchableJobException(job + " is not a proper job to start a workflow", e);
      }
    }

    WorkflowInstance workflow;
    Optional<WorkflowInstance> workflowInstance;
    String mediaPackageId;

    // Fetch all workflows that are running with the current media package
    try {
      workflow = getWorkflowById(job.getId());
      mediaPackageId = workflow.getMediaPackage().getIdentifier().toString();
    } catch (NotFoundException e) {
      throw new UndispatchableJobException("Trying to start workflow with job id " + job.getId()
          + " but no corresponding instance is available from the workflow service", e);
    } catch (UnauthorizedException e) {
      throw new UndispatchableJobException(
          "Authorization denied while requesting to loading workflow instance. Job: " + job.getId(), e);
    }

    try {
      workflowInstance = getRunningWorkflowInstanceByMediaPackage(
              workflow.getMediaPackage().getIdentifier().toString(), Permissions.Action.READ.toString());
    } catch (UnauthorizedException e) {
      throw new UndispatchableJobException("Authorization denied while requesting to loading workflow instance " + workflow.getId(), e);
    } catch (WorkflowDatabaseException e) {
      throw new UndispatchableJobException("An database error occurred while checking if a workflow is already active "
          + "(job: " + job.getId() + ")", e);
    } catch (WorkflowException e) {
      // Avoid running multiple workflows with same media package id at the same time
      delayWorkflow(workflow, mediaPackageId);
      return false;
    }

    // Make sure we are not excluding ourselves
    if (workflow.getId() != workflowInstance.get().getId()) {
      delayWorkflow(workflow, mediaPackageId);
      return false;
    }

    return true;
  }

  private void delayWorkflow(WorkflowInstance workflow, String mediaPackageId) {
    if (!delayedWorkflows.contains(workflow.getId())) {
      logger.info("Delaying start of workflow %s, another workflow on media package %s is still running",
              workflow.getId(), mediaPackageId);
      delayedWorkflows.add(workflow.getId());
    }
  }

  /**
   * {@inheritDoc}
   *
   * @see org.opencastproject.job.api.AbstractJobProducer#acceptJob(org.opencastproject.job.api.Job)
   */
  @Override
  public synchronized void acceptJob(Job job) throws ServiceRegistryException {
    User originalUser = securityService.getUser();
    Organization originalOrg = securityService.getOrganization();
    try {
      Organization organization = organizationDirectoryService.getOrganization(job.getOrganization());
      securityService.setOrganization(organization);
      User user = userDirectoryService.loadUser(job.getCreator());
      securityService.setUser(user);
      job.setStatus(Job.Status.RUNNING);
      job = serviceRegistry.updateJob(job);

      // Check if this workflow was initially delayed
      if (delayedWorkflows.contains(job.getId())) {
        delayedWorkflows.remove(job.getId());
        logger.info("Starting initially delayed workflow %s, %d more waiting", job.getId(), delayedWorkflows.size());
      }

      executorService.submit(new JobRunner(job, serviceRegistry.getCurrentJob()));
    } catch (Exception e) {
      if (e instanceof ServiceRegistryException)
        throw (ServiceRegistryException) e;
      throw new ServiceRegistryException(e);
    } finally {
      securityService.setUser(originalUser);
      securityService.setOrganization(originalOrg);
    }
  }

  /**
   * Processes the workflow job.
   *
   * @param job
   *          the job
   * @return the job payload
   * @throws Exception
   *           if job processing fails
   */
  protected String process(Job job) throws Exception {
    List<String> arguments = job.getArguments();
    Operation op = null;
    WorkflowInstance workflowInstance = null;
    WorkflowOperationInstance wfo;
    String operation = job.getOperation();
    try {
      try {
        op = Operation.valueOf(operation);
        switch (op) {
          case START_WORKFLOW:
            workflowInstance = persistence.getWorkflow(Long.parseLong(job.getPayload()));
            logger.debug("Starting new workflow %s", workflowInstance);
            runWorkflow(workflowInstance);
            break;
          case RESUME:
            workflowInstance = getWorkflowById(Long.parseLong(arguments.get(0)));
            Map<String, String> properties = null;
            if (arguments.size() > 1) {
              Properties props = new Properties();
              props.load(IOUtils.toInputStream(arguments.get(arguments.size() - 1), StandardCharsets.UTF_8));
              properties = new HashMap<>();
              for (Entry<Object, Object> entry : props.entrySet()) {
                properties.put(entry.getKey().toString(), entry.getValue().toString());
              }
            }
            logger.debug("Resuming %s at %s", workflowInstance, workflowInstance.getCurrentOperation());
            workflowInstance.setState(RUNNING);
            update(workflowInstance);
            runWorkflowOperation(workflowInstance, properties);
            break;
          case START_OPERATION:
            workflowInstance = getWorkflowById(Long.parseLong(arguments.get(0)));
            wfo = workflowInstance.getCurrentOperation();

            if (OperationState.RUNNING.equals(wfo.getState()) || OperationState.PAUSED.equals(wfo.getState())) {
              logger.info("Reset operation state %s %s to INSTANTIATED due to job restart", workflowInstance, wfo);
              wfo.setState(OperationState.INSTANTIATED);
            }

            wfo.setExecutionHost(job.getProcessingHost());
            logger.debug("Running %s %s", workflowInstance, wfo);
            wfo = runWorkflowOperation(workflowInstance, null);
            updateOperationJob(job.getId(), wfo.getState());
            break;
          default:
            throw new IllegalStateException("Don't know how to handle operation '" + operation + "'");
        }
      } catch (IllegalArgumentException e) {
        throw new ServiceRegistryException("This service can't handle operations of type '" + op + "'", e);
      } catch (IndexOutOfBoundsException e) {
        throw new ServiceRegistryException("This argument list for operation '" + op + "' does not meet expectations",
                e);
      } catch (NotFoundException e) {
        logger.warn("Not found processing job {}: {}", job, e.getMessage());
        updateOperationJob(job.getId(), OperationState.FAILED);
      }
      return null;
    } catch (Exception e) {
      logger.warn("Exception while accepting job {}", job, e);
      try {
        if (workflowInstance != null) {
          logger.warn("Marking job {} and workflow instance {} as failed", job, workflowInstance);
          updateOperationJob(job.getId(), OperationState.FAILED);
          workflowInstance.setState(FAILED);
          update(workflowInstance);
        } else {
          logger.warn(e, "Unable to parse workflow instance");
        }
      } catch (WorkflowDatabaseException e1) {
        throw new ServiceRegistryException(e1);
      }
      if (e instanceof ServiceRegistryException)
        throw e;
      throw new ServiceRegistryException("Error handling operation '" + op + "'", e);
    }
  }

  /**
   * Synchronizes the workflow operation's job with the operation status if the operation has a job associated with it,
   * which is determined by looking at the operation's job id.
   *
   * @param state
   *          the operation state
   * @param jobId
   *          the associated job
   * @return the updated job or <code>null</code> if there is no job for this operation
   * @throws ServiceRegistryException
   *           if the job can't be updated in the service registry
   * @throws NotFoundException
   *           if the job can't be found
   */
  private Job updateOperationJob(Long jobId, OperationState state) throws NotFoundException, ServiceRegistryException {
    if (jobId == null)
      return null;
    Job job = serviceRegistry.getJob(jobId);
    switch (state) {
      case FAILED:
      case RETRY:
        job.setStatus(Status.FAILED);
        break;
      case PAUSED:
        job.setStatus(Status.PAUSED);
        job.setOperation(Operation.RESUME.toString());
        break;
      case SKIPPED:
      case SUCCEEDED:
        job.setStatus(Status.FINISHED);
        break;
      default:
        throw new IllegalStateException("Unexpected state '" + state + "' found");
    }
    return serviceRegistry.updateJob(job);
  }

  /**
   * {@inheritDoc}
   *
   * @see org.opencastproject.job.api.JobProducer#countJobs(org.opencastproject.job.api.Job.Status)
   */
  @Override
  public long countJobs(Status status) throws ServiceRegistryException {
    return serviceRegistry.count(JOB_TYPE, status);
  }

  /**
   * Converts a Map<String, String> to s key=value\n string, suitable for the properties form parameter expected by the
   * workflow rest endpoint.
   *
   * @param props
   *          The map of strings
   * @return the string representation
   */
  private String mapToString(Map<String, String> props) {
    if (props == null)
      return null;
    StringBuilder sb = new StringBuilder();
    for (Entry<String, String> entry : props.entrySet()) {
      sb.append(entry.getKey());
      sb.append("=");
      sb.append(entry.getValue());
      sb.append("\n");
    }
    return sb.toString();
  }

  /**
   * Dummy callback for osgi
   *
   * @param unused
   *          the unused ReadinessIndicator
   */
  @Reference(target = "(artifact=workflowdefinition)")
  protected void setProfilesReadyIndicator(ReadinessIndicator unused) { }

  /**
   * Callback for the OSGi environment to register with the <code>Workspace</code>.
   *
   * @param workspace
   *          the workspace
   */
  @Reference
  protected void setWorkspace(Workspace workspace) {
    this.workspace = workspace;
  }

  /**
   * Callback for the OSGi environment to register with the <code>ServiceRegistry</code>.
   *
   * @param registry
   *          the service registry
   */
  @Reference
  protected void setServiceRegistry(ServiceRegistry registry) {
    this.serviceRegistry = registry;
  }

  public ServiceRegistry getServiceRegistry() {
    return serviceRegistry;
  }

  /**
   * Callback for setting the security service.
   *
   * @param securityService
   *          the securityService to set
   */
  @Reference
  public void setSecurityService(SecurityService securityService) {
    this.securityService = securityService;
  }

  /**
   * Callback for setting the authorization service.
   *
   * @param authorizationService
   *          the authorizationService to set
   */
  @Reference
  public void setAuthorizationService(AuthorizationService authorizationService) {
    this.authorizationService = authorizationService;
  }

  /**
   * Callback for setting the user directory service
   *
   * @param userDirectoryService
   *          the userDirectoryService to set
   */
  @Reference
  public void setUserDirectoryService(UserDirectoryService userDirectoryService) {
    this.userDirectoryService = userDirectoryService;
  }

  /**
   * Sets a reference to the organization directory service.
   *
   * @param organizationDirectory
   *          the organization directory
   */
  @Reference
  public void setOrganizationDirectoryService(OrganizationDirectoryService organizationDirectory) {
    this.organizationDirectoryService = organizationDirectory;
  }

  /**
   * Sets the series service
   *
   * @param seriesService
   *          the seriesService to set
   */
  @Reference
  public void setSeriesService(SeriesService seriesService) {
    this.seriesService = seriesService;
  }

  /**
   * Sets the asset manager
   *
   * @param assetManager
   *          the assetManager to set
   */
  @Reference
  public void setAssetManager(AssetManager assetManager) {
    this.assetManager = assetManager;
  }

  /**
   * Callback to set the metadata service
   *
   * @param service
   *          the metadata service
   */
  @Reference(cardinality = ReferenceCardinality.AT_LEAST_ONE, policy = ReferencePolicy.DYNAMIC, unbind = "removeMetadataService")
  protected void addMetadataService(MediaPackageMetadataService service) {
    metadataServices.add(service);
  }

  /**
   * Callback to remove a mediapackage metadata service.
   *
   * @param service
   *          the mediapackage metadata service to remove
   */
  protected void removeMetadataService(MediaPackageMetadataService service) {
    metadataServices.remove(service);
  }

  /**
   * Callback to set the workflow definition scanner
   *
   * @param scanner
   *          the workflow definition scanner
   */
  @Reference
  protected void addWorkflowDefinitionScanner(WorkflowDefinitionScanner scanner) {
    workflowDefinitionScanner = scanner;
  }

  /**
   * Callback to set the Admin UI index.
   *
   * @param index
   *          the admin UI index.
   */
  @Reference
  public void setIndex(ElasticsearchIndex index) {
    this.index = index;
  }

  /**
   * Callback to set the workflow database
   *
   * @param persistence
   *          the workflow database
   */
  @Reference(name = "workflow-persistence")
  public void setPersistence(WorkflowServiceDatabase persistence) {
    this.persistence = persistence;
  }

  /**
   * {@inheritDoc}
   *
   * @see org.opencastproject.job.api.JobProducer#getJobType()
   */
  @Override
  public String getJobType() {
    return JOB_TYPE;
  }

  /**
   * A tuple of a workflow operation handler and the name of the operation it handles
   */
  public static class HandlerRegistration {

    protected WorkflowOperationHandler handler;
    protected String operationName;

    public HandlerRegistration(String operationName, WorkflowOperationHandler handler) {
      if (operationName == null)
        throw new IllegalArgumentException("Operation name cannot be null");
      if (handler == null)
        throw new IllegalArgumentException("Handler cannot be null");
      this.operationName = operationName;
      this.handler = handler;
    }

    public WorkflowOperationHandler getHandler() {
      return handler;
    }

    /**
     * {@inheritDoc}
     *
     * @see java.lang.Object#hashCode()
     */
    @Override
    public int hashCode() {
      final int prime = 31;
      int result = 1;
      result = prime * result + handler.hashCode();
      result = prime * result + operationName.hashCode();
      return result;
    }

    /**
     * {@inheritDoc}
     *
     * @see java.lang.Object#equals(java.lang.Object)
     */
    @Override
    public boolean equals(Object obj) {
      if (this == obj)
        return true;
      if (obj == null)
        return false;
      if (getClass() != obj.getClass())
        return false;
      HandlerRegistration other = (HandlerRegistration) obj;
      if (!handler.equals(other.handler))
        return false;
      return operationName.equals(other.operationName);
    }
  }

  /**
   * A utility class to run jobs
   */
  class JobRunner implements Callable<Void> {

    /** The job */
    private Job job = null;

    /** The current job */
    private final Job currentJob;

    /**
     * Constructs a new job runner
     *
     * @param job
     *          the job to run
     * @param currentJob
     *          the current running job
     */
    JobRunner(Job job, Job currentJob) {
      this.job = job;
      this.currentJob = currentJob;
    }

    /**
     * {@inheritDoc}
     *
     * @see java.util.concurrent.Callable#call()
     */
    @Override
    public Void call() throws Exception {
      Organization jobOrganization = organizationDirectoryService.getOrganization(job.getOrganization());
      try {
        serviceRegistry.setCurrentJob(currentJob);
        securityService.setOrganization(jobOrganization);
        User jobUser = userDirectoryService.loadUser(job.getCreator());
        securityService.setUser(jobUser);
        process(job);
      } finally {
        serviceRegistry.setCurrentJob(null);
        securityService.setUser(null);
        securityService.setOrganization(null);
      }
      return null;
    }
  }

  @Override
  public synchronized void cleanupWorkflowInstances(int buffer, WorkflowState state) throws UnauthorizedException,
          WorkflowDatabaseException {
    logger.info("Start cleaning up workflow instances older than {} days with status '{}'", buffer, state);

    int instancesCleaned = 0;
    int cleaningFailed = 0;

    Date priorTo = DateUtils.addDays(new Date(), -buffer);

    try {
      for (WorkflowInstance workflowInstance : persistence.getWorkflowInstancesForCleanup(state, priorTo)) {
        try {
          remove(workflowInstance.getId());
          instancesCleaned++;
        } catch (WorkflowDatabaseException | UnauthorizedException e) {
          throw e;
        } catch (NotFoundException e) {
          // Since we are in a cleanup operation, we don't have to care about NotFoundExceptions
          logger.debug("Workflow instance '{}' could not be removed", workflowInstance.getId(), e);
        } catch (WorkflowParsingException | WorkflowStateException e) {
          logger.warn("Workflow instance '{}' could not be removed", workflowInstance.getId(), e);
          cleaningFailed++;
        }
      }
    } catch (WorkflowDatabaseException e) {
      throw new WorkflowDatabaseException(e);
    }

    if (instancesCleaned == 0 && cleaningFailed == 0) {
      logger.info("No workflow instances found to clean up");
      return;
    }

    if (instancesCleaned > 0)
      logger.info("Cleaned up '%d' workflow instances", instancesCleaned);
    if (cleaningFailed > 0) {
      logger.warn("Cleaning failed for '%d' workflow instances", cleaningFailed);
      throw new WorkflowDatabaseException("Unable to clean all workflow instances, see logs!");
    }
  }

  @Override
  public Map<String, Map<String, String>> getWorkflowStateMappings() {
    return workflowDefinitionScanner.workflowStateMappings.entrySet().stream().collect(Collectors.toMap(
            Entry::getKey, e -> e.getValue().stream()
                    .collect(Collectors.toMap(m -> m.getState().name(), WorkflowStateMapping::getValue))
    ));
  }

  @Override
  public void repopulate() throws IndexRebuildException {
    try {
      final int total;
      try {
        total = persistence.countMediaPackages();
      } catch (WorkflowDatabaseException e) {
        logIndexRebuildError(logger.getSlf4jLogger(), index.getIndexName(), e);
        throw new IndexRebuildException(index.getIndexName(), getService(), e);
      }

      if (total > 0) {
        logIndexRebuildBegin(logger.getSlf4jLogger(), index.getIndexName(), total, "workflows");
        int current = 0;
        int n = 20;
        List<WorkflowIndexData> workflowIndexData;

        int limit = 1000;
        int offset = 0;
        String currentMediapackageId;
        String lastMediapackageId = "";
        var updatedWorkflowRange = new ArrayList<Event>();
        do {
          try {
            workflowIndexData = persistence.getWorkflowIndexData(limit, offset);
          } catch (WorkflowDatabaseException e) {
            logIndexRebuildError(logger.getSlf4jLogger(), index.getIndexName(), e);
            throw new IndexRebuildException(index.getIndexName(), getService(), e);
          }
          if (workflowIndexData.size() > 0) {
            offset += limit;
            logger.debug("Got {} workflows for re-indexing", workflowIndexData.size());

            for (WorkflowIndexData indexData : workflowIndexData) {
              currentMediapackageId = indexData.getMediaPackageId();
              if (currentMediapackageId.equals(lastMediapackageId)) {
                continue;
              }
              current++;

<<<<<<< HEAD
              if (!WorkflowUtil.isActive(WorkflowInstance.WorkflowState.values()[indexData.getState()].toString())) {
                var updatedWorkflowData = index.getEvent(indexData.getMediaPackageId(), indexData.getOrganizationId(),
                        securityService.getUser());
                updatedWorkflowData = getStateUpdateFunction(indexData).apply(updatedWorkflowData);
                updatedWorkflowRange.add(updatedWorkflowData.get());

                if (updatedWorkflowRange.size() >= n || current >= total) {
                  index.bulkEventUpdate(updatedWorkflowRange);
                  logIndexRebuildProgress(logger.getSlf4jLogger(), index.getIndexName(), total, current, n);
                  updatedWorkflowRange.clear();
                }
              }
              else {
                logger.info("Skipping. Workflow {} is currently active.", indexData.getId());
=======
              String orgid = indexData.getOrganizationId();
              if (null == orgid) {
                String mpId = indexData.getMediaPackageId();
                //We're assuming here that mediapackages don't change orgs
                RichAResult results = assetManager.getSnapshotsById(mpId);
                if (results.getSize() == 0) {
                  logger.debug("Dropping {} from the index since it is missing from the database", mpId);
                  continue;
                }
                orgid = results.getSnapshots().head2().getOrganizationId();
                //We try-catch here since it's possible for the WF to exist in the *index* but not in the *DB*
                // It probably shouldn't be, but that won't keep it from happening anyway.
                try {
                  //NB: This version of getWorkflow takes the org id, which in this case is null
                  // Using the normal version filters by org, and since this workflow has a NULL org it can't be found
                  WorkflowInstance instance = persistence.getWorkflow(indexData.getId(), null);
                  instance.setOrganizationId(orgid);
                  persistence.updateInDatabase(instance);
                } catch (NotFoundException e) {
                  //Technically this should never happen, but getWorkflow throws it.
                }
              }
              var updatedWorkflowData = index.getEvent(indexData.getMediaPackageId(), orgid, securityService.getUser());
              updatedWorkflowData = getStateUpdateFunction(indexData).apply(updatedWorkflowData);
              updatedWorkflowRange.add(updatedWorkflowData.get());

              if (updatedWorkflowRange.size() >= n || current >= total) {
                index.bulkEventUpdate(updatedWorkflowRange);
                logIndexRebuildProgress(logger.getSlf4jLogger(), index.getIndexName(), total, current, n);
                updatedWorkflowRange.clear();
>>>>>>> e5df2e63
              }

              lastMediapackageId = currentMediapackageId;
            }
          }
        } while (workflowIndexData.size() > 0);
      }
    } catch (Exception e) {
      logIndexRebuildError(logger.getSlf4jLogger(), index.getIndexName(), e);
      throw new IndexRebuildException(index.getIndexName(), getService(), e);
    }
  }

  @Override
  public IndexRebuildService.Service getService() {
    return IndexRebuildService.Service.Workflow;
  }

  /**
   * Remove a workflow instance from the Elasticsearch index.
   *
   * @param workflowInstanceId
   *         the identifier of the workflow instance to remove
   * @param index
   *         the index to update
   */
  private void removeWorkflowInstanceFromIndex(long workflowInstanceId) {
    final String orgId = securityService.getOrganization().getId();
    final User user = securityService.getUser();

    // find events
    SearchResult<Event> results;
    try {
      results = index.getByQuery(new EventSearchQuery(orgId, user).withWorkflowId(workflowInstanceId));
    } catch (SearchIndexException e) {
      logger.error("Error retrieving the events for workflow instance {} from the {} index.", workflowInstanceId,
              index.getIndexName(), e);
      return;
    }

    if (results.getItems().length == 0) {
      logger.warn("No events for workflow instance {} found in the {} index.", workflowInstanceId,
              index.getIndexName());
      return;
    }

    // should be only one event, but better safe than sorry
    for (SearchResultItem<Event> item: results.getItems()) {
      String eventId = item.getSource().getIdentifier();
      logger.debug("Removing workflow instance {} of event {} from the {} index.", workflowInstanceId, eventId,
              index.getIndexName());

      Function<Optional<Event>, Optional<Event>> updateFunction = (Optional<Event> eventOpt) -> {
        if (!eventOpt.isPresent()) {
          logger.warn("Event {} of workflow instance {} not found in the {} index.", workflowInstanceId,
                  eventId, index.getIndexName());
          return Optional.empty();
        }
        Event event = eventOpt.get();
        if (event.getWorkflowId() != null && event.getWorkflowId().equals(workflowInstanceId)) {
          logger.debug("Workflow {} is the current workflow of event {}. Removing it from event.", eventId,
                  workflowInstanceId);
          event.setWorkflowId(null);
          event.setWorkflowDefinitionId(null);
          event.setWorkflowState(null);
          return Optional.of(event);
        }
        return Optional.empty();
      };

      try {
        index.addOrUpdateEvent(eventId, updateFunction, orgId, user);
        logger.debug("Workflow instance {} of event {} removed from the {} index.", workflowInstanceId, eventId,
                index.getIndexName());
      } catch (SearchIndexException e) {
        logger.error("Error removing the workflow instance {} of event {} from the {} index.", workflowInstanceId,
                eventId, index.getIndexName(), e);
      }
    }
  }

  /**
   * Update a workflow instance in the Elasticsearch index.
   *
   * @param id
   *         workflow id
   * @param state
   *         workflow state as int
   * @param mpId
   *         corresponding mediapackage id
   * @param orgId
   *         workflow organization id
   */
  private void updateWorkflowInstanceInIndex(long id, int state, String mpId, String orgId) {
    final WorkflowState workflowState = WorkflowState.values()[state];
    final User user = securityService.getUser();

    logger.debug("Updating workflow instance {} of event {} in the {} index.", id, mpId,
            index.getIndexName());
    Function<Optional<Event>, Optional<Event>> updateFunction = (Optional<Event> eventOpt) -> {
      Event event = eventOpt.orElse(new Event(mpId, orgId));
      event.setWorkflowId(id);
      event.setWorkflowState(workflowState);
      return Optional.of(event);
    };

    try {
      index.addOrUpdateEvent(mpId, updateFunction, orgId, user);
      logger.debug("Workflow instance {} of event {} updated in the {} index.", id, mpId,
              index.getIndexName());
    } catch (SearchIndexException e) {
      logger.error("Error updating the workflow instance {} of event {} in the {} index.", id, mpId,
              index.getIndexName(), e);
    }
  }

  /**
   * Get the function to update the workflow state for an event in the Elasticsearch index.
   *
   * @param wfData
   *          The workflow index data package
   * @return the function to do the update
   */
  private Function<Optional<Event>, Optional<Event>> getStateUpdateFunction(WorkflowIndexData wfData) {
    return (Optional<Event> eventOpt) -> {
      Event event = eventOpt.orElse(new Event(wfData.getMediaPackageId(), wfData.getOrganizationId()));
      event.setWorkflowId(wfData.getId());
      event.setWorkflowState(WorkflowState.values()[wfData.getState()]);
      return Optional.of(event);
    };
  }
}<|MERGE_RESOLUTION|>--- conflicted
+++ resolved
@@ -2216,10 +2216,30 @@
               }
               current++;
 
-<<<<<<< HEAD
               if (!WorkflowUtil.isActive(WorkflowInstance.WorkflowState.values()[indexData.getState()].toString())) {
-                var updatedWorkflowData = index.getEvent(indexData.getMediaPackageId(), indexData.getOrganizationId(),
-                        securityService.getUser());
+                String orgid = indexData.getOrganizationId();
+                if (null == orgid) {
+                  String mpId = indexData.getMediaPackageId();
+                  //We're assuming here that mediapackages don't change orgs
+                  RichAResult results = assetManager.getSnapshotsById(mpId);
+                  if (results.getSize() == 0) {
+                    logger.debug("Dropping {} from the index since it is missing from the database", mpId);
+                    continue;
+                  }
+                  orgid = results.getSnapshots().head2().getOrganizationId();
+                  //We try-catch here since it's possible for the WF to exist in the *index* but not in the *DB*
+                  // It probably shouldn't be, but that won't keep it from happening anyway.
+                  try {
+                    //NB: This version of getWorkflow takes the org id, which in this case is null
+                    // Using the normal version filters by org, and since this workflow has a NULL org it can't be found
+                    WorkflowInstance instance = persistence.getWorkflow(indexData.getId(), null);
+                    instance.setOrganizationId(orgid);
+                    persistence.updateInDatabase(instance);
+                  } catch (NotFoundException e) {
+                    //Technically this should never happen, but getWorkflow throws it.
+                  }
+                }
+                var updatedWorkflowData = index.getEvent(indexData.getMediaPackageId(), orgid, securityService.getUser());
                 updatedWorkflowData = getStateUpdateFunction(indexData).apply(updatedWorkflowData);
                 updatedWorkflowRange.add(updatedWorkflowData.get());
 
@@ -2231,38 +2251,6 @@
               }
               else {
                 logger.info("Skipping. Workflow {} is currently active.", indexData.getId());
-=======
-              String orgid = indexData.getOrganizationId();
-              if (null == orgid) {
-                String mpId = indexData.getMediaPackageId();
-                //We're assuming here that mediapackages don't change orgs
-                RichAResult results = assetManager.getSnapshotsById(mpId);
-                if (results.getSize() == 0) {
-                  logger.debug("Dropping {} from the index since it is missing from the database", mpId);
-                  continue;
-                }
-                orgid = results.getSnapshots().head2().getOrganizationId();
-                //We try-catch here since it's possible for the WF to exist in the *index* but not in the *DB*
-                // It probably shouldn't be, but that won't keep it from happening anyway.
-                try {
-                  //NB: This version of getWorkflow takes the org id, which in this case is null
-                  // Using the normal version filters by org, and since this workflow has a NULL org it can't be found
-                  WorkflowInstance instance = persistence.getWorkflow(indexData.getId(), null);
-                  instance.setOrganizationId(orgid);
-                  persistence.updateInDatabase(instance);
-                } catch (NotFoundException e) {
-                  //Technically this should never happen, but getWorkflow throws it.
-                }
-              }
-              var updatedWorkflowData = index.getEvent(indexData.getMediaPackageId(), orgid, securityService.getUser());
-              updatedWorkflowData = getStateUpdateFunction(indexData).apply(updatedWorkflowData);
-              updatedWorkflowRange.add(updatedWorkflowData.get());
-
-              if (updatedWorkflowRange.size() >= n || current >= total) {
-                index.bulkEventUpdate(updatedWorkflowRange);
-                logIndexRebuildProgress(logger.getSlf4jLogger(), index.getIndexName(), total, current, n);
-                updatedWorkflowRange.clear();
->>>>>>> e5df2e63
               }
 
               lastMediapackageId = currentMediapackageId;
