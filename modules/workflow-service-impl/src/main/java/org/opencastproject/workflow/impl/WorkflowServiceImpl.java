/**
 * Licensed to The Apereo Foundation under one or more contributor license
 * agreements. See the NOTICE file distributed with this work for additional
 * information regarding copyright ownership.
 *
 *
 * The Apereo Foundation licenses this file to you under the Educational
 * Community License, Version 2.0 (the "License"); you may not use this file
 * except in compliance with the License. You may obtain a copy of the License
 * at:
 *
 *   http://opensource.org/licenses/ecl2.txt
 *
 * Unless required by applicable law or agreed to in writing, software
 * distributed under the License is distributed on an "AS IS" BASIS, WITHOUT
 * WARRANTIES OR CONDITIONS OF ANY KIND, either express or implied.  See the
 * License for the specific language governing permissions and limitations under
 * the License.
 *
 */

package org.opencastproject.workflow.impl;

import static org.opencastproject.security.api.SecurityConstants.GLOBAL_ADMIN_ROLE;
import static org.opencastproject.util.data.Collections.mkString;
import static org.opencastproject.workflow.api.WorkflowInstance.WorkflowState.FAILED;
import static org.opencastproject.workflow.api.WorkflowInstance.WorkflowState.FAILING;
import static org.opencastproject.workflow.api.WorkflowInstance.WorkflowState.INSTANTIATED;
import static org.opencastproject.workflow.api.WorkflowInstance.WorkflowState.PAUSED;
import static org.opencastproject.workflow.api.WorkflowInstance.WorkflowState.RUNNING;
import static org.opencastproject.workflow.api.WorkflowInstance.WorkflowState.STOPPED;
import static org.opencastproject.workflow.api.WorkflowInstance.WorkflowState.SUCCEEDED;

import org.opencastproject.assetmanager.api.AssetManager;
import org.opencastproject.assetmanager.util.WorkflowPropertiesUtil;
import org.opencastproject.elasticsearch.api.SearchIndexException;
import org.opencastproject.elasticsearch.api.SearchResult;
import org.opencastproject.elasticsearch.api.SearchResultItem;
import org.opencastproject.elasticsearch.index.ElasticsearchIndex;
import org.opencastproject.elasticsearch.index.objects.event.Event;
import org.opencastproject.elasticsearch.index.objects.event.EventIndexUtils;
import org.opencastproject.elasticsearch.index.objects.event.EventSearchQuery;
import org.opencastproject.elasticsearch.index.rebuild.AbstractIndexProducer;
import org.opencastproject.elasticsearch.index.rebuild.IndexProducer;
import org.opencastproject.elasticsearch.index.rebuild.IndexRebuildException;
import org.opencastproject.elasticsearch.index.rebuild.IndexRebuildService;
import org.opencastproject.job.api.Job;
import org.opencastproject.job.api.Job.Status;
import org.opencastproject.job.api.JobProducer;
import org.opencastproject.mediapackage.Catalog;
import org.opencastproject.mediapackage.MediaPackage;
import org.opencastproject.mediapackage.MediaPackageElement;
import org.opencastproject.mediapackage.MediaPackageElements;
import org.opencastproject.mediapackage.MediaPackageParser;
import org.opencastproject.mediapackage.MediaPackageSupport;
import org.opencastproject.metadata.api.MediaPackageMetadata;
import org.opencastproject.metadata.api.MediaPackageMetadataService;
import org.opencastproject.metadata.api.MetadataService;
import org.opencastproject.metadata.api.util.MediaPackageMetadataSupport;
import org.opencastproject.metadata.dublincore.DublinCoreCatalog;
import org.opencastproject.metadata.dublincore.DublinCoreUtil;
import org.opencastproject.security.api.AccessControlList;
import org.opencastproject.security.api.AccessControlParser;
import org.opencastproject.security.api.AccessControlUtil;
import org.opencastproject.security.api.AclScope;
import org.opencastproject.security.api.AuthorizationService;
import org.opencastproject.security.api.Organization;
import org.opencastproject.security.api.OrganizationDirectoryService;
import org.opencastproject.security.api.Permissions;
import org.opencastproject.security.api.SecurityService;
import org.opencastproject.security.api.UnauthorizedException;
import org.opencastproject.security.api.User;
import org.opencastproject.security.api.UserDirectoryService;
import org.opencastproject.security.util.SecurityUtil;
import org.opencastproject.series.api.SeriesException;
import org.opencastproject.series.api.SeriesService;
import org.opencastproject.serviceregistry.api.ServiceRegistry;
import org.opencastproject.serviceregistry.api.ServiceRegistryException;
import org.opencastproject.serviceregistry.api.UndispatchableJobException;
import org.opencastproject.util.Log;
import org.opencastproject.util.NotFoundException;
import org.opencastproject.util.ReadinessIndicator;
import org.opencastproject.util.data.Tuple;
import org.opencastproject.util.jmx.JmxUtil;
import org.opencastproject.workflow.api.ResumableWorkflowOperationHandler;
import org.opencastproject.workflow.api.RetryStrategy;
import org.opencastproject.workflow.api.WorkflowDatabaseException;
import org.opencastproject.workflow.api.WorkflowDefinition;
import org.opencastproject.workflow.api.WorkflowException;
import org.opencastproject.workflow.api.WorkflowIdentifier;
import org.opencastproject.workflow.api.WorkflowInstance;
import org.opencastproject.workflow.api.WorkflowInstance.WorkflowState;
import org.opencastproject.workflow.api.WorkflowListener;
import org.opencastproject.workflow.api.WorkflowOperationDefinition;
import org.opencastproject.workflow.api.WorkflowOperationDefinitionImpl;
import org.opencastproject.workflow.api.WorkflowOperationException;
import org.opencastproject.workflow.api.WorkflowOperationHandler;
import org.opencastproject.workflow.api.WorkflowOperationInstance;
import org.opencastproject.workflow.api.WorkflowOperationInstance.OperationState;
import org.opencastproject.workflow.api.WorkflowOperationResult;
import org.opencastproject.workflow.api.WorkflowOperationResult.Action;
import org.opencastproject.workflow.api.WorkflowOperationResultImpl;
import org.opencastproject.workflow.api.WorkflowParsingException;
import org.opencastproject.workflow.api.WorkflowQuery;
import org.opencastproject.workflow.api.WorkflowService;
import org.opencastproject.workflow.api.WorkflowServiceDatabase;
import org.opencastproject.workflow.api.WorkflowSet;
import org.opencastproject.workflow.api.WorkflowStateException;
import org.opencastproject.workflow.api.WorkflowStateMapping;
import org.opencastproject.workflow.api.WorkflowStatistics;
import org.opencastproject.workflow.api.XmlWorkflowParser;
import org.opencastproject.workflow.conditionparser.WorkflowConditionInterpreter;
import org.opencastproject.workflow.impl.jmx.WorkflowsStatistics;
import org.opencastproject.workspace.api.Workspace;

import com.entwinemedia.fn.data.Opt;
import com.google.common.util.concurrent.Striped;

import org.apache.commons.io.IOUtils;
import org.apache.commons.lang3.StringUtils;
import org.apache.commons.lang3.time.DateUtils;
import org.osgi.framework.InvalidSyntaxException;
import org.osgi.framework.ServiceReference;
import org.osgi.service.cm.ManagedService;
import org.osgi.service.component.ComponentContext;
import org.osgi.service.component.annotations.Activate;
import org.osgi.service.component.annotations.Component;
import org.osgi.service.component.annotations.Deactivate;
import org.osgi.service.component.annotations.Reference;
import org.osgi.service.component.annotations.ReferenceCardinality;
import org.osgi.service.component.annotations.ReferencePolicy;
import org.slf4j.LoggerFactory;

import java.io.ByteArrayOutputStream;
import java.io.IOException;
import java.nio.charset.StandardCharsets;
import java.util.ArrayList;
import java.util.Collections;
import java.util.Comparator;
import java.util.Date;
import java.util.Dictionary;
import java.util.HashMap;
import java.util.HashSet;
import java.util.List;
import java.util.Map;
import java.util.Map.Entry;
import java.util.Optional;
import java.util.Properties;
import java.util.Set;
import java.util.SortedSet;
import java.util.TreeSet;
import java.util.concurrent.Callable;
import java.util.concurrent.CopyOnWriteArrayList;
import java.util.concurrent.Executors;
import java.util.concurrent.ThreadPoolExecutor;
import java.util.concurrent.locks.Lock;
import java.util.function.Function;
import java.util.stream.Collectors;

import javax.management.ObjectInstance;

/**
 * Implements WorkflowService with in-memory data structures to hold WorkflowOperations and WorkflowInstances.
 * WorkflowOperationHandlers are looked up in the OSGi service registry based on the "workflow.operation" property. If
 * the WorkflowOperationHandler's "workflow.operation" service registration property matches
 * WorkflowOperation.getName(), then the factory returns a WorkflowOperationRunner to handle that operation. This allows
 * for custom runners to be added or modified without affecting the workflow service itself.
 */
@Component(
  property = {
    "service.description=Workflow Service",
    "service.pid=org.opencastproject.workflow.impl.WorkflowServiceImpl"
  },
  immediate = true,
  service = { WorkflowService.class, WorkflowServiceImpl.class, IndexProducer.class }
)
public class WorkflowServiceImpl extends AbstractIndexProducer implements WorkflowService, JobProducer, ManagedService {

  /** Retry strategy property name */
  private static final String RETRY_STRATEGY = "retryStrategy";

  /** Logging facility */
  private static final Log logger = new Log(LoggerFactory.getLogger(WorkflowServiceImpl.class));

  /** List of available operations on jobs */
  enum Operation {
    START_WORKFLOW, RESUME, START_OPERATION
  }

  /** The configuration key for setting {@link #workflowStatsCollect} */
  public static final String STATS_COLLECT_CONFIG_KEY = "workflowstats.collect";

  /** The default value for {@link #workflowStatsCollect} */
  public static final Boolean DEFAULT_STATS_COLLECT_CONFIG = false;

  /** Constant value indicating a <code>null</code> parent id */
  private static final String NULL_PARENT_ID = "-";

  /** Workflow statistics JMX type */
  private static final String JMX_WORKFLOWS_STATISTICS_TYPE = "WorkflowsStatistics";

  /** The load imposed on the system by a workflow job.
   *  We are keeping this hardcoded because otherwise bad things will likely happen,
   *  like an inability to process a workflow past a certain point in high-load conditions
   */
  private static final float WORKFLOW_JOB_LOAD = 0.0f;

  /** The list of registered JMX beans */
  private final List<ObjectInstance> jmxBeans = new ArrayList<ObjectInstance>();

  /** The JMX business object for workflows statistics */
  private WorkflowsStatistics workflowsStatistics;
  /** Error resolution handler id constant */
  public static final String ERROR_RESOLUTION_HANDLER_ID = "error-resolution";

  /** Remove references to the component context once felix scr 1.2 becomes available */
  protected ComponentContext componentContext = null;

  /** Flag whether to collect JMX statistics */
  protected boolean workflowStatsCollect = DEFAULT_STATS_COLLECT_CONFIG;

  /** The metadata services */
  private SortedSet<MediaPackageMetadataService> metadataServices;

  /** The data access object responsible for storing and retrieving workflow instances */
  protected WorkflowServiceIndex index;

  /** Persistent storage */
  protected WorkflowServiceDatabase persistence;

  /** The list of workflow listeners */
  private final List<WorkflowListener> listeners = new CopyOnWriteArrayList<WorkflowListener>();

  /** The thread pool to use for firing listeners and handling dispatched jobs */
  protected ThreadPoolExecutor executorService;

  /** The workspace */
  protected Workspace workspace = null;

  /** The service registry */
  protected ServiceRegistry serviceRegistry = null;

  /** The security service */
  protected SecurityService securityService = null;

  /** The authorization service */
  protected AuthorizationService authorizationService = null;

  /** The user directory service */
  protected UserDirectoryService userDirectoryService = null;

  /** The organization directory service */
  protected OrganizationDirectoryService organizationDirectoryService = null;

  /** The series service */
  protected SeriesService seriesService;

  /** The asset manager */
  protected AssetManager assetManager = null;

  /** The workflow definition scanner */
  private WorkflowDefinitionScanner workflowDefinitionScanner;

  /** List of initially delayed workflows */
  private final List<Long> delayedWorkflows = new ArrayList<Long>();

  /** Striped locks for synchronization */
  private final Striped<Lock> lock = Striped.lazyWeakLock(1024);
  private final Striped<Lock> updateLock = Striped.lazyWeakLock(1024);
  private final Striped<Lock> mediaPackageLocks = Striped.lazyWeakLock(1024);

  /** The Elasticsearch indices */
  private ElasticsearchIndex elasticsearchIndex;

  /**
   * Constructs a new workflow service impl, with a priority-sorted map of metadata services
   */
  public WorkflowServiceImpl() {
    metadataServices = new TreeSet<>(Comparator.comparingInt(MetadataService::getPriority));
  }

  /**
   * Activate this service implementation via the OSGI service component runtime.
   *
   * @param componentContext
   *          the component context
   */
  @Activate
  public void activate(ComponentContext componentContext) {
    this.componentContext = componentContext;
    executorService = (ThreadPoolExecutor) Executors.newCachedThreadPool();
    try {
      logger.info("Generating JMX workflow statistics");
      workflowsStatistics = new WorkflowsStatistics(getBeanStatistics(), getHoldWorkflows());
      jmxBeans.add(JmxUtil.registerMXBean(workflowsStatistics, JMX_WORKFLOWS_STATISTICS_TYPE));
    } catch (WorkflowDatabaseException e) {
      logger.error("Error registering JMX statistic beans", e);
    }
    logger.info("Activate Workflow service");
  }

  @Deactivate
  public void deactivate() {
    for (ObjectInstance mxbean : jmxBeans) {
      JmxUtil.unregisterMXBean(mxbean);
    }
  }

  /**
   * {@inheritDoc}
   *
   * @see org.opencastproject.workflow.api.WorkflowService#addWorkflowListener(org.opencastproject.workflow.api.WorkflowListener)
   */
  @Override
  public void addWorkflowListener(WorkflowListener listener) {
    listeners.add(listener);
  }

  /**
   * {@inheritDoc}
   *
   * @see org.opencastproject.workflow.api.WorkflowService#removeWorkflowListener(org.opencastproject.workflow.api.WorkflowListener)
   */
  @Override
  public void removeWorkflowListener(WorkflowListener listener) {
    listeners.remove(listener);
  }

  /**
   * Fires the workflow listeners on workflow updates.
   */
  protected void fireListeners(final WorkflowInstance oldWorkflowInstance, final WorkflowInstance newWorkflowInstance) {
    final User currentUser = securityService.getUser();
    final Organization currentOrganization = securityService.getOrganization();
    for (final WorkflowListener listener : listeners) {
      if (oldWorkflowInstance == null || oldWorkflowInstance.getState() != newWorkflowInstance.getState()) {
        Runnable runnable = () -> {
          try {
            securityService.setUser(currentUser);
            securityService.setOrganization(currentOrganization);
            listener.stateChanged(newWorkflowInstance);
          } finally {
            securityService.setUser(null);
            securityService.setOrganization(null);
          }
        };
        executorService.execute(runnable);
      } else {
        logger.debug("Not notifying %s because the workflow state has not changed", listener);
      }

      if (newWorkflowInstance.getCurrentOperation() != null) {
        if (oldWorkflowInstance == null || oldWorkflowInstance.getCurrentOperation() == null
                || !oldWorkflowInstance.getCurrentOperation().equals(newWorkflowInstance.getCurrentOperation())) {
          Runnable runnable = () -> {
            try {
              securityService.setUser(currentUser);
              securityService.setOrganization(currentOrganization);
              listener.operationChanged(newWorkflowInstance);
            } finally {
              securityService.setUser(null);
              securityService.setOrganization(null);
            }
          };
          executorService.execute(runnable);
        }
      } else {
        logger.debug("Not notifying %s because the workflow operation has not changed", listener);
      }
    }
  }

  /**
   * {@inheritDoc}
   *
   * @see org.opencastproject.workflow.api.WorkflowService#listAvailableWorkflowDefinitions()
   */
  @Override
  public List<WorkflowDefinition> listAvailableWorkflowDefinitions() {
    return workflowDefinitionScanner
            .getAvailableWorkflowDefinitions(securityService.getOrganization(), securityService.getUser())
            .sorted()
            .collect(Collectors.toList());
  }

  /**
   * {@inheritDoc}
   */
  public boolean isRunnable(WorkflowDefinition workflowDefinition) {
    List<String> availableOperations = listAvailableOperationNames();
    List<WorkflowDefinition> checkedWorkflows = new ArrayList<>();
    boolean runnable = isRunnable(workflowDefinition, availableOperations, checkedWorkflows);
    int wfCount = checkedWorkflows.size() - 1;
    if (runnable)
      logger.info("Workflow %s, containing %d derived workflows, is runnable", workflowDefinition, wfCount);
    else
      logger.warn("Workflow %s, containing %d derived workflows, is not runnable", workflowDefinition, wfCount);
    return runnable;
  }

  /**
   * Tests the workflow definition for its runnability. This method is a helper for
   * {@link #isRunnable(WorkflowDefinition)} that is suited for recursive calling.
   *
   * @param workflowDefinition
   *          the definition to test
   * @param availableOperations
   *          list of currently available operation handlers
   * @param checkedWorkflows
   *          list of checked workflows, used to avoid circular checking
   * @return <code>true</code> if all bits and pieces used for executing <code>workflowDefinition</code> are in place
   */
  private boolean isRunnable(WorkflowDefinition workflowDefinition, List<String> availableOperations,
          List<WorkflowDefinition> checkedWorkflows) {
    if (checkedWorkflows.contains(workflowDefinition))
      return true;

    // Test availability of operation handler and catch workflows
    for (WorkflowOperationDefinition op : workflowDefinition.getOperations()) {
      if (!availableOperations.contains(op.getId())) {
        logger.info("%s is not runnable due to missing operation %s", workflowDefinition, op);
        return false;
      }
      String catchWorkflow = op.getExceptionHandlingWorkflow();
      if (catchWorkflow != null) {
        WorkflowDefinition catchWorkflowDefinition;
        try {
          catchWorkflowDefinition = getWorkflowDefinitionById(catchWorkflow);
        } catch (NotFoundException e) {
          logger.info("%s is not runnable due to missing catch workflow %s on operation %s", workflowDefinition,
                  catchWorkflow, op);
          return false;
        }
        if (!isRunnable(catchWorkflowDefinition, availableOperations, checkedWorkflows))
          return false;
      }
    }

    // Add the workflow to the list of checked workflows
    if (!checkedWorkflows.contains(workflowDefinition))
      checkedWorkflows.add(workflowDefinition);
    return true;
  }

  /**
   * Gets the currently registered workflow operation handlers.
   *
   * @return All currently registered handlers
   */
  public Set<HandlerRegistration> getRegisteredHandlers() {
    Set<HandlerRegistration> set = new HashSet<>();
    ServiceReference[] refs;
    try {
      refs = componentContext.getBundleContext().getServiceReferences(WorkflowOperationHandler.class.getName(), null);
    } catch (InvalidSyntaxException e) {
      throw new IllegalStateException(e);
    }
    if (refs != null) {
      for (ServiceReference ref : refs) {
        WorkflowOperationHandler handler = (WorkflowOperationHandler) componentContext.getBundleContext().getService(
                ref);
        set.add(new HandlerRegistration((String) ref.getProperty(WORKFLOW_OPERATION_PROPERTY), handler));
      }
    } else {
      logger.warn("No registered workflow operation handlers found");
    }
    return set;
  }

  protected WorkflowOperationHandler getWorkflowOperationHandler(String operationId) {
    for (HandlerRegistration reg : getRegisteredHandlers()) {
      if (reg.operationName.equals(operationId))
        return reg.handler;
    }
    return null;
  }

  /**
   * Lists the names of each workflow operation. Operation names are availalbe for use if there is a registered
   * {@link WorkflowOperationHandler} with an equal {@link WorkflowServiceImpl#WORKFLOW_OPERATION_PROPERTY} property.
   *
   * @return The {@link List} of available workflow operation names
   */
  protected List<String> listAvailableOperationNames() {
    return getRegisteredHandlers().parallelStream().map(op -> op.operationName).collect(Collectors.toList());
  }

  /**
   * {@inheritDoc}
   *
   * @see org.opencastproject.workflow.api.WorkflowService#getWorkflowById(long)
   */
  @Override
  public WorkflowInstance getWorkflowById(long id) throws NotFoundException,
          UnauthorizedException {
    try {
<<<<<<< HEAD
      WorkflowInstance workflow = persistence.getWorkflow(id);
      assertPermission(workflow, Permissions.Action.READ.toString(), workflow.getOrganizationId());
      return workflow;
    } catch (WorkflowDatabaseException e) {
      throw new IllegalStateException("Got not get workflow from database with id ");
=======
      Job job = serviceRegistry.getJob(id);
      if (Status.DELETED.equals(job.getStatus())) {
        throw new NotFoundException("Workflow '" + id + "' has been deleted");
      }
      if (JOB_TYPE.equals(job.getJobType()) && Operation.START_WORKFLOW.toString().equals(job.getOperation())) {
        WorkflowInstanceImpl workflow = XmlWorkflowParser.parseWorkflowInstance(job.getPayload());
        assertPermission(workflow, Permissions.Action.READ.toString(), job.getOrganization());
        return workflow;
      } else {
        throw new NotFoundException("'" + id + "' is a job identifier, but it is not a workflow identifier");
      }
    } catch (WorkflowParsingException e) {
      throw new IllegalStateException("The workflow job payload is malformed");
    } catch (ServiceRegistryException e) {
      throw new IllegalStateException("Error loading workflow job from the service registry");
>>>>>>> 4a488160
    }
  }

  /**
   * {@inheritDoc}
   *
   * @see org.opencastproject.workflow.api.WorkflowService#start(org.opencastproject.workflow.api.WorkflowDefinition,
   *      org.opencastproject.mediapackage.MediaPackage)
   */
  @Override
  public WorkflowInstance start(WorkflowDefinition workflowDefinition, MediaPackage mediaPackage)
          throws WorkflowDatabaseException {
    return start(workflowDefinition, mediaPackage, new HashMap<>());
  }

  /**
   * {@inheritDoc}
   *
   * @see org.opencastproject.workflow.api.WorkflowService#start(org.opencastproject.workflow.api.WorkflowDefinition,
   *      org.opencastproject.mediapackage.MediaPackage)
   */
  @Override
  public WorkflowInstance start(WorkflowDefinition workflowDefinition, MediaPackage mediaPackage,
          Map<String, String> properties) throws WorkflowDatabaseException {
    try {
      return start(workflowDefinition, mediaPackage, null, properties);
    } catch (NotFoundException e) {
      // should never happen
      throw new IllegalStateException("a null workflow ID caused a NotFoundException.  This is a programming error.");
    }
  }

  /**
   * {@inheritDoc}
   *
   * @see org.opencastproject.workflow.api.WorkflowService#start(org.opencastproject.workflow.api.WorkflowDefinition,
   *      org.opencastproject.mediapackage.MediaPackage, Long, java.util.Map)
   */
  @Override
  public WorkflowInstance start(WorkflowDefinition workflowDefinition, MediaPackage sourceMediaPackage,
          Long parentWorkflowId, Map<String, String> originalProperties) throws WorkflowDatabaseException,
          NotFoundException {
    final String mediaPackageId = sourceMediaPackage.getIdentifier().toString();
    Map<String, String> properties = null;

    if (originalProperties != null) {
      WorkflowPropertiesUtil.storeProperties(assetManager, sourceMediaPackage, originalProperties);
      properties = WorkflowPropertiesUtil.getLatestWorkflowProperties(assetManager, mediaPackageId);
    }

    // We have to synchronize per media package to avoid starting multiple simultaneous workflows for one media package.
    final Lock lock = mediaPackageLocks.get(mediaPackageId);
    lock.lock();

    try {
      logger.startUnitOfWork();
      if (workflowDefinition == null)
        throw new IllegalArgumentException("workflow definition must not be null");
      for (List<String> errors : MediaPackageSupport.sanityCheck(sourceMediaPackage)) {
        throw new IllegalArgumentException("Insane media package cannot be processed: " + mkString(errors, "; "));
      }
      if (parentWorkflowId != null) {
        try {
          getWorkflowById(parentWorkflowId); // Let NotFoundException bubble up
        } catch (UnauthorizedException e) {
          throw new IllegalArgumentException("Parent workflow " + parentWorkflowId + " not visible to this user");
        }
      } else {
        if (persistence.mediaPackageHasActiveWorkflows(mediaPackageId)) {
          throw new IllegalStateException(String.format(
                  "Can't start workflow '%s' for media package '%s' because another workflow is currently active.",
                  workflowDefinition.getTitle(),
                  sourceMediaPackage.getIdentifier().toString()));
        }
      }

      // Get the current user
      User currentUser = securityService.getUser();
      if (currentUser == null)
        throw new SecurityException("Current user is unknown");

      // Get the current organization
      Organization organization = securityService.getOrganization();
      if (organization == null)
        throw new SecurityException("Current organization is unknown");

      WorkflowInstance workflowInstance = new WorkflowInstance(workflowDefinition, sourceMediaPackage,
              parentWorkflowId, currentUser, organization, properties);
      workflowInstance = updateConfiguration(workflowInstance, properties);

      // Create and configure the workflow instance
      try {
        // Create a new job for this workflow instance
<<<<<<< HEAD
        String workflowDefinitionXml = WorkflowParser.toXml(workflowDefinition);
=======
        String workflowDefinitionXml = XmlWorkflowParser.toXml(workflowDefinition);
        String workflowInstanceXml = XmlWorkflowParser.toXml(workflowInstance);
>>>>>>> 4a488160
        String mediaPackageXml = MediaPackageParser.getAsXml(sourceMediaPackage);

        List<String> arguments = new ArrayList<>();
        arguments.add(workflowDefinitionXml);
        arguments.add(mediaPackageXml);
        if (parentWorkflowId != null || properties != null) {
          String parentWorkflowIdString = (parentWorkflowId != null) ? parentWorkflowId.toString() : NULL_PARENT_ID;
          arguments.add(parentWorkflowIdString);
        }
        if (properties != null) {
          arguments.add(mapToString(properties));
        }

        Job job = serviceRegistry.createJob(JOB_TYPE, Operation.START_WORKFLOW.toString(), arguments,
                Long.toString(workflowInstance.getId()), false, null, WORKFLOW_JOB_LOAD);

        // Have the workflow take on the job's identity
        workflowInstance.setId(job.getId());

        // Add the workflow to the search index and have the job enqueued for dispatch.
        // Update also sets ACL and mediapackage metadata
        update(workflowInstance);

        return workflowInstance;
      } catch (Throwable t) {
        try {
          workflowInstance.setState(FAILED);
          update(workflowInstance);
        } catch (Exception failureToFail) {
          logger.warn(failureToFail, "Unable to update workflow to failed state");
        }
        throw new WorkflowDatabaseException(t);
      }
    } finally {
      logger.endUnitOfWork();
      lock.unlock();
    }
  }

  protected WorkflowInstance updateConfiguration(WorkflowInstance instance, Map<String, String> properties) {
    try {
      if (properties != null) {
        for (Entry<String, String> entry : properties.entrySet()) {
          instance.setConfiguration(entry.getKey(), entry.getValue());
        }
      }

      Map<String, String> wfProperties = new HashMap<>();
      for (String key : instance.getConfigurationKeys()) {
        wfProperties.put(key, instance.getConfiguration(key));
      }
      final Organization currentOrg = securityService.getOrganization();
      final Function<String, String> systemVariableGetter = key -> {
        if (key.startsWith("org_")) {
          String value = currentOrg.getProperties().get(key.substring(4));
          if (value != null) {
            return value;
          }
        }
        return componentContext == null
            ? null
            : componentContext.getBundleContext().getProperty(key);
      };
      if (instance.getOperations().stream().anyMatch(op -> op.getExecutionCondition() != null)) {
<<<<<<< HEAD
=======
        instance = XmlWorkflowParser.parseWorkflowInstance(XmlWorkflowParser.toXml(instance));
>>>>>>> 4a488160
        instance.getOperations().stream().filter(op -> op.getExecutionCondition() != null).forEach(
                op -> op.setExecutionCondition(WorkflowConditionInterpreter.replaceVariables(op.getExecutionCondition(),
                        systemVariableGetter,
                        properties, true)));
      }
<<<<<<< HEAD

      // The previous approach was parsing all "$()" strings in a workflow instance (I think)
      // Except it wasn't, as some "$()" strings remain workflow operations as values (and that is ok?)
      // This approach is a band-aid to fix configuration values specifically
      // Possible TODO: Make this more elegeant somehow
      for (String configKey : instance.getConfigurationKeys()) {
              String configValue = WorkflowConditionInterpreter.replaceVariables(instance.getConfiguration(configKey),
                      systemVariableGetter, wfProperties, false);
              instance.setConfiguration(configKey, configValue);
      }
      for (WorkflowOperationInstance operationInstance : instance.getOperations()) {
        for (String configKey : operationInstance.getConfigurationKeys()) {
          String configValue = WorkflowConditionInterpreter.replaceVariables(
                  operationInstance.getConfiguration(configKey), systemVariableGetter, wfProperties, false);
          operationInstance.setConfiguration(configKey, configValue);
        }
      }

      // Previous approach
//      String xml = WorkflowConditionInterpreter.replaceVariables(WorkflowParser.toXml(instance),
//              systemVariableGetter, wfProperties, false);
//      return WorkflowParser.parseWorkflowInstance(xml);
      return instance;
=======
      String xml = WorkflowConditionInterpreter.replaceVariables(XmlWorkflowParser.toXml(instance),
              systemVariableGetter, wfProperties, false);
      return XmlWorkflowParser.parseWorkflowInstance(xml);
>>>>>>> 4a488160
    } catch (Exception e) {
      throw new IllegalStateException("Unable to replace workflow instance variables", e);
    }
  }

  /**
   * Does a lookup of available operation handlers for the given workflow operation.
   *
   * @param operation
   *          the operation definition
   * @return the handler or <code>null</code>
   */
  protected WorkflowOperationHandler selectOperationHandler(WorkflowOperationInstance operation) {
    List<WorkflowOperationHandler> handlerList = new ArrayList<>();
    for (HandlerRegistration handlerReg : getRegisteredHandlers()) {
      if (handlerReg.operationName != null && handlerReg.operationName.equals(operation.getTemplate())) {
        handlerList.add(handlerReg.handler);
      }
    }
    if (handlerList.size() > 1) {
      throw new IllegalStateException("Multiple operation handlers found for operation '" + operation.getTemplate()
              + "'");
    } else if (handlerList.size() == 1) {
      return handlerList.get(0);
    }
    logger.warn("No workflow operation handlers found for operation '%s'", operation.getTemplate());
    return null;
  }

  /**
   * Executes the workflow.
   *
   * @param workflow
   *          the workflow instance
   * @throws WorkflowException
   *           if there is a problem processing the workflow
   * @throws UnauthorizedException
   */
  protected Job runWorkflow(WorkflowInstance workflow) throws WorkflowException, UnauthorizedException {
    if (INSTANTIATED != workflow.getState()) {

      // If the workflow is "running", we need to determine if there is an operation being executed or not.
      // When a workflow has been restarted, this might not be the case and the status might not have been
      // updated accordingly.
      if (RUNNING == workflow.getState()) {
        WorkflowOperationInstance currentOperation = workflow.getCurrentOperation();
        if (currentOperation != null) {
          if (currentOperation.getId() != null) {
            try {
              Job operationJob = serviceRegistry.getJob(currentOperation.getId());
              if (Job.Status.RUNNING.equals(operationJob.getStatus())) {
                logger.debug("Not starting workflow %s, it is already in running state", workflow);
                return null;
              } else {
                logger.info("Scheduling next operation of workflow %s", workflow);
                operationJob.setStatus(Status.QUEUED);
                operationJob.setDispatchable(true);
                return serviceRegistry.updateJob(operationJob);
              }
            } catch (Exception e) {
              logger.warn("Error determining status of current workflow operation in {}: {}", workflow, e.getMessage());
              return null;
            }
          }
        } else {
          throw new IllegalStateException("Cannot start a workflow '" + workflow + "' with no current operation");
        }
      } else {
        throw new IllegalStateException("Cannot start a workflow in state '" + workflow.getState() + "'");
      }
    }

    // If this is a new workflow, move to the first operation
    workflow.setState(RUNNING);
    update(workflow);

    WorkflowOperationInstance operation = workflow.getCurrentOperation();

    if (operation == null)
      throw new IllegalStateException("Cannot start a workflow without a current operation");

    if (operation.getPosition() != 0)
      throw new IllegalStateException("Current operation expected to be first");

    try {
      logger.info("Scheduling workflow %s for execution", workflow.getId());
      Job job = serviceRegistry.createJob(JOB_TYPE, Operation.START_OPERATION.toString(),
              Collections.singletonList(Long.toString(workflow.getId())), null, false, null, WORKFLOW_JOB_LOAD);
      operation.setId(job.getId());
      update(workflow);
      job.setStatus(Status.QUEUED);
      job.setDispatchable(true);
      return serviceRegistry.updateJob(job);
    } catch (ServiceRegistryException e) {
      throw new WorkflowDatabaseException(e);
    } catch (NotFoundException e) {
      // this should be impossible
      throw new IllegalStateException("Unable to find a job that was just created");
    }

  }

  /**
   * Executes the workflow's current operation.
   *
   * @param workflow
   *          the workflow
   * @param properties
   *          the properties that are passed in on resume
   * @return the processed workflow operation
   * @throws WorkflowException
   *           if there is a problem processing the workflow
   * @throws UnauthorizedException
   */
  protected WorkflowOperationInstance runWorkflowOperation(WorkflowInstance workflow, Map<String, String> properties)
          throws WorkflowException, UnauthorizedException {
    WorkflowOperationInstance processingOperation = workflow.getCurrentOperation();
    if (processingOperation == null)
      throw new IllegalStateException("Workflow '" + workflow + "' has no operation to run");

    // Keep the current state for later reference, it might have been changed from the outside
    WorkflowState initialState = workflow.getState();

    // Execute the operation handler
    WorkflowOperationHandler operationHandler = selectOperationHandler(processingOperation);
    WorkflowOperationWorker worker = new WorkflowOperationWorker(operationHandler, workflow, properties, this);
    workflow = worker.execute();

    // The workflow has been serialized/deserialized in between, so we need to refresh the reference
    int currentOperationPosition = processingOperation.getPosition();
    processingOperation = workflow.getOperations().get(currentOperationPosition);

    Long currentOperationJobId = processingOperation.getId();
    try {
      updateOperationJob(currentOperationJobId, processingOperation.getState());
    } catch (NotFoundException e) {
      throw new IllegalStateException("Unable to find a job that has already been running");
    } catch (ServiceRegistryException e) {
      throw new WorkflowDatabaseException(e);
    }

    // Move on to the next workflow operation
    WorkflowOperationInstance currentOperation = workflow.getCurrentOperation();

    // Is the workflow done?
    if (currentOperation == null) {

      // If we are in failing mode, we were simply working off an error handling workflow
      if (FAILING.equals(workflow.getState())) {
        workflow.setState(FAILED);
      }

      // Otherwise, let's make sure we didn't miss any failed operation, since the workflow state could have been
      // switched to paused while processing the error handling workflow extension
      else if (!FAILED.equals(workflow.getState())) {
        workflow.setState(SUCCEEDED);
        for (WorkflowOperationInstance op : workflow.getOperations()) {
          if (op.getState().equals(WorkflowOperationInstance.OperationState.FAILED)) {
            if (op.isFailWorkflowOnException()) {
              workflow.setState(FAILED);
              break;
            }
          }
        }
      }

      // Save the updated workflow to the database
      logger.debug("%s has %s", workflow, workflow.getState());
      update(workflow);

    } else {

      // Somebody might have set the workflow to "paused" from the outside, so take a look a the database first
      WorkflowState dbWorkflowState;
      try {
        dbWorkflowState = getWorkflowById(workflow.getId()).getState();
      } catch (NotFoundException e) {
        throw new IllegalStateException("The workflow with ID " + workflow.getId()
                + " can not be found in the database", e);
      } catch (UnauthorizedException e) {
        throw new IllegalStateException("The workflow with ID " + workflow.getId() + " can not be read", e);
      }

      // If somebody changed the workflow state from the outside, that state should take precedence
      if (!dbWorkflowState.equals(initialState)) {
        logger.info("Workflow state for %s was changed to '%s' from the outside", workflow, dbWorkflowState);
        workflow.setState(dbWorkflowState);
      }

      // Save the updated workflow to the database

      Job job;
      switch (workflow.getState()) {
        case FAILED:
          update(workflow);
          break;
        case FAILING:
        case RUNNING:
          try {
            job = serviceRegistry.createJob(JOB_TYPE, Operation.START_OPERATION.toString(),
                    Collections.singletonList(Long.toString(workflow.getId())), null, false, null, WORKFLOW_JOB_LOAD);
            currentOperation.setId(job.getId());
            update(workflow);
            job.setStatus(Status.QUEUED);
            job.setDispatchable(true);
            serviceRegistry.updateJob(job);
          } catch (ServiceRegistryException e) {
            throw new WorkflowDatabaseException(e);
          } catch (NotFoundException e) {
            // this should be impossible
            throw new IllegalStateException("Unable to find a job that was just created");
          }
          break;
        case PAUSED:
        case STOPPED:
        case SUCCEEDED:
          update(workflow);
          break;
        case INSTANTIATED:
          update(workflow);
          throw new IllegalStateException("Impossible workflow state found during processing");
        default:
          throw new IllegalStateException("Unknown workflow state found during processing");
      }

    }

    return processingOperation;
  }

  @Override
  public WorkflowDefinition getWorkflowDefinitionById(String id) throws NotFoundException {
    final WorkflowIdentifier workflowIdentifier = new WorkflowIdentifier(id, securityService.getOrganization().getId());
    final WorkflowDefinition def = workflowDefinitionScanner
            .getWorkflowDefinition(securityService.getUser(), workflowIdentifier);
    if (def == null) {
      throw new NotFoundException("Workflow definition '" + workflowIdentifier + "' not found or inaccessible");
    }
    return def;
  }

  /**
   * {@inheritDoc}
   *
   * @see org.opencastproject.workflow.api.WorkflowService#stop(long)
   */
  @Override
  public WorkflowInstance stop(long workflowInstanceId) throws WorkflowException, NotFoundException,
          UnauthorizedException {
    final Lock lock = this.lock.get(workflowInstanceId);
    lock.lock();
    try {
      WorkflowInstance instance = getWorkflowById(workflowInstanceId);

      if (instance.getState() != STOPPED) {
        // Update the workflow instance
        instance.setState(STOPPED);
        update(instance);
      }

      try {
        removeTempFiles(instance);
      } catch (Exception e) {
        logger.warn("Cannot remove temp files for workflow instance {}: {}", workflowInstanceId, e.getMessage());
      }

      return instance;
    } finally {
      lock.unlock();
    }
  }

  private void removeTempFiles(WorkflowInstance workflowInstance) {
    logger.info("Removing temporary files for workflow {}", workflowInstance);
    if (null == workflowInstance.getMediaPackage()) {
      logger.warn("Workflow instance {} does not have an media package set", workflowInstance.getId());
      return;
    }
    for (MediaPackageElement elem : workflowInstance.getMediaPackage().getElements()) {
      if (null == elem.getURI()) {
        logger.warn("Mediapackage element {} from the media package {} does not have an URI set",
                elem.getIdentifier(), workflowInstance.getMediaPackage().getIdentifier().toString());
        continue;
      }
      try {
        logger.debug("Removing temporary file {} for workflow {}", elem.getURI(), workflowInstance);
        workspace.delete(elem.getURI());
      } catch (IOException e) {
        logger.warn("Unable to delete mediapackage element", e);
      } catch (NotFoundException e) {
        // File was probably already deleted before...
      }
    }
  }


  /**
   * {@inheritDoc}
   *
   * @see org.opencastproject.workflow.api.WorkflowService#remove(long)
   */
  @Override
  public void remove(long workflowInstanceId) throws WorkflowDatabaseException, NotFoundException,
          UnauthorizedException, WorkflowParsingException, WorkflowStateException {
    remove(workflowInstanceId, false);
  }

  /**
   * {@inheritDoc}
   *
   * @see org.opencastproject.workflow.api.WorkflowService#remove(long,boolean)
   */
  @Override
  public void remove(long workflowInstanceId, boolean force) throws WorkflowDatabaseException, NotFoundException,
          UnauthorizedException, WorkflowStateException {
    final Lock lock = this.lock.get(workflowInstanceId);
    lock.lock();
    try {
<<<<<<< HEAD
      WorkflowInstance instance = getWorkflowById(workflowInstanceId);
      WorkflowInstance.WorkflowState state = instance.getState();
      if (state != WorkflowState.SUCCEEDED && state != WorkflowState.FAILED && state != WorkflowState.STOPPED)
=======
      // get workflow instance from index
      WorkflowQuery query = new WorkflowQuery();
      query.withId(Long.toString(workflowInstanceId));
      WorkflowSet workflows = index.getWorkflowInstances(query, Permissions.Action.READ.toString(), false);
      if (workflows.size() == 0) {
        removeWorkflowInstanceFromIndex(workflowInstanceId, elasticsearchIndex);
        throw new NotFoundException("Workflow instance with id '" + workflowInstanceId + "' could not be found");
      }
      if (workflows.size() > 1) {
        throw new WorkflowDatabaseException("More than one workflow found with id: " + workflowInstanceId);
      }

      WorkflowInstance instance = workflows.getItems()[0];

      // check workflow state
      WorkflowInstance.WorkflowState state = instance.getState();
      if (state != WorkflowState.SUCCEEDED && state != WorkflowState.FAILED && state != WorkflowState.STOPPED) {
>>>>>>> 4a488160
        if (!force) {
          throw new WorkflowStateException("Workflow instance with state '" + state + "' cannot be removed. "
                  + "Only states SUCCEEDED, FAILED & STOPPED are allowed");
        }
        logger.info("Using force, removing workflow " + workflowInstanceId + " despite being in state " + state);
      }

<<<<<<< HEAD
      assertPermission(instance, Permissions.Action.WRITE.toString(), instance.getOrganizationId());

      // First, remove temporary files
=======
      // are we allowed to do this?
      assertPermission(instance, Permissions.Action.WRITE.toString(), instance.getOrganizationId());

      // First, remove temporary files DO THIS BEFORE REMOVING FROM INDEX
>>>>>>> 4a488160
      removeTempFiles(instance);

      // Second, remove jobs related to a operation which belongs to the workflow instance
      List<WorkflowOperationInstance> operations = instance.getOperations();
      List<Long> jobsToDelete = new ArrayList<>();
      for (WorkflowOperationInstance op : operations) {
        if (op.getId() != null) {
          long workflowOpId = op.getId();
          if (workflowOpId != workflowInstanceId) {
            jobsToDelete.add(workflowOpId);
          }
        }
      }
      try {
        serviceRegistry.removeJobs(jobsToDelete);
      } catch (ServiceRegistryException e) {
        logger.warn("Problems while removing jobs related to workflow operations '%s': %s", jobsToDelete,
                e.getMessage());
      } catch (NotFoundException e) {
        logger.debug("No jobs related to one of the workflow operations '%s' found in the service registry",
                jobsToDelete);
      }

      // Third, remove workflow instance job itself
      try {
        serviceRegistry.removeJobs(Collections.singletonList(workflowInstanceId));
      } catch (ServiceRegistryException e) {
        logger.warn("Problems while removing workflow instance job '%d'", workflowInstanceId, e);
      } catch (NotFoundException e) {
        logger.info("No workflow instance job '%d' found in the service registry", workflowInstanceId);
      }

<<<<<<< HEAD
        // At last, remove workflow instance from the index
        try {
          index.remove(workflowInstanceId);
        } catch (NotFoundException e) {
          // This should never happen, because we got workflow instance by querying the index...
          logger.warn("Workflow instance could not be removed from index", e);
        }

        //Remove workflow from database
        persistence.removeFromDatabase(instance);
=======
      // Finally, remove workflow instance from the workflow index
      try {
        index.remove(workflowInstanceId);
      } catch (NotFoundException e) {
        // This should never happen, because we got workflow instance by querying the index...
        logger.warn("Workflow instance could not be removed from index", e);
      }

      // Also remove workflow instance from the Elasticsearch index
      removeWorkflowInstanceFromIndex(workflowInstanceId, elasticsearchIndex);
>>>>>>> 4a488160
    } finally {
      lock.unlock();
    }
  }

  /**
   * {@inheritDoc}
   *
   * @see org.opencastproject.workflow.api.WorkflowService#suspend(long)
   */
  @Override
  public WorkflowInstance suspend(long workflowInstanceId) throws WorkflowException, NotFoundException,
          UnauthorizedException {
    final Lock lock = this.lock.get(workflowInstanceId);
    lock.lock();
    try {
      WorkflowInstance instance = getWorkflowById(workflowInstanceId);
      instance.setState(PAUSED);
      update(instance);
      return instance;
    } finally {
      lock.unlock();
    }
  }

  /**
   * {@inheritDoc}
   *
   * @see org.opencastproject.workflow.api.WorkflowService#resume(long)
   */
  @Override
  public WorkflowInstance resume(long id) throws WorkflowException, NotFoundException, IllegalStateException,
          UnauthorizedException {
    return resume(id, null);
  }

  /**
   * {@inheritDoc}
   *
   * @see org.opencastproject.workflow.api.WorkflowService#resume(long, Map)
   */
  @Override
  public WorkflowInstance resume(long workflowInstanceId, Map<String, String> properties) throws WorkflowException,
          NotFoundException, IllegalStateException, UnauthorizedException {
    WorkflowInstance workflowInstance = getWorkflowById(workflowInstanceId);
    if (!WorkflowState.PAUSED.equals(workflowInstance.getState()))
      throw new IllegalStateException("Can not resume a workflow where the current state is not in paused");

    workflowInstance = updateConfiguration(workflowInstance, properties);
    update(workflowInstance);

    WorkflowOperationInstance currentOperation = workflowInstance.getCurrentOperation();

    // Is the workflow done?
    if (currentOperation == null) {
      // Let's make sure we didn't miss any failed operation, since the workflow state could have been
      // switched to paused while processing the error handling workflow extension
      workflowInstance.setState(SUCCEEDED);
      for (WorkflowOperationInstance op : workflowInstance.getOperations()) {
        if (op.getState().equals(WorkflowOperationInstance.OperationState.FAILED)) {
          if (op.isFailWorkflowOnException()) {
            workflowInstance.setState(FAILED);
            break;
          }
        }
      }

      // Save the resumed workflow to the database
      logger.debug("%s has %s", workflowInstance, workflowInstance.getState());
      update(workflowInstance);
      return workflowInstance;
    }

    // We can resume workflows when they are in either the paused state, or they are being advanced manually passed
    // certain operations. In the latter case, there is no current paused operation.
    if (OperationState.INSTANTIATED.equals(currentOperation.getState())) {
      try {
        // the operation has its own job. Update that too.
        Job operationJob = serviceRegistry.createJob(JOB_TYPE, Operation.START_OPERATION.toString(),
                Collections.singletonList(Long.toString(workflowInstanceId)), null, false, null, WORKFLOW_JOB_LOAD);

        // this method call is publicly visible, so it doesn't necessarily go through the accept method. Set the
        // workflow state manually.
        workflowInstance.setState(RUNNING);
        currentOperation.setId(operationJob.getId());

        // update the workflow and its associated job
        update(workflowInstance);

        // Now set this job to be queued so it can be dispatched
        operationJob.setStatus(Status.QUEUED);
        operationJob.setDispatchable(true);
        serviceRegistry.updateJob(operationJob);

        return workflowInstance;
      } catch (ServiceRegistryException e) {
        throw new WorkflowDatabaseException(e);
      }
    }

    Long operationJobId = workflowInstance.getCurrentOperation().getId();
    if (operationJobId == null)
      throw new IllegalStateException("Can not resume a workflow where the current operation has no associated id");

    // Set the current operation's job to queued, so it gets picked up again
    Job workflowJob;
    try {
      workflowJob = serviceRegistry.getJob(workflowInstanceId);
      workflowJob.setStatus(Status.RUNNING);
<<<<<<< HEAD
=======
      workflowJob.setPayload(XmlWorkflowParser.toXml(workflowInstance));
>>>>>>> 4a488160
      serviceRegistry.updateJob(workflowJob);

      Job operationJob = serviceRegistry.getJob(operationJobId);
      operationJob.setStatus(Status.QUEUED);
      operationJob.setDispatchable(true);
      if (properties != null) {
        Properties props = new Properties();
        props.putAll(properties);
        ByteArrayOutputStream out = new ByteArrayOutputStream();
        props.store(out, null);
        List<String> newArguments = new ArrayList<String>(operationJob.getArguments());
        newArguments.add(new String(out.toByteArray(), StandardCharsets.UTF_8));
        operationJob.setArguments(newArguments);
      }
      serviceRegistry.updateJob(operationJob);
    } catch (ServiceRegistryException e) {
      throw new WorkflowDatabaseException(e);
    } catch (IOException e) {
      throw new WorkflowParsingException("Unable to parse workflow and/or workflow properties");
    }

    return workflowInstance;
  }

  /**
   * Asserts that the current user has permission to take the provided action on a workflow instance.
   *
   * @param workflow
   *          the workflow instance
   * @param action
   *          the action to ensure is permitted
   * @throws UnauthorizedException
   *           if the action is not authorized
   */
  protected void assertPermission(WorkflowInstance workflow, String action, String workflowOrgId) throws UnauthorizedException {
    User currentUser = securityService.getUser();
    Organization currentOrg = securityService.getOrganization();
    String currentOrgAdminRole = currentOrg.getAdminRole();
    String currentOrgId = currentOrg.getId();

    MediaPackage mediapackage = workflow.getMediaPackage();

    WorkflowState state = workflow.getState();
    if (state != INSTANTIATED && state != RUNNING && workflow.getState() != FAILING) {
      Opt<MediaPackage> assetMediapackage = assetManager.getMediaPackage(mediapackage.getIdentifier().toString());
      if (assetMediapackage.isSome()) {
        mediapackage = assetMediapackage.get();
      }
    }

    User workflowCreator = userDirectoryService.loadUser(workflow.getCreatorName());
    boolean authorized = currentUser.hasRole(GLOBAL_ADMIN_ROLE)
            || (currentUser.hasRole(currentOrgAdminRole) && currentOrgId.equals(workflowOrgId))
            || (workflowCreator != null && currentUser.equals(workflowCreator))
            || (authorizationService.hasPermission(mediapackage, action) && currentOrgId.equals(workflowOrgId));

    if (!authorized) {
      throw new UnauthorizedException(currentUser, action);
    }
  }

  /**
   * {@inheritDoc}
   *
   * @see org.opencastproject.workflow.api.WorkflowService#update(org.opencastproject.workflow.api.WorkflowInstance)
   */
  @Override
  public void update(final WorkflowInstance workflowInstance) throws WorkflowException, UnauthorizedException {
    final Lock lock = updateLock.get(workflowInstance.getId());
    lock.lock();

    try {
      WorkflowInstance originalWorkflowInstance = null;
      try {
        // get workflow and assert permissions
        originalWorkflowInstance = getWorkflowById(workflowInstance.getId());
      } catch (NotFoundException e) {
        // That's fine, it's a new workflow instance
      }

      MediaPackage updatedMediaPackage = null;
      try {

        // Before we persist this, extract the metadata
        updatedMediaPackage = workflowInstance.getMediaPackage();

        populateMediaPackageMetadata(updatedMediaPackage);

        String seriesId = updatedMediaPackage.getSeries();
        if (seriesId != null && workflowInstance.getCurrentOperation() != null) {
          // If the mediapackage contains a series, find the series ACLs and add the security information to the
          // mediapackage

          try {
            AccessControlList acl = seriesService.getSeriesAccessControl(seriesId);
            Tuple<AccessControlList, AclScope> activeAcl = authorizationService.getAcl(
                updatedMediaPackage, AclScope.Series);
            // Update series ACL if it differs from the active series ACL on the media package
            if (!AclScope.Series.equals(activeAcl.getB()) || !AccessControlUtil.equals(activeAcl.getA(), acl)) {
              authorizationService.setAcl(updatedMediaPackage, AclScope.Series, acl);
            }
          } catch (NotFoundException e) {
            logger.debug("Not updating series ACL on event {} since series {} has no ACL set",
                updatedMediaPackage, seriesId, e);
          }
        }

        workflowInstance.setMediaPackage(updatedMediaPackage);
      } catch (SeriesException e) {
        throw new WorkflowDatabaseException(e);
      } catch (Exception e) {
        logger.error("Metadata for mediapackage {} could not be updated", updatedMediaPackage, e);
      }

      // Synchronize the job status with the workflow
      WorkflowState workflowState = workflowInstance.getState();
<<<<<<< HEAD
=======
      String xml;
      try {
        xml = XmlWorkflowParser.toXml(workflowInstance);
      } catch (Exception e) {
        // Can't happen, since we are converting from an in-memory object
        throw new IllegalStateException("In-memory workflow instance could not be serialized", e);
      }
>>>>>>> 4a488160

      Job job;
      try {
        job = serviceRegistry.getJob(workflowInstance.getId());
        job.setPayload(Long.toString(workflowInstance.getId()));

        // Synchronize workflow and job state
        switch (workflowState) {
          case FAILED:
            job.setStatus(Status.FAILED);
            break;
          case FAILING:
            break;
          case INSTANTIATED:
            job.setDispatchable(true);
            job.setStatus(Status.QUEUED);
            break;
          case PAUSED:
            job.setStatus(Status.PAUSED);
            break;
          case RUNNING:
            job.setStatus(Status.RUNNING);
            break;
          case STOPPED:
            job.setStatus(Status.CANCELLED);
            break;
          case SUCCEEDED:
            job.setStatus(Status.FINISHED);
            break;
          default:
            throw new IllegalStateException("Found a workflow state that is not handled");
        }
      } catch (ServiceRegistryException e) {
        logger.error(e, "Unable to read workflow job %s from service registry", workflowInstance.getId());
        throw new WorkflowDatabaseException(e);
      } catch (NotFoundException e) {
        logger.error("Job for workflow %s not found in service registry", workflowInstance.getId());
        throw new WorkflowDatabaseException(e);
      }

      final DublinCoreCatalog episodeDublinCoreCatalog = getEpisodeDublinCoreCatalog(
              workflowInstance.getMediaPackage());
      final AccessControlList accessControlList = authorizationService.getActiveAcl(updatedMediaPackage).getA();

      // Update both workflow and workflow job
      try {
        //Update the database
        persistence.updateInDatabase(workflowInstance);

        job = serviceRegistry.updateJob(job);

        WorkflowOperationInstance op = workflowInstance.getCurrentOperation();

        // Update index used for UI. Note that we only need certain metadata and we can safely filter out workflow
        // updates for running operations since we updated the metadata right before these operations and will do so
        // again right after those operations.
        if (op == null || op.getState() != OperationState.RUNNING) {
          updateWorkflowInstanceInIndex(workflowInstance, accessControlList, episodeDublinCoreCatalog,
                  elasticsearchIndex);
        }
        index(workflowInstance);
      } catch (ServiceRegistryException e) {
        logger.error(
                "Update of workflow job %s in the service registry failed, service registry and workflow table may be out of sync",
                workflowInstance.getId());
        throw new WorkflowDatabaseException(e);
      } catch (NotFoundException e) {
        logger.error("Job for workflow %s not found in service registry", workflowInstance.getId());
        throw new WorkflowDatabaseException(e);
      } catch (Exception e) {
        logger.error(
                "Update of workflow job %s in the service registry failed, service registry and workflow table may be out of sync",
                job.getId());
        throw new WorkflowException(e);
      }

      if (workflowStatsCollect) {
        workflowsStatistics.updateWorkflow(getBeanStatistics(), getHoldWorkflows());
      }

      try {
<<<<<<< HEAD
        fireListeners(originalWorkflowInstance, workflowInstance);
=======
        WorkflowInstance clone = XmlWorkflowParser.parseWorkflowInstance(XmlWorkflowParser.toXml(workflowInstance));
        fireListeners(originalWorkflowInstance, clone);
>>>>>>> 4a488160
      } catch (Exception e) {
        // Can't happen, since we are converting from an in-memory object
        throw new IllegalStateException("In-memory workflow instance could not be serialized", e);
      }
    } finally {
      lock.unlock();
    }
  }

  /**
   * Updates the search index entries for this workflow instance.
   *
   * @param workflowInstance
   *          the workflow
   * @throws WorkflowDatabaseException
   *           if there is a problem storing the workflow instance
   */
  protected void index(final WorkflowInstance workflowInstance) throws WorkflowDatabaseException {
    // Update the search index
    index.update(workflowInstance);
  }

  /**
   * {@inheritDoc}
   *
   * @see org.opencastproject.workflow.api.WorkflowService#countWorkflowInstances()
   */
  @Override
  public long countWorkflowInstances() throws WorkflowDatabaseException {
    return index.countWorkflowInstances(null, null);
  }

  /**
   * {@inheritDoc}
   *
   * @see org.opencastproject.workflow.api.WorkflowService#countWorkflowInstances(org.opencastproject.workflow.api.WorkflowInstance.WorkflowState,
   *      java.lang.String)
   */
  @Override
  public long countWorkflowInstances(WorkflowState state, String operation) throws WorkflowDatabaseException {
    return index.countWorkflowInstances(state, operation);
  }

  /**
   * {@inheritDoc}
   *
   * @see org.opencastproject.workflow.api.WorkflowService#getStatistics()
   */
  @Override
  public WorkflowStatistics getStatistics() throws WorkflowDatabaseException {
    return index.getStatistics();
  }

  /**
   * {@inheritDoc}
   *
   * @see org.opencastproject.workflow.api.WorkflowService#getWorkflowInstances(org.opencastproject.workflow.api.WorkflowQuery)
   */
  @Override
  public WorkflowSet getWorkflowInstances(WorkflowQuery query) throws WorkflowDatabaseException {
    return index.getWorkflowInstances(query, Permissions.Action.READ.toString(), true);
  }

  /**
   * {@inheritDoc}
   *
   * @see org.opencastproject.workflow.api.WorkflowService#getWorkflowInstancesForAdministrativeRead(org.opencastproject.workflow.api.WorkflowQuery)
   */
  @Override
  public WorkflowSet getWorkflowInstancesForAdministrativeRead(WorkflowQuery query) throws WorkflowDatabaseException,
          UnauthorizedException {
    User user = securityService.getUser();
    if (!user.hasRole(GLOBAL_ADMIN_ROLE) && !user.hasRole(user.getOrganization().getAdminRole()))
      throw new UnauthorizedException(user, getClass().getName() + ".getForAdministrativeRead");

    return index.getWorkflowInstances(query, Permissions.Action.WRITE.toString(), false);
  }

  @Override
  public List<WorkflowInstance> getWorkflowInstancesByMediaPackage(String mediaPackageId)
          throws WorkflowDatabaseException {
    return persistence.getWorkflowInstancesByMediaPackage(mediaPackageId);
  }

  /**
   * {@inheritDoc}
   *
   * @see org.opencastproject.workflow.api.WorkflowService#getRunningWorkflowInstanceByMediaPackage(String, String)
   */
  @Override
  public Optional<WorkflowInstance> getRunningWorkflowInstanceByMediaPackage(String mediaPackageId, String action)
          throws WorkflowException, UnauthorizedException, WorkflowDatabaseException {
    List<WorkflowInstance> workflowInstances = persistence.getRunningWorkflowInstancesByMediaPackage(mediaPackageId);

    // If there is more than workflow running something is very wrong
    if (workflowInstances.size() > 1) {
      throw new WorkflowException("Multiple workflows are active on mediapackage " + mediaPackageId);
    }

    Optional<WorkflowInstance> optWorkflowInstance = Optional.empty();
    if (workflowInstances.size() == 1) {
      WorkflowInstance wfInstance = workflowInstances.get(0);
      optWorkflowInstance = Optional.of(wfInstance);
      assertPermission(wfInstance, action, wfInstance.getOrganizationId());
    }

    return optWorkflowInstance;
  }

  @Override
  public boolean mediaPackageHasActiveWorkflows(String mediaPackageId) throws WorkflowDatabaseException {
    return persistence.mediaPackageHasActiveWorkflows(mediaPackageId);
  }

  /**
   * Callback for workflow operations that were throwing an exception. This implementation assumes that the operation
   * worker has already adjusted the current operation's state appropriately.
   *
   * @param workflow
   *          the workflow instance
   * @param operation
   *          the current workflow operation
   * @return the workflow instance
   */
  protected WorkflowInstance handleOperationException(WorkflowInstance workflow, WorkflowOperationInstance operation) {
    WorkflowOperationInstance currentOperation = (WorkflowOperationInstance) operation;
    int failedAttempt = currentOperation.getFailedAttempts() + 1;
    currentOperation.setFailedAttempts(failedAttempt);

    // Operation was aborted by the user, after going into hold state
    if (ERROR_RESOLUTION_HANDLER_ID.equals(currentOperation.getTemplate())
            && OperationState.FAILED.equals(currentOperation.getState())) {
      int position = currentOperation.getPosition();
      // Advance to operation that actually failed
      if (workflow.getOperations().size() > position + 1) { // This should always be true...
        currentOperation = (WorkflowOperationInstance) workflow.getOperations().get(position + 1);
        // It's currently in RETRY state, change to FAILED
        currentOperation.setState(OperationState.FAILED);
      }
      handleFailedOperation(workflow, currentOperation);
    } else if (currentOperation.getMaxAttempts() != -1 && failedAttempt == currentOperation.getMaxAttempts()) {
      handleFailedOperation(workflow, currentOperation);
    } else {
      switch (currentOperation.getRetryStrategy()) {
        case NONE:
          handleFailedOperation(workflow, currentOperation);
          break;
        case RETRY:
          currentOperation.setState(OperationState.RETRY);
          break;
        case HOLD:
          currentOperation.setState(OperationState.RETRY);
          List<WorkflowOperationInstance> operations = workflow.getOperations();
          WorkflowOperationDefinitionImpl errorResolutionDefinition = new WorkflowOperationDefinitionImpl(
                  ERROR_RESOLUTION_HANDLER_ID, "Error Resolution Operation", "error", false);
          WorkflowOperationInstance errorResolutionInstance = new WorkflowOperationInstance(
                  errorResolutionDefinition, currentOperation.getPosition());
          errorResolutionInstance.setExceptionHandlingWorkflow(currentOperation.getExceptionHandlingWorkflow());
          operations.add(currentOperation.getPosition(), errorResolutionInstance);
          workflow.setOperations(operations);
          break;
        default:
          break;
      }
    }
    return workflow;
  }

  /**
   * Handles the workflow for a failing operation.
   *
   * @param workflow
   *          the workflow
   * @param currentOperation
   *          the failing workflow operation instance
   */
  private void handleFailedOperation(WorkflowInstance workflow, WorkflowOperationInstance currentOperation) {
    String errorDefId = currentOperation.getExceptionHandlingWorkflow();

    // Adjust the workflow state according to the setting on the operation
    if (currentOperation.isFailWorkflowOnException()) {
      if (StringUtils.isBlank(errorDefId)) {
        workflow.setState(FAILED);
      } else {
        workflow.setState(FAILING);

        // Remove the rest of the original workflow
        int currentOperationPosition = workflow.getOperations().indexOf(currentOperation);
        List<WorkflowOperationInstance> operations = new ArrayList<>(
                workflow.getOperations().subList(0, currentOperationPosition + 1));
        workflow.setOperations(operations);

        // Determine the current workflow configuration
        Map<String, String> configuration = new HashMap<>();
        for (String configKey : workflow.getConfigurationKeys()) {
          configuration.put(configKey, workflow.getConfiguration(configKey));
        }

        // Append the operations
        WorkflowDefinition errorDef = null;
        try {
          errorDef = getWorkflowDefinitionById(errorDefId);
          workflow.extend(errorDef);
          workflow.setOperations(updateConfiguration(workflow, configuration).getOperations());
        } catch (NotFoundException notFoundException) {
          throw new IllegalStateException("Unable to find the error workflow definition '" + errorDefId + "'");
        }
      }
    }

    // Fail the current operation
    currentOperation.setState(OperationState.FAILED);
  }

  /**
   * Callback for workflow operation handlers that executed and finished without exception. This implementation assumes
   * that the operation worker has already adjusted the current operation's state appropriately.
   *
   * @param workflow
   *          the workflow instance
   * @param result
   *          the workflow operation result
   * @return the workflow instance
   * @throws WorkflowDatabaseException
   *           if updating the workflow fails
   */
  protected WorkflowInstance handleOperationResult(WorkflowInstance workflow, WorkflowOperationResult result)
          throws WorkflowDatabaseException {

    // Get the operation and its handler
    WorkflowOperationInstance currentOperation = (WorkflowOperationInstance) workflow.getCurrentOperation();
    WorkflowOperationHandler handler = getWorkflowOperationHandler(currentOperation.getTemplate());

    // Create an operation result for the lazy or else update the workflow's media package
    if (result == null) {
      logger.warn("Handling a null operation result for workflow %s in operation %s", workflow.getId(),
              currentOperation.getTemplate());
      result = new WorkflowOperationResultImpl(workflow.getMediaPackage(), null, Action.CONTINUE, 0);
    } else {
      MediaPackage mp = result.getMediaPackage();
      if (mp != null) {
        workflow.setMediaPackage(mp);
      }
    }

    // The action to take
    Action action = result.getAction();

    // Update the workflow configuration. Update the reference to the current operation as well, since the workflow has
    // been serialized and deserialized in the meantime.
    int currentOperationPosition = currentOperation.getPosition();
    workflow = updateConfiguration(workflow, result.getProperties());
    currentOperation = (WorkflowOperationInstance) workflow.getOperations().get(currentOperationPosition);

    // Adjust workflow statistics
    currentOperation.setTimeInQueue(result.getTimeInQueue());

    // Adjust the operation state
    switch (action) {
      case CONTINUE:
        currentOperation.setState(OperationState.SUCCEEDED);
        break;
      case PAUSE:
        if (!(handler instanceof ResumableWorkflowOperationHandler)) {
          throw new IllegalStateException("Operation " + currentOperation.getTemplate() + " is not resumable");
        }

        // Set abortable and continuable to default values
        currentOperation.setContinuable(result.allowsContinue());
        currentOperation.setAbortable(result.allowsAbort());

        ResumableWorkflowOperationHandler resumableHandler = (ResumableWorkflowOperationHandler) handler;
        try {
          String url = resumableHandler.getHoldStateUserInterfaceURL(workflow);
          if (url != null) {
            String holdActionTitle = resumableHandler.getHoldActionTitle();
            currentOperation.setHoldActionTitle(holdActionTitle);
            currentOperation.setHoldStateUserInterfaceUrl(url);
          }
        } catch (WorkflowOperationException e) {
          logger.warn(e, "unable to replace workflow ID in the hold state URL");
        }

        workflow.setState(PAUSED);
        currentOperation.setState(OperationState.PAUSED);
        break;
      case SKIP:
        currentOperation.setState(OperationState.SKIPPED);
        break;
      default:
        throw new IllegalStateException("Unknown action '" + action + "' returned");
    }

    if (ERROR_RESOLUTION_HANDLER_ID.equals(currentOperation.getTemplate()) && result.getAction() == Action.CONTINUE) {

      Map<String, String> resultProperties = result.getProperties();
      if (resultProperties == null || StringUtils.isBlank(resultProperties.get(RETRY_STRATEGY)))
        throw new WorkflowDatabaseException("Retry strategy not present in properties!");

      RetryStrategy retryStrategy = RetryStrategy.valueOf(resultProperties.get(RETRY_STRATEGY));
      switch (retryStrategy) {
        case NONE:
          handleFailedOperation(workflow, workflow.getCurrentOperation());
          break;
        case RETRY:
          break;
        default:
          throw new WorkflowDatabaseException("Retry strategy not implemented yet!");
      }
    }

    return workflow;
  }

  /**
   * Reads the available metadata from the dublin core catalog (if there is one) and updates the mediapackage.
   *
   * @param mp
   *          the media package
   */
  protected void populateMediaPackageMetadata(MediaPackage mp) {
    if (metadataServices.size() == 0) {
      logger.warn("No metadata services are registered, so no media package metadata can be extracted from catalogs");
      return;
    }
    for (MediaPackageMetadataService metadataService : metadataServices) {
      MediaPackageMetadata metadata = metadataService.getMetadata(mp);
      MediaPackageMetadataSupport.populateMediaPackageMetadata(mp, metadata);
    }
  }

  /**
   * {@inheritDoc}
   *
   * @see org.opencastproject.job.api.JobProducer#isReadyToAcceptJobs(String)
   */
  @Override
  public boolean isReadyToAcceptJobs(String operation) {
    return true;
  }

  /**
   * {@inheritDoc}
   *
   * If we are already running the maximum number of workflows, don't accept another START_WORKFLOW job
   *
   * @see org.opencastproject.job.api.AbstractJobProducer#isReadyToAccept(org.opencastproject.job.api.Job)
   */
  @Override
  public boolean isReadyToAccept(Job job) throws UndispatchableJobException {
    String operation = job.getOperation();

    // Only restrict execution of new jobs
    if (!Operation.START_WORKFLOW.toString().equals(operation))
      return true;

    // If the first operation is guaranteed to pause, run the job.
    if (job.getArguments().size() > 1 && job.getArguments().get(0) != null) {
      try {
        WorkflowDefinition workflowDef = XmlWorkflowParser.parseWorkflowDefinition(job.getArguments().get(0));
        if (workflowDef.getOperations().size() > 0) {
          String firstOperationId = workflowDef.getOperations().get(0).getId();
          WorkflowOperationHandler handler = getWorkflowOperationHandler(firstOperationId);
          if (handler instanceof ResumableWorkflowOperationHandler) {
            if (((ResumableWorkflowOperationHandler) handler).isAlwaysPause()) {
              return true;
            }
          }
        }
      } catch (WorkflowParsingException e) {
        throw new UndispatchableJobException(job + " is not a proper job to start a workflow", e);
      }
    }

    WorkflowInstance workflow;
    Optional<WorkflowInstance> workflowInstance;
    String mediaPackageId;

    // Fetch all workflows that are running with the current mediapackage
    try {
      workflow = getWorkflowById(job.getId());
      mediaPackageId = workflow.getMediaPackage().getIdentifier().toString();
    } catch (NotFoundException e) {
      logger.error(
              "Trying to start workflow with id %s but no corresponding instance is available from the workflow service",
              job.getId());
      throw new UndispatchableJobException(e);
    } catch (UnauthorizedException e) {
      logger.error("Authorization denied while requesting to loading workflow instance %s: %s", job.getId(),
              e.getMessage());
      throw new UndispatchableJobException(e);
    }

    try {
      workflowInstance = getRunningWorkflowInstanceByMediaPackage(
              workflow.getMediaPackage().getIdentifier().toString(), Permissions.Action.READ.toString());
    } catch (UnauthorizedException e) {
      logger.error("Authorization denied while requesting to loading workflow instance %s: %s", job.getId(),
              e.getMessage());
      throw new UndispatchableJobException(e);
    } catch (WorkflowDatabaseException e) {
      logger.error("An database error occured while checking if a workflow is already active %s: %s", job.getId(),
              e.getMessage());
      throw new UndispatchableJobException(e);
    } catch (WorkflowException e) {
      // Avoid running multiple workflows with same media package id at the same time
      delayWorkflow(workflow, mediaPackageId);
      return false;
    }

    // Make sure we are not excluding ourselves
    if (workflow.getId() != workflowInstance.get().getId()) {
      delayWorkflow(workflow, mediaPackageId);
      return false;
    }

    return true;
  }

  private void delayWorkflow(WorkflowInstance workflow, String mediaPackageId) {
    if (!delayedWorkflows.contains(workflow.getId())) {
      logger.info("Delaying start of workflow %s, another workflow on media package %s is still running",
              workflow.getId(), mediaPackageId);
      delayedWorkflows.add(workflow.getId());
    }
  }

  /**
   * {@inheritDoc}
   *
   * @see org.opencastproject.job.api.AbstractJobProducer#acceptJob(org.opencastproject.job.api.Job)
   */
  @Override
  public synchronized void acceptJob(Job job) throws ServiceRegistryException {
    User originalUser = securityService.getUser();
    Organization originalOrg = securityService.getOrganization();
    try {
      Organization organization = organizationDirectoryService.getOrganization(job.getOrganization());
      securityService.setOrganization(organization);
      User user = userDirectoryService.loadUser(job.getCreator());
      securityService.setUser(user);
      job.setStatus(Job.Status.RUNNING);
      job = serviceRegistry.updateJob(job);

      // Check if this workflow was initially delayed
      if (delayedWorkflows.contains(job.getId())) {
        delayedWorkflows.remove(job.getId());
        logger.info("Starting initially delayed workflow %s, %d more waiting", job.getId(), delayedWorkflows.size());
      }

      executorService.submit(new JobRunner(job, serviceRegistry.getCurrentJob()));
    } catch (Exception e) {
      if (e instanceof ServiceRegistryException)
        throw (ServiceRegistryException) e;
      throw new ServiceRegistryException(e);
    } finally {
      securityService.setUser(originalUser);
      securityService.setOrganization(originalOrg);
    }
  }

  /**
   * Processes the workflow job.
   *
   * @param job
   *          the job
   * @return the job payload
   * @throws Exception
   *           if job processing fails
   */
  protected String process(Job job) throws Exception {
    List<String> arguments = job.getArguments();
    Operation op = null;
    WorkflowInstance workflowInstance = null;
    WorkflowOperationInstance wfo;
    String operation = job.getOperation();
    try {
      try {
        op = Operation.valueOf(operation);
        switch (op) {
          case START_WORKFLOW:
<<<<<<< HEAD
            workflowInstance = persistence.getWorkflow(Long.parseLong(job.getPayload()));
=======
            workflowInstance = XmlWorkflowParser.parseWorkflowInstance(job.getPayload());
>>>>>>> 4a488160
            logger.debug("Starting new workflow %s", workflowInstance);
            runWorkflow(workflowInstance);
            break;
          case RESUME:
            workflowInstance = getWorkflowById(Long.parseLong(arguments.get(0)));
            Map<String, String> properties = null;
            if (arguments.size() > 1) {
              Properties props = new Properties();
              props.load(IOUtils.toInputStream(arguments.get(arguments.size() - 1), StandardCharsets.UTF_8));
              properties = new HashMap<>();
              for (Entry<Object, Object> entry : props.entrySet()) {
                properties.put(entry.getKey().toString(), entry.getValue().toString());
              }
            }
            logger.debug("Resuming %s at %s", workflowInstance, workflowInstance.getCurrentOperation());
            workflowInstance.setState(RUNNING);
            update(workflowInstance);
            runWorkflowOperation(workflowInstance, properties);
            break;
          case START_OPERATION:
            workflowInstance = getWorkflowById(Long.parseLong(arguments.get(0)));
            wfo = workflowInstance.getCurrentOperation();

            if (OperationState.RUNNING.equals(wfo.getState()) || OperationState.PAUSED.equals(wfo.getState())) {
              logger.info("Reset operation state %s %s to INSTANTIATED due to job restart", workflowInstance, wfo);
              wfo.setState(OperationState.INSTANTIATED);
            }

            wfo.setExecutionHost(job.getProcessingHost());
            logger.debug("Running %s %s", workflowInstance, wfo);
            wfo = runWorkflowOperation(workflowInstance, null);
            updateOperationJob(job.getId(), wfo.getState());
            break;
          default:
            throw new IllegalStateException("Don't know how to handle operation '" + operation + "'");
        }
      } catch (IllegalArgumentException e) {
        throw new ServiceRegistryException("This service can't handle operations of type '" + op + "'", e);
      } catch (IndexOutOfBoundsException e) {
        throw new ServiceRegistryException("This argument list for operation '" + op + "' does not meet expectations",
                e);
      } catch (NotFoundException e) {
        logger.warn("Not found processing job {}: {}", job, e.getMessage());
        updateOperationJob(job.getId(), OperationState.FAILED);
      }
      return null;
    } catch (Exception e) {
      logger.warn(e, "Exception while accepting job " + job);
      try {
        if (workflowInstance != null) {
          logger.warn("Marking job {} and workflow instance {} as failed", job, workflowInstance);
          updateOperationJob(job.getId(), OperationState.FAILED);
          workflowInstance.setState(FAILED);
          update(workflowInstance);
        } else {
          logger.warn(e, "Unable to parse workflow instance");
        }
      } catch (WorkflowDatabaseException e1) {
        throw new ServiceRegistryException(e1);
      }
      if (e instanceof ServiceRegistryException)
        throw e;
      throw new ServiceRegistryException("Error handling operation '" + op + "'", e);
    }
  }

  /**
   * Synchronizes the workflow operation's job with the operation status if the operation has a job associated with it,
   * which is determined by looking at the operation's job id.
   *
   * @param state
   *          the operation state
   * @param jobId
   *          the associated job
   * @return the updated job or <code>null</code> if there is no job for this operation
   * @throws ServiceRegistryException
   *           if the job can't be updated in the service registry
   * @throws NotFoundException
   *           if the job can't be found
   */
  private Job updateOperationJob(Long jobId, OperationState state) throws NotFoundException, ServiceRegistryException {
    if (jobId == null)
      return null;
    Job job = serviceRegistry.getJob(jobId);
    switch (state) {
      case FAILED:
      case RETRY:
        job.setStatus(Status.FAILED);
        break;
      case PAUSED:
        job.setStatus(Status.PAUSED);
        job.setOperation(Operation.RESUME.toString());
        break;
      case SKIPPED:
      case SUCCEEDED:
        job.setStatus(Status.FINISHED);
        break;
      default:
        throw new IllegalStateException("Unexpected state '" + state + "' found");
    }
    return serviceRegistry.updateJob(job);
  }

  /**
   * {@inheritDoc}
   *
   * @see org.opencastproject.job.api.JobProducer#countJobs(org.opencastproject.job.api.Job.Status)
   */
  @Override
  public long countJobs(Status status) throws ServiceRegistryException {
    return serviceRegistry.count(JOB_TYPE, status);
  }

  private WorkflowStatistics getBeanStatistics() throws WorkflowDatabaseException {
    WorkflowStatistics stats = new WorkflowStatistics();
    long total = 0L;
    long failed = 0L;
    long failing = 0L;
    long instantiated = 0L;
    long paused = 0L;
    long running = 0L;
    long stopped = 0L;
    long finished = 0L;

    Organization organization = securityService.getOrganization();
    try {
      for (Organization org : organizationDirectoryService.getOrganizations()) {
        securityService.setOrganization(org);
        WorkflowStatistics statistics = getStatistics();
        total += statistics.getTotal();
        failed += statistics.getFailed();
        failing += statistics.getFailing();
        instantiated += statistics.getInstantiated();
        paused += statistics.getPaused();
        running += statistics.getRunning();
        stopped += statistics.getStopped();
        finished += statistics.getFinished();
      }
    } finally {
      securityService.setOrganization(organization);
    }

    stats.setTotal(total);
    stats.setFailed(failed);
    stats.setFailing(failing);
    stats.setInstantiated(instantiated);
    stats.setPaused(paused);
    stats.setRunning(running);
    stats.setStopped(stopped);
    stats.setFinished(finished);
    return stats;
  }

  private List<WorkflowInstance> getHoldWorkflows() throws WorkflowDatabaseException {
    List<WorkflowInstance> workflows = new ArrayList<>();
    Organization organization = securityService.getOrganization();
    try {
      for (Organization org : organizationDirectoryService.getOrganizations()) {
        securityService.setOrganization(org);
        WorkflowQuery workflowQuery = new WorkflowQuery().withState(WorkflowInstance.WorkflowState.PAUSED).withCount(
                Integer.MAX_VALUE);
        WorkflowSet workflowSet = getWorkflowInstances(workflowQuery);
        workflows.addAll(workflowSet.getItems());
      }
    } finally {
      securityService.setOrganization(organization);
    }
    return workflows;
  }

  /**
   * Converts a Map<String, String> to s key=value\n string, suitable for the properties form parameter expected by the
   * workflow rest endpoint.
   *
   * @param props
   *          The map of strings
   * @return the string representation
   */
  private String mapToString(Map<String, String> props) {
    if (props == null)
      return null;
    StringBuilder sb = new StringBuilder();
    for (Entry<String, String> entry : props.entrySet()) {
      sb.append(entry.getKey());
      sb.append("=");
      sb.append(entry.getValue());
      sb.append("\n");
    }
    return sb.toString();
  }

  /**
   * Dummy callback for osgi
   *
   * @param unused
   *          the unused ReadinessIndicator
   */
  @Reference(target = "(artifact=workflowdefinition)")
  protected void setProfilesReadyIndicator(ReadinessIndicator unused) { }

  /**
   * Callback for the OSGi environment to register with the <code>Workspace</code>.
   *
   * @param workspace
   *          the workspace
   */
  @Reference
  protected void setWorkspace(Workspace workspace) {
    this.workspace = workspace;
  }

  /**
   * Callback for the OSGi environment to register with the <code>ServiceRegistry</code>.
   *
   * @param registry
   *          the service registry
   */
  @Reference
  protected void setServiceRegistry(ServiceRegistry registry) {
    this.serviceRegistry = registry;
  }

  public ServiceRegistry getServiceRegistry() {
    return serviceRegistry;
  }

  /**
   * Callback for setting the security service.
   *
   * @param securityService
   *          the securityService to set
   */
  @Reference
  public void setSecurityService(SecurityService securityService) {
    this.securityService = securityService;
  }

  /**
   * Callback for setting the authorization service.
   *
   * @param authorizationService
   *          the authorizationService to set
   */
  @Reference
  public void setAuthorizationService(AuthorizationService authorizationService) {
    this.authorizationService = authorizationService;
  }

  /**
   * Callback for setting the user directory service
   *
   * @param userDirectoryService
   *          the userDirectoryService to set
   */
  @Reference
  public void setUserDirectoryService(UserDirectoryService userDirectoryService) {
    this.userDirectoryService = userDirectoryService;
  }

  /**
   * Sets a reference to the organization directory service.
   *
   * @param organizationDirectory
   *          the organization directory
   */
  @Reference
  public void setOrganizationDirectoryService(OrganizationDirectoryService organizationDirectory) {
    this.organizationDirectoryService = organizationDirectory;
  }

  /**
   * Sets the search indexer to use in this service.
   *
   * @param index
   *          The search index
   */
  @Reference
  protected void setDao(WorkflowServiceIndex index) {
    this.index = index;
  }

  /**
   * Sets the series service
   *
   * @param seriesService
   *          the seriesService to set
   */
  @Reference
  public void setSeriesService(SeriesService seriesService) {
    this.seriesService = seriesService;
  }

  /**
   * Sets the asset manager
   *
   * @param assetManager
   *          the assetManager to set
   */
  @Reference
  public void setAssetManager(AssetManager assetManager) {
    this.assetManager = assetManager;
  }

  /**
   * Callback to set the metadata service
   *
   * @param service
   *          the metadata service
   */
  @Reference(cardinality = ReferenceCardinality.AT_LEAST_ONE, policy = ReferencePolicy.DYNAMIC, unbind = "removeMetadataService")
  protected void addMetadataService(MediaPackageMetadataService service) {
    metadataServices.add(service);
  }

  /**
   * Callback to remove a mediapackage metadata service.
   *
   * @param service
   *          the mediapackage metadata service to remove
   */
  protected void removeMetadataService(MediaPackageMetadataService service) {
    metadataServices.remove(service);
  }

  /**
   * Callback to set the workflow definition scanner
   *
   * @param scanner
   *          the workflow definition scanner
   */
  @Reference
  protected void addWorkflowDefinitionScanner(WorkflowDefinitionScanner scanner) {
    workflowDefinitionScanner = scanner;
  }

  /**
   * Callback to set the Admin UI index.
   *
   * @param index
   *          the admin UI index.
   */
  @Reference
  public void setIndex(ElasticsearchIndex index) {
    this.elasticsearchIndex = index;
  }

  /**
   * Callback to set the workflow database
   *
   * @param persistence
   *          the workflow database
   */
  @Reference(name = "workflow-persistence")
  public void setPersistence(WorkflowServiceDatabase persistence) {
    this.persistence = persistence;
  }

  /**
   * {@inheritDoc}
   *
   * @see org.opencastproject.job.api.JobProducer#getJobType()
   */
  @Override
  public String getJobType() {
    return JOB_TYPE;
  }

  /**
   * {@inheritDoc}
   *
   * @see org.osgi.service.cm.ManagedService#updated(java.util.Dictionary)
   */
  @Override
  @SuppressWarnings("rawtypes")
  public void updated(Dictionary properties) {
    String workflowStatsConfiguration = StringUtils.trimToNull((String) properties.get(STATS_COLLECT_CONFIG_KEY));
    if (StringUtils.isNotEmpty(workflowStatsConfiguration)) {
      try {
         workflowStatsCollect = Boolean.parseBoolean(workflowStatsConfiguration);
        logger.info("Workflow statistics collection is set to %s", workflowStatsConfiguration);
      } catch (Exception e) {
        logger.warn("Workflow statistics collection flag '%s' is malformed, setting to %s",
                workflowStatsConfiguration, DEFAULT_STATS_COLLECT_CONFIG.toString());
        workflowStatsCollect = DEFAULT_STATS_COLLECT_CONFIG;
      }
    }
  }

  /**
   * A tuple of a workflow operation handler and the name of the operation it handles
   */
  public static class HandlerRegistration {

    protected WorkflowOperationHandler handler;
    protected String operationName;

    public HandlerRegistration(String operationName, WorkflowOperationHandler handler) {
      if (operationName == null)
        throw new IllegalArgumentException("Operation name cannot be null");
      if (handler == null)
        throw new IllegalArgumentException("Handler cannot be null");
      this.operationName = operationName;
      this.handler = handler;
    }

    public WorkflowOperationHandler getHandler() {
      return handler;
    }

    /**
     * {@inheritDoc}
     *
     * @see java.lang.Object#hashCode()
     */
    @Override
    public int hashCode() {
      final int prime = 31;
      int result = 1;
      result = prime * result + handler.hashCode();
      result = prime * result + operationName.hashCode();
      return result;
    }

    /**
     * {@inheritDoc}
     *
     * @see java.lang.Object#equals(java.lang.Object)
     */
    @Override
    public boolean equals(Object obj) {
      if (this == obj)
        return true;
      if (obj == null)
        return false;
      if (getClass() != obj.getClass())
        return false;
      HandlerRegistration other = (HandlerRegistration) obj;
      if (!handler.equals(other.handler))
        return false;
      return operationName.equals(other.operationName);
    }
  }

  /**
   * A utility class to run jobs
   */
  class JobRunner implements Callable<Void> {

    /** The job */
    private Job job = null;

    /** The current job */
    private final Job currentJob;

    /**
     * Constructs a new job runner
     *
     * @param job
     *          the job to run
     * @param currentJob
     *          the current running job
     */
    JobRunner(Job job, Job currentJob) {
      this.job = job;
      this.currentJob = currentJob;
    }

    /**
     * {@inheritDoc}
     *
     * @see java.util.concurrent.Callable#call()
     */
    @Override
    public Void call() throws Exception {
      Organization jobOrganization = organizationDirectoryService.getOrganization(job.getOrganization());
      try {
        serviceRegistry.setCurrentJob(currentJob);
        securityService.setOrganization(jobOrganization);
        User jobUser = userDirectoryService.loadUser(job.getCreator());
        securityService.setUser(jobUser);
        process(job);
      } finally {
        serviceRegistry.setCurrentJob(null);
        securityService.setUser(null);
        securityService.setOrganization(null);
      }
      return null;
    }
  }

  @Override
  public synchronized void cleanupWorkflowInstances(int buffer, WorkflowState state) throws UnauthorizedException,
          WorkflowDatabaseException {
    logger.info("Start cleaning up workflow instances older than {} days with status '{}'", buffer, state);

    int instancesCleaned = 0;
    int cleaningFailed = 0;

    WorkflowQuery query = new WorkflowQuery().withState(state).withDateBefore(DateUtils.addDays(new Date(), -buffer))
            .withCount(Integer.MAX_VALUE);
    for (WorkflowInstance workflowInstance : getWorkflowInstances(query).getItems()) {
      try {
        remove(workflowInstance.getId());
        instancesCleaned++;
      } catch (WorkflowDatabaseException | UnauthorizedException e) {
        throw e;
      } catch (NotFoundException e) {
        // Since we are in a cleanup operation, we don't have to care about NotFoundExceptions
        logger.debug("Workflow instance '{}' could not be removed", workflowInstance.getId(), e);
      } catch (WorkflowParsingException | WorkflowStateException e) {
        logger.warn("Workflow instance '{}' could not be removed", workflowInstance.getId(), e);
        cleaningFailed++;
      }
    }

    if (instancesCleaned == 0 && cleaningFailed == 0) {
      logger.info("No workflow instances found to clean up");
      return;
    }

    if (instancesCleaned > 0)
      logger.info("Cleaned up '%d' workflow instances", instancesCleaned);
    if (cleaningFailed > 0) {
      logger.warn("Cleaning failed for '%d' workflow instances", cleaningFailed);
      throw new WorkflowDatabaseException("Unable to clean all workflow instances, see logs!");
    }
  }

  @Override
  public Map<String, Map<String, String>> getWorkflowStateMappings() {
    return workflowDefinitionScanner.workflowStateMappings.entrySet().stream().collect(Collectors.toMap(
            Entry::getKey, e -> e.getValue().stream()
                    .collect(Collectors.toMap(m -> m.getState().name(), WorkflowStateMapping::getValue))
    ));
  }

  @Override
  public void repopulate(final ElasticsearchIndex index) throws IndexRebuildException {
    final String startWorkflow = Operation.START_WORKFLOW.toString();
    final int total;
    try {
      total = serviceRegistry.getJobCount(startWorkflow);
    } catch (ServiceRegistryException e) {
      logIndexRebuildError(logger.getSlf4jLogger(), index.getIndexName(), e);
      throw new IndexRebuildException(index.getIndexName(), getService(), e);
    }
    final int limit = 1000;

    if (total > 0) {
      logIndexRebuildBegin(logger.getSlf4jLogger(), index.getIndexName(), total, "workflows");
      int current = 0;
      int offset = 0;
      List<WorkflowInstance> workflows;
      do {
        try {
          workflows = persistence.getAllWorkflowInstances(limit, offset);
        } catch (Exception e) {
          logIndexRebuildError(logger.getSlf4jLogger(), index.getIndexName(), total, current, e);
          throw new IndexRebuildException(index.getIndexName(), getService(), e);
        }
        logger.debug("Got {} workflows for re-indexing", workflows.size());
        offset += limit;

        for (WorkflowInstance instance : workflows) {
          current += 1;
<<<<<<< HEAD
=======
          if (StringUtils.isEmpty(workflow)) {
            logger.warn("Skipping restore of workflow #{}: Payload is empty", current);
            continue;
          }
          WorkflowInstance instance;
          try {
            instance = XmlWorkflowParser.parseWorkflowInstance(workflow);
          } catch (WorkflowParsingException e) {
            logger.warn("Skipping restore of workflow. Error parsing: {}", workflow, e);
            continue;
          }
>>>>>>> 4a488160
          Organization organization = null;
          try {
            organization = organizationDirectoryService.getOrganization(instance.getOrganizationId());
          } catch (NotFoundException e) {
            logger.error("Found workflow with non-existing organization {}", instance.getOrganizationId());
            continue;
          }

          // get metadata for index update
          final DublinCoreCatalog episodeDublinCoreCatalog = getEpisodeDublinCoreCatalog(instance.getMediaPackage());

          // get acl for active workflows.
          // don't try this for terminated workflows since the ACLs are no longer in the working file repository and
          // they will be overwritten later in the re-indexing process by ACLs from the asset manager anyway.
          final AccessControlList accessControlList;
          if (instance.getState().isTerminated()) {
            accessControlList = new AccessControlList();
          } else {
            accessControlList = authorizationService.getActiveAcl(instance.getMediaPackage()).getA();
          }

          SecurityUtil.runAs(securityService, organization,
                  SecurityUtil.createSystemUser(componentContext, organization), () -> {
                    updateWorkflowInstanceInIndex(instance, accessControlList, episodeDublinCoreCatalog, index);
                  });
          logIndexRebuildProgress(logger.getSlf4jLogger(), index.getIndexName(), total, current);
        }
      } while (current < total);
    }
  }

  private DublinCoreCatalog getEpisodeDublinCoreCatalog(MediaPackage mediaPackage) {
    for (Catalog catalog: mediaPackage.getCatalogs(MediaPackageElements.EPISODE)) {
      try {
        return DublinCoreUtil.loadDublinCore(workspace, catalog);
      } catch (Exception e) {
        logger.warn("Unable to load dublin core catalog for event '{}'", mediaPackage.getIdentifier(), e);
      }
    }
    return null;
  }

  @Override
  public IndexRebuildService.Service getService() {
    return IndexRebuildService.Service.Workflow;
  }

  /**
   * Remove a workflow instance from the API index.
   *
   * @param workflowInstanceId
   *         the identifier of the workflow instance to remove
   * @param index
   *         the index to update
   */
  private void removeWorkflowInstanceFromIndex(long workflowInstanceId, ElasticsearchIndex index) {
    final String orgId = securityService.getOrganization().getId();
    final User user = securityService.getUser();

    // find events
    SearchResult<Event> results;
    try {
      results = index.getByQuery(new EventSearchQuery(orgId, user).withWorkflowId(workflowInstanceId));
    } catch (SearchIndexException e) {
      logger.error("Error retrieving the events for workflow instance {} from the {} index.", workflowInstanceId,
              index.getIndexName(), e);
      return;
    }

    if (results.getItems().length == 0) {
      logger.warn("No events for workflow instance {} found in the {} index.", workflowInstanceId,
              index.getIndexName());
      return;
    }

    // should be only one event, but better safe than sorry
    for (SearchResultItem<Event> item: results.getItems()) {
      String eventId = item.getSource().getIdentifier();
      logger.debug("Removing workflow instance {} of event {} from the {} index.", workflowInstanceId, eventId,
              index.getIndexName());

      Function<Optional<Event>, Optional<Event>> updateFunction = (Optional<Event> eventOpt) -> {
        if (!eventOpt.isPresent()) {
          logger.warn("Event {} of workflow instance {} not found in the {} index.", workflowInstanceId,
                  eventId, index.getIndexName());
          return Optional.empty();
        }
        Event event = eventOpt.get();
        if (event.getWorkflowId() != null && event.getWorkflowId().equals(workflowInstanceId)) {
          logger.debug("Workflow {} is the current workflow of event {}. Removing it from event.", eventId,
                  workflowInstanceId);
          event.setWorkflowId(null);
          event.setWorkflowDefinitionId(null);
          event.setWorkflowState(null);
          return Optional.of(event);
        }
        return Optional.empty();
      };

      try {
        index.addOrUpdateEvent(eventId, updateFunction, orgId, user);
        logger.debug("Workflow instance {} of event {} removed from the {} index.", workflowInstanceId, eventId,
                index.getIndexName());
      } catch (SearchIndexException e) {
        logger.error("Error removing the workflow instance {} of event {} from the {} index.", workflowInstanceId,
                eventId, index.getIndexName(), e);
      }
    }
  }

  /**
   * Update a workflow instance in the API index.
   *
   * @param workflowInstance
   *         the workflowInstance to update
   * @param accessControlList
   *         the ACL of the event
   * @param episodeDublincoreCatalog
   *         the episode dublincore catalog of the event
   * @param index
   *         the index to update
   */
  private void updateWorkflowInstanceInIndex(WorkflowInstance workflowInstance, AccessControlList accessControlList,
          DublinCoreCatalog episodeDublincoreCatalog, ElasticsearchIndex index) {
    final long workflowInstanceId = workflowInstance.getId();
    final String eventId = workflowInstance.getMediaPackage().getIdentifier().toString();
    final String orgId = securityService.getOrganization().getId();
    final User user = securityService.getUser();

    logger.debug("Updating workflow instance {} of event {} in the {} index.", workflowInstanceId, eventId,
            index.getIndexName());
    Function<Optional<Event>, Optional<Event>> updateFunction = (Optional<Event> eventOpt) -> {
      Event event = eventOpt.orElse(new Event(eventId, orgId));
      event.setCreator(user.getName());
      event.setWorkflowId(workflowInstanceId);
      event.setWorkflowDefinitionId(workflowInstance.getTemplate());
      event.setWorkflowState(workflowInstance.getState());
      event.setAccessPolicy(AccessControlParser.toJsonSilent(accessControlList));

      // Update metadata
      if (episodeDublincoreCatalog != null) {
        event = EventIndexUtils.updateEvent(event, episodeDublincoreCatalog);
      }

      // update publications
      event = EventIndexUtils.updateEvent(event, workflowInstance.getMediaPackage());
      return Optional.of(event);
    };

    try {
      index.addOrUpdateEvent(eventId, updateFunction, orgId, user);
      logger.debug("Workflow instance {} of event {} updated in the {} index.", workflowInstanceId, eventId,
              index.getIndexName());
    } catch (SearchIndexException e) {
      logger.error("Error updating the workflow instance {} of event {} in the {} index.", workflowInstanceId, eventId,
              index.getIndexName(), e);
    }
  }
}<|MERGE_RESOLUTION|>--- conflicted
+++ resolved
@@ -158,6 +158,7 @@
 import java.util.stream.Collectors;
 
 import javax.management.ObjectInstance;
+import javax.ws.rs.HEAD;
 
 /**
  * Implements WorkflowService with in-memory data structures to hold WorkflowOperations and WorkflowInstances.
@@ -494,29 +495,11 @@
   public WorkflowInstance getWorkflowById(long id) throws NotFoundException,
           UnauthorizedException {
     try {
-<<<<<<< HEAD
       WorkflowInstance workflow = persistence.getWorkflow(id);
       assertPermission(workflow, Permissions.Action.READ.toString(), workflow.getOrganizationId());
       return workflow;
     } catch (WorkflowDatabaseException e) {
       throw new IllegalStateException("Got not get workflow from database with id ");
-=======
-      Job job = serviceRegistry.getJob(id);
-      if (Status.DELETED.equals(job.getStatus())) {
-        throw new NotFoundException("Workflow '" + id + "' has been deleted");
-      }
-      if (JOB_TYPE.equals(job.getJobType()) && Operation.START_WORKFLOW.toString().equals(job.getOperation())) {
-        WorkflowInstanceImpl workflow = XmlWorkflowParser.parseWorkflowInstance(job.getPayload());
-        assertPermission(workflow, Permissions.Action.READ.toString(), job.getOrganization());
-        return workflow;
-      } else {
-        throw new NotFoundException("'" + id + "' is a job identifier, but it is not a workflow identifier");
-      }
-    } catch (WorkflowParsingException e) {
-      throw new IllegalStateException("The workflow job payload is malformed");
-    } catch (ServiceRegistryException e) {
-      throw new IllegalStateException("Error loading workflow job from the service registry");
->>>>>>> 4a488160
     }
   }
 
@@ -610,12 +593,7 @@
       // Create and configure the workflow instance
       try {
         // Create a new job for this workflow instance
-<<<<<<< HEAD
-        String workflowDefinitionXml = WorkflowParser.toXml(workflowDefinition);
-=======
         String workflowDefinitionXml = XmlWorkflowParser.toXml(workflowDefinition);
-        String workflowInstanceXml = XmlWorkflowParser.toXml(workflowInstance);
->>>>>>> 4a488160
         String mediaPackageXml = MediaPackageParser.getAsXml(sourceMediaPackage);
 
         List<String> arguments = new ArrayList<>();
@@ -680,16 +658,11 @@
             : componentContext.getBundleContext().getProperty(key);
       };
       if (instance.getOperations().stream().anyMatch(op -> op.getExecutionCondition() != null)) {
-<<<<<<< HEAD
-=======
-        instance = XmlWorkflowParser.parseWorkflowInstance(XmlWorkflowParser.toXml(instance));
->>>>>>> 4a488160
         instance.getOperations().stream().filter(op -> op.getExecutionCondition() != null).forEach(
                 op -> op.setExecutionCondition(WorkflowConditionInterpreter.replaceVariables(op.getExecutionCondition(),
                         systemVariableGetter,
                         properties, true)));
       }
-<<<<<<< HEAD
 
       // The previous approach was parsing all "$()" strings in a workflow instance (I think)
       // Except it wasn't, as some "$()" strings remain workflow operations as values (and that is ok?)
@@ -709,15 +682,10 @@
       }
 
       // Previous approach
-//      String xml = WorkflowConditionInterpreter.replaceVariables(WorkflowParser.toXml(instance),
+//      String xml = WorkflowConditionInterpreter.replaceVariables(XmlWorkflowParser.toXml(instance),
 //              systemVariableGetter, wfProperties, false);
 //      return WorkflowParser.parseWorkflowInstance(xml);
       return instance;
-=======
-      String xml = WorkflowConditionInterpreter.replaceVariables(XmlWorkflowParser.toXml(instance),
-              systemVariableGetter, wfProperties, false);
-      return XmlWorkflowParser.parseWorkflowInstance(xml);
->>>>>>> 4a488160
     } catch (Exception e) {
       throw new IllegalStateException("Unable to replace workflow instance variables", e);
     }
@@ -1036,79 +1004,50 @@
     final Lock lock = this.lock.get(workflowInstanceId);
     lock.lock();
     try {
-<<<<<<< HEAD
       WorkflowInstance instance = getWorkflowById(workflowInstanceId);
       WorkflowInstance.WorkflowState state = instance.getState();
       if (state != WorkflowState.SUCCEEDED && state != WorkflowState.FAILED && state != WorkflowState.STOPPED)
-=======
-      // get workflow instance from index
-      WorkflowQuery query = new WorkflowQuery();
-      query.withId(Long.toString(workflowInstanceId));
-      WorkflowSet workflows = index.getWorkflowInstances(query, Permissions.Action.READ.toString(), false);
-      if (workflows.size() == 0) {
-        removeWorkflowInstanceFromIndex(workflowInstanceId, elasticsearchIndex);
-        throw new NotFoundException("Workflow instance with id '" + workflowInstanceId + "' could not be found");
-      }
-      if (workflows.size() > 1) {
-        throw new WorkflowDatabaseException("More than one workflow found with id: " + workflowInstanceId);
-      }
-
-      WorkflowInstance instance = workflows.getItems()[0];
-
-      // check workflow state
-      WorkflowInstance.WorkflowState state = instance.getState();
-      if (state != WorkflowState.SUCCEEDED && state != WorkflowState.FAILED && state != WorkflowState.STOPPED) {
->>>>>>> 4a488160
         if (!force) {
           throw new WorkflowStateException("Workflow instance with state '" + state + "' cannot be removed. "
                   + "Only states SUCCEEDED, FAILED & STOPPED are allowed");
         }
-        logger.info("Using force, removing workflow " + workflowInstanceId + " despite being in state " + state);
-      }
-
-<<<<<<< HEAD
+
       assertPermission(instance, Permissions.Action.WRITE.toString(), instance.getOrganizationId());
 
       // First, remove temporary files
-=======
-      // are we allowed to do this?
-      assertPermission(instance, Permissions.Action.WRITE.toString(), instance.getOrganizationId());
-
-      // First, remove temporary files DO THIS BEFORE REMOVING FROM INDEX
->>>>>>> 4a488160
       removeTempFiles(instance);
 
-      // Second, remove jobs related to a operation which belongs to the workflow instance
-      List<WorkflowOperationInstance> operations = instance.getOperations();
-      List<Long> jobsToDelete = new ArrayList<>();
-      for (WorkflowOperationInstance op : operations) {
-        if (op.getId() != null) {
-          long workflowOpId = op.getId();
-          if (workflowOpId != workflowInstanceId) {
-            jobsToDelete.add(workflowOpId);
+        // Second, remove jobs related to a operation which belongs to the workflow instance
+        List<WorkflowOperationInstance> operations = instance.getOperations();
+        List<Long> jobsToDelete = new ArrayList<>();
+        for (WorkflowOperationInstance op : operations) {
+          if (op.getId() != null) {
+            long workflowOpId = op.getId();
+            if (workflowOpId != workflowInstanceId) {
+              jobsToDelete.add(workflowOpId);
+            }
           }
         }
-      }
-      try {
-        serviceRegistry.removeJobs(jobsToDelete);
-      } catch (ServiceRegistryException e) {
-        logger.warn("Problems while removing jobs related to workflow operations '%s': %s", jobsToDelete,
-                e.getMessage());
-      } catch (NotFoundException e) {
-        logger.debug("No jobs related to one of the workflow operations '%s' found in the service registry",
-                jobsToDelete);
-      }
-
-      // Third, remove workflow instance job itself
-      try {
-        serviceRegistry.removeJobs(Collections.singletonList(workflowInstanceId));
-      } catch (ServiceRegistryException e) {
-        logger.warn("Problems while removing workflow instance job '%d'", workflowInstanceId, e);
-      } catch (NotFoundException e) {
-        logger.info("No workflow instance job '%d' found in the service registry", workflowInstanceId);
-      }
-
-<<<<<<< HEAD
+        try {
+          serviceRegistry.removeJobs(jobsToDelete);
+        } catch (ServiceRegistryException e) {
+          logger.warn("Problems while removing jobs related to workflow operations '%s': %s", jobsToDelete,
+                  e.getMessage());
+        } catch (NotFoundException e) {
+          logger.debug("No jobs related to one of the workflow operations '%s' found in the service registry",
+                  jobsToDelete);
+        }
+
+        // Third, remove workflow instance job itself
+        try {
+          serviceRegistry.removeJobs(Collections.singletonList(workflowInstanceId));
+          removeWorkflowInstanceFromIndex(instance.getId(), elasticsearchIndex);
+        } catch (ServiceRegistryException e) {
+          logger.warn("Problems while removing workflow instance job '%d'", workflowInstanceId, e);
+        } catch (NotFoundException e) {
+          logger.info("No workflow instance job '%d' found in the service registry", workflowInstanceId);
+        }
+
         // At last, remove workflow instance from the index
         try {
           index.remove(workflowInstanceId);
@@ -1119,18 +1058,6 @@
 
         //Remove workflow from database
         persistence.removeFromDatabase(instance);
-=======
-      // Finally, remove workflow instance from the workflow index
-      try {
-        index.remove(workflowInstanceId);
-      } catch (NotFoundException e) {
-        // This should never happen, because we got workflow instance by querying the index...
-        logger.warn("Workflow instance could not be removed from index", e);
-      }
-
-      // Also remove workflow instance from the Elasticsearch index
-      removeWorkflowInstanceFromIndex(workflowInstanceId, elasticsearchIndex);
->>>>>>> 4a488160
     } finally {
       lock.unlock();
     }
@@ -1240,10 +1167,6 @@
     try {
       workflowJob = serviceRegistry.getJob(workflowInstanceId);
       workflowJob.setStatus(Status.RUNNING);
-<<<<<<< HEAD
-=======
-      workflowJob.setPayload(XmlWorkflowParser.toXml(workflowInstance));
->>>>>>> 4a488160
       serviceRegistry.updateJob(workflowJob);
 
       Job operationJob = serviceRegistry.getJob(operationJobId);
@@ -1360,16 +1283,6 @@
 
       // Synchronize the job status with the workflow
       WorkflowState workflowState = workflowInstance.getState();
-<<<<<<< HEAD
-=======
-      String xml;
-      try {
-        xml = XmlWorkflowParser.toXml(workflowInstance);
-      } catch (Exception e) {
-        // Can't happen, since we are converting from an in-memory object
-        throw new IllegalStateException("In-memory workflow instance could not be serialized", e);
-      }
->>>>>>> 4a488160
 
       Job job;
       try {
@@ -1451,12 +1364,7 @@
       }
 
       try {
-<<<<<<< HEAD
         fireListeners(originalWorkflowInstance, workflowInstance);
-=======
-        WorkflowInstance clone = XmlWorkflowParser.parseWorkflowInstance(XmlWorkflowParser.toXml(workflowInstance));
-        fireListeners(originalWorkflowInstance, clone);
->>>>>>> 4a488160
       } catch (Exception e) {
         // Can't happen, since we are converting from an in-memory object
         throw new IllegalStateException("In-memory workflow instance could not be serialized", e);
@@ -1938,11 +1846,7 @@
         op = Operation.valueOf(operation);
         switch (op) {
           case START_WORKFLOW:
-<<<<<<< HEAD
             workflowInstance = persistence.getWorkflow(Long.parseLong(job.getPayload()));
-=======
-            workflowInstance = XmlWorkflowParser.parseWorkflowInstance(job.getPayload());
->>>>>>> 4a488160
             logger.debug("Starting new workflow %s", workflowInstance);
             runWorkflow(workflowInstance);
             break;
@@ -2508,20 +2412,6 @@
 
         for (WorkflowInstance instance : workflows) {
           current += 1;
-<<<<<<< HEAD
-=======
-          if (StringUtils.isEmpty(workflow)) {
-            logger.warn("Skipping restore of workflow #{}: Payload is empty", current);
-            continue;
-          }
-          WorkflowInstance instance;
-          try {
-            instance = XmlWorkflowParser.parseWorkflowInstance(workflow);
-          } catch (WorkflowParsingException e) {
-            logger.warn("Skipping restore of workflow. Error parsing: {}", workflow, e);
-            continue;
-          }
->>>>>>> 4a488160
           Organization organization = null;
           try {
             organization = organizationDirectoryService.getOrganization(instance.getOrganizationId());
