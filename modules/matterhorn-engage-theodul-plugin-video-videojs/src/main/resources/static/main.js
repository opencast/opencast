--- conflicted
+++ resolved
@@ -506,21 +506,7 @@
 
         if (id) {
             if (videoSource) {
-<<<<<<< HEAD
-                var videoOptions = {
-                    "controls": false,
-                    "autoplay": false,
-                    "preload": "auto",
-                    "poster": videoSource.poster,
-                    "loop": false,
-                    "width": "100%",
-                    "height": "100%" // ,
-                        // "playbackRates": [0.5, 0.75, 1, 1.25, 1.5]
-                };
-                if (isEmbedMode) {
-                    videoOptions.controls = true;
-                }
-=======
+
                 if (isAudioOnly) {} else {
                     var videoOptions = {
                         "controls": false,
@@ -534,7 +520,6 @@
                     if (isEmbedMode) {
                         videoOptions.controls = true;
                     }
->>>>>>> c3e6d446
 
                     // init video.js
                     videojs(id, videoOptions, function() {
@@ -594,7 +579,6 @@
         }
     }
 
-<<<<<<< HEAD
     function registerEvents(videoDisplay) {
         var theodulVideodisplay = videojs(videoDisplay);
 
@@ -614,8 +598,6 @@
         });
     }
 
-=======
->>>>>>> c3e6d446
     /**
      * Returns the formatted seconds
      *
@@ -649,18 +631,7 @@
     }
 
     function registerEvents(videoDisplay, numberOfVideodisplays) {
-<<<<<<< HEAD
-        var theodulVideodisplayMaster = videojs(videoDisplay);
-
-        if (numberOfVideodisplays == 1) {
-            theodulVideodisplayMaster.on("play", function() {
-                console.log("Playing master video");
-                Engage.trigger(plugin.events.play.getName(), true);
-                pressedPlayOnce = true;
-            });
-            theodulVideodisplayMaster.on("pause", function() {
-                console.log("Playing master video");
-=======
+
         if (isAudioOnly) {
             var audioPlayer_id = $("#" + videoDisplay);
             var audioPlayer = audioPlayer_id[0];
@@ -678,7 +649,6 @@
                 pressedPlayOnce = true;
             });
             audioPlayer_id.on("pause", function() {
->>>>>>> c3e6d446
                 Engage.trigger(plugin.events.pause.getName(), true);
             });
             audioPlayer_id.on("ended", function() {
@@ -757,8 +727,10 @@
                 theodulVideodisplayMaster.on("play", function() {
                     Engage.trigger(plugin.events.play.getName(), true);
                     pressedPlayOnce = true;
+                    console.log("Playing master video");
                 });
                 theodulVideodisplayMaster.on("pause", function() {
+                    console.log("Pausing master video");
                     Engage.trigger(plugin.events.pause.getName(), true);
                 });
                 theodulVideodisplayMaster.on("ended", function() {
@@ -768,38 +740,6 @@
                     Engage.trigger(plugin.events.timeupdate.getName(), theodulVideodisplayMaster.currentTime(), true);
                 });
             }
-<<<<<<< HEAD
-        });
-        Engage.on(plugin.events.playbackRateChanged.getName(), function(rate) {
-            if (pressedPlayOnce) {
-                theodulVideodisplayMaster.playbackRate(rate);
-            }
-        });
-        Engage.on(plugin.events.play.getName(), function(triggeredByMaster) {
-            if (!triggeredByMaster && videosReady) {
-                console.log("Play master video");
-                theodulVideodisplayMaster.play();
-                pressedPlayOnce = true;
-            }
-        });
-        Engage.on(plugin.events.pause.getName(), function(triggeredByMaster) {
-            if (!triggeredByMaster && pressedPlayOnce) {
-                console.log("Pause master video");
-                theodulVideodisplayMaster.pause();
-            }
-        });
-        Engage.on(plugin.events.volumeSet.getName(), function(percentAsDecimal) {
-            theodulVideodisplayMaster.volume(percentAsDecimal);
-        });
-        Engage.on(plugin.events.volumeGet.getName(), function(callback) {
-            callback(theodulVideodisplayMaster.volume());
-        });
-        Engage.on(plugin.events.seek.getName(), function(time) {
-            if (videosReady && pressedPlayOnce) {
-                var duration = parseInt(Engage.model.get("videoDataModel").get("duration")) / 1000;
-                if (duration && (time < duration)) {
-                    theodulVideodisplayMaster.currentTime(time);
-=======
             $("#" + id_btn_fullscreenCancel).click(function(e) {
                 e.preventDefault();
                 Engage.trigger(plugin.events.fullscreenCancel.getName());
@@ -808,7 +748,6 @@
                 $("#" + videoDisplay).removeClass("vjs-controls-disabled").addClass("vjs-controls-enabled");
                 if (numberOfVideodisplays == 1) {
                     theodulVideodisplayMaster.requestFullscreen();
->>>>>>> c3e6d446
                 } else {
                     $(window).scrollTop(0);
                     $("body").css("overflow", "hidden");
@@ -833,25 +772,6 @@
                 if (pressedPlayOnce) {
                     theodulVideodisplayMaster.playbackRate(rate);
                 }
-<<<<<<< HEAD
-                Engage.trigger(plugin.events.timeupdate.getName(), 0);
-            }
-        });
-        Engage.on(plugin.events.ended.getName(), function(time) {
-            if (videosReady) {
-                console.log("Videos ready");
-                theodulVideodisplayMaster.pause();
-                Engage.trigger(plugin.events.pause.getName());
-                theodulVideodisplayMaster.currentTime(theodulVideodisplayMaster.duration());
-            }
-        });
-        theodulVideodisplayMaster.on(event_html5player_volumechange, function() {
-            Engage.trigger(plugin.events.volumechange.getName(), theodulVideodisplayMaster.volume());
-        });
-        theodulVideodisplayMaster.on(event_html5player_fullscreenchange, function() {
-            Engage.trigger(plugin.events.fullscreenChange.getName());
-        });
-=======
             });
             Engage.on(plugin.events.play.getName(), function(triggeredByMaster) {
                 if (!triggeredByMaster && videosReady) {
@@ -916,7 +836,6 @@
                 Engage.trigger(plugin.events.fullscreenChange.getName());
             });
         }
->>>>>>> c3e6d446
     }
 
     function initPlugin() {
