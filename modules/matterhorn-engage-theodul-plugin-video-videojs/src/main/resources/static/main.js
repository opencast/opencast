--- conflicted
+++ resolved
@@ -484,104 +484,86 @@
 
     function renderMobile(videoDataView, videoSources, videoDisplays, aspectRatio) {
         Engage.log("Video: Render mobile mode");
-<<<<<<< HEAD
+        checkVideoDisplaySize();
         initMobileEvents();
 
+        var init = false;
+        var player = null;
+        var current_time = 0;
+        var player_page_id = "";
+        var prev_player = null;
+        var active_player = null
         var tuples = getSortedVideosourcesArray(videoSources);
         for (var i = 0; i < tuples.length; ++i) {
             var key = tuples[i][0];
             var value = tuples[i][1];
-
+            
             initVideojsVideo(videoDisplays[i], value, videoDataView.videojs_swf);
-=======
-
-        checkVideoDisplaySize();
-        initMobileEvents();
-
-        var init = false;
-        var i = 0;
-
-        var player = null;
-        var current_time = 0;
-
-        var player_page_id = "";
-
-        var prev_player = null;
-        var active_player = null
-
-        for (var v in videoSources) {
-            if (videoSources[v].length > 0) {
-                initVideojsVideo(videoDisplays[i], videoSources[v], videoDataView.videojs_swf);
-
-                player_page_id = "#videoPage_"+(i+1);
-
-                // Navigation, append tabs
-                if (i == 0) {
-                    $('#videoPagesNav').append('<ul> </ul>');
+            
+            player_page_id = "#videoPage_" + (i + 1);
+
+            // Navigation, append tabs
+            if (i == 0) {
+                $('#videoPagesNav').append('<ul> </ul>');
+            };
+            $('#videoPagesNav ul').append('<li><a href="' + player_page_id + '"></a></li>'); // ' + v + ' -- var v in videoSources, videoSources[v] = value = tuples[i][1]
+
+            Engage.on(plugin.events.sliderStop.getName(), function(time) {
+                var duration = parseInt(Engage.model.get("videoDataModel").get("duration"));
+                current_time = (time / 1000) * (duration / 1000);
+                active_player.currentTime(current_time);
+            });
+
+            Engage.on(plugin.events.pause.getName(), function() {
+                active_player.pause();
+            });
+
+            Engage.on(plugin.events.play.getName(), function() {
+                active_player.play();
+                active_player.currentTime(current_time);
+            });
+
+            var continue_playing = false;
+            $(document).on("pagecontainerbeforetransition", function() {
+                Engage.log('pagecontainerbeforetransition');
+            });
+            $(document).on("pagecontainertransition", function() {
+                Engage.log('pagecontainertransition');
+            });
+            $(document).on("pagecontainershow", function() {
+                Engage.log('pagecontainershow');
+            });
+
+            $(document).on("pagebeforeshow", player_page_id, function(event, data) {
+                // Get prev. Player
+                if (data.prevPage.length > 0) {
+                    prev_player = videojs(data.prevPage.children().children()[0].id);
+                    continue_playing = !prev_player.paused()
+                    prev_player.pause();
+                    prev_player.off("timeupdate");
+                    prev_player.off("ended");
                 };
-                $('#videoPagesNav ul').append('<li><a href="'+player_page_id+'">'+v+'</a></li>');
-
-
-                Engage.on(plugin.events.sliderStop.getName(), function(time) {
-                        var duration = parseInt(Engage.model.get("videoDataModel").get("duration"));
-                        current_time = (time / 1000) * (duration / 1000);
-                        active_player.currentTime(current_time);
-                });
-
-                Engage.on(plugin.events.pause.getName(), function() {
-                    active_player.pause();
-                });
-
-                Engage.on(plugin.events.play.getName(), function() {
+
+                // Get player
+                player = videojs($(this).children().children()[0].id);
+                active_player = player;
+
+                if (continue_playing) {
                     active_player.play();
                     active_player.currentTime(current_time);
+                };
+
+                active_player.on("ended", function() {
+                    Engage.trigger(plugin.events.pause.getName());
+                    current_time = 0;
+                    Engage.trigger(plugin.events.timeupdate.getName(), 0);
                 });
 
-                var continue_playing = false;
-                $(document).on("pagecontainerbeforetransition", function() {
-                    Engage.log('pagecontainerbeforetransition');
+                active_player.on("timeupdate", function() {
+                    Engage.trigger(plugin.events.timeupdate.getName(), active_player.currentTime());
+                    current_time = active_player.currentTime();
                 });
-                $(document).on("pagecontainertransition", function() {
-                    Engage.log('pagecontainertransition');
-                });
-                $(document).on("pagecontainershow", function() {
-                    Engage.log('pagecontainershow');
-                });
-
-                $(document).on("pagebeforeshow", player_page_id, function(event, data){
-
-                    // Get prev. Player
-                    if (data.prevPage.length > 0) {
-                        prev_player = videojs(data.prevPage.children().children()[0].id);
-                        continue_playing = !prev_player.paused()
-                        prev_player.pause();
-                        prev_player.off("timeupdate");
-                        prev_player.off("ended");
-                    };
-
-                    // Get player
-                    player = videojs($(this).children().children()[0].id);
-                    active_player = player;
-
-                    if (continue_playing) {
-                        active_player.play();
-                        active_player.currentTime(current_time);
-                    };
-
-                    active_player.on("ended", function() {
-                        Engage.trigger(plugin.events.pause.getName());
-                        current_time = 0;
-                        Engage.trigger(plugin.events.timeupdate.getName(), 0);
-                    });
-
-                    active_player.on("timeupdate", function() {
-                        Engage.trigger(plugin.events.timeupdate.getName(), active_player.currentTime());
-                        current_time = active_player.currentTime();
-                    }); 
-                });
-                ++i;
-            }
->>>>>>> aa095d82
+            });
         }
 
         Engage.trigger(plugin.events.numberOfVideodisplaysSet.getName(), videoDisplays.length);
@@ -595,40 +577,10 @@
 
         // show poster
         $("." + class_vjsposter).show();
-
         if (videoDisplays.length > 0) {
-<<<<<<< HEAD
-            var nr = tuples.length;
-=======
->>>>>>> aa095d82
-
-            // first as masterdisplay
-            //registerEvents(isAudioOnly ? id_audioDisplay : videoDisplays[0], videoDisplays.length);
-
-<<<<<<< HEAD
-            if (nr >= 2) {
-                registerSynchronizeEvents();
-
-                var i = 0;
-                for (var vd in videoDisplays) {
-                    if (i > 0) {
-                        // sync every other videodisplay with the master
-                        $.synchronizeVideos(0, videoDisplays[0], videoDisplays[vd]);
-                        Engage.log("Video: Videodisplay " + vd + " is now being synchronized with the master videodisplay");
-                    }
-                    ++i;
-                }
-                initSynchronize();
-            } else {
-                videosReady = true;
-                if (!isAudioOnly) {
-                    Engage.trigger(plugin.events.ready.getName());
-                }
-=======
             videosReady = true;
             if (!isAudioOnly) {
                 Engage.trigger(plugin.events.ready.getName());
->>>>>>> aa095d82
             }
         }
 
@@ -723,7 +675,7 @@
 
     var VideoDataView = Backbone.View.extend({
         el: $("#" + id_engage_video),
-        initialize: function(videoDataModel, template, videojs_swf) {            
+        initialize: function(videoDataModel, template, videojs_swf) {
             this.setElement($(plugin.container));
             this.model = videoDataModel;
             this.template = template;
@@ -743,21 +695,13 @@
         events.swipeLeft = new Engage.Event("Video:swipeLeft", "videoDisplay swiped", "both");
         events.resize = new Engage.Event("Video:resize", "videoDisplay resized", "both");
 
-<<<<<<< HEAD
         $(window).on("orientationchange", function(event) {
             Engage.log("Video: Device twisted");
             checkVideoDisplaySize();
             orderVideoDisplays(videoDisplays);
         });
 
-        Engage.on(plugin.events.deactivate.getName(), function(id) {
-            Engage.log("Video: Deactivate: " + id);
-        });
-
-        $(".video-js").on("taphold", function(event) {
-=======
         $(".video-js").on('taphold', function(event) {
->>>>>>> aa095d82
             Engage.log("Video: " + event);
             Engage.trigger(plugin.events.tapHold.getName(), event.currentTarget.id);
         });
@@ -817,10 +761,7 @@
     function orderVideoDisplays(videoDisplays) {
         // max size of display
         // minus footer and header
-<<<<<<< HEAD
-=======
         /*
->>>>>>> aa095d82
         var maxHeight = window.screen.height - 120;
         var maxWidth = window.screen.width;
         var videoWidth = 0;
@@ -846,14 +787,6 @@
 
         Engage.log("Video: Video size (w/h): " + videoWidth + "/" + videoHeight);
 
-<<<<<<< HEAD
-        // if (isMobileMode) {
-        if (Engage.model.get("orientation") == "landscape") {
-            $("#videojs_wrapper").height(maxHeight - 120);
-        } else {
-            $("#videojs_wrapper").height(maxHeight - 120);
-        }
-=======
         if (videoDisplays.length == 1) {
             Engage.log("Video: Single Display");
             if (Engage.model.get("orientation") == "landscape") {
@@ -861,7 +794,6 @@
             }
         };
 
->>>>>>> aa095d82
         if (Engage.model.get("orientation") == "portrait") {
             if (videoDisplays.length > 1) {
                 $(".mobileVideoBox").height((((1 / videoDisplays.length) * 100) - 0.5) + "%");
@@ -869,26 +801,16 @@
                 $(".mobileVideoBox").height(videoHeight);
             }
         };
-<<<<<<< HEAD
         Engage.log("Video: Video box (w/h): " + $(".mobileVideoBox").width() + "/" + $(".mobileVideoBox").height());
-        // }
-=======
-
-        Engage.log("Set Videobox to (w/h): " + $('.mobileVideoBox').width() + "/" + $('.mobileVideoBox').height());*/
->>>>>>> aa095d82
+        */
     }
 
     function checkVideoDisplaySize() {
         // make sure the video height is not greater than the window height
         if (Engage.model.get("mode") == "mobile") {
-<<<<<<< HEAD
-            var headerHeight = $("#mobile-header").height();
-            var footerHeight = $("#mobile-footer").height();
-=======
             /*
             var headerHeight = $('#mobile-header').height();
             var footerHeight = $('#mobile-footer').height();
->>>>>>> aa095d82
 
             var total = headerHeight + footerHeight;
             if (Engage.model.get("orientation") == "portrait") {
@@ -897,7 +819,8 @@
             } else if (Engage.model.get("orientation") == "landscape") {
                 $("#" + id_engageContent).css("height", ($(window).height() - total) * 0.9);
                 $("#" + id_engageContent).css("width", $(window).width() * 0.9);
-            };*/
+            };
+            */
         } else {
             $("#" + id_engageContent).css("max-width", "");
             for (var i = 0; i < videoDisplaySizeTimesCheck; ++i) {
@@ -1596,14 +1519,14 @@
     }
 
     /* usage:
-        var tuples = getSortedVideosourcesArray(videoSources);
-	for (var i = 0; i < tuples.length; ++i) {
-	    var key = tuples[i][0];
-	    var value = tuples[i][1];
-
-	    // do something with key and value
-	}
-     */
+            var tuples = getSortedVideosourcesArray(videoSources);
+    	for (var i = 0; i < tuples.length; ++i) {
+    	    var key = tuples[i][0];
+    	    var value = tuples[i][1];
+
+    	    // do something with key and value
+    	}
+         */
     function getSortedVideosourcesArray(videoSources) {
         var tuples = [];
 
