--- conflicted
+++ resolved
@@ -1521,19 +1521,11 @@
     boolean notFoundWorkflow = false;
     boolean removedWorkflow = false;
     try {
-<<<<<<< HEAD
       List<WorkflowInstance> workflowInstances = workflowService.getWorkflowInstancesByMediaPackage(id);
-      if (workflowInstances.size() == 0)
+      if (workflowInstances.size() == 0) {
         notFoundWorkflow = true;
+      }
       for (WorkflowInstance instance : workflowInstances) {
-=======
-      WorkflowQuery workflowQuery = new WorkflowQuery().withMediaPackage(id);
-      WorkflowSet workflowSet = workflowService.getWorkflowInstances(workflowQuery);
-      if (workflowSet.size() == 0) {
-        notFoundWorkflow = true;
-      }
-      for (WorkflowInstance instance : workflowSet.getItems()) {
->>>>>>> 4a488160
         workflowService.stop(instance.getId());
         workflowService.remove(instance.getId());
       }
