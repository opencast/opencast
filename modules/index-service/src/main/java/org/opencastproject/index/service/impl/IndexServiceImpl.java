/**
 * Licensed to The Apereo Foundation under one or more contributor license
 * agreements. See the NOTICE file distributed with this work for additional
 * information regarding copyright ownership.
 *
 *
 * The Apereo Foundation licenses this file to you under the Educational
 * Community License, Version 2.0 (the "License"); you may not use this file
 * except in compliance with the License. You may obtain a copy of the License
 * at:
 *
 *   http://opensource.org/licenses/ecl2.txt
 *
 * Unless required by applicable law or agreed to in writing, software
 * distributed under the License is distributed on an "AS IS" BASIS, WITHOUT
 * WARRANTIES OR CONDITIONS OF ANY KIND, either express or implied.  See the
 * License for the specific language governing permissions and limitations under
 * the License.
 *
 */

package org.opencastproject.index.service.impl;

import static org.opencastproject.assetmanager.api.AssetManager.DEFAULT_OWNER;
import static org.opencastproject.assetmanager.api.fn.Enrichments.enrich;
import static org.opencastproject.metadata.dublincore.DublinCore.PROPERTY_IDENTIFIER;
import static org.opencastproject.workflow.api.ConfiguredWorkflow.workflow;

import org.opencastproject.assetmanager.api.AssetManager;
import org.opencastproject.assetmanager.api.AssetManagerException;
import org.opencastproject.assetmanager.api.query.AQueryBuilder;
import org.opencastproject.assetmanager.api.query.AResult;
import org.opencastproject.assetmanager.api.query.Predicate;
import org.opencastproject.assetmanager.util.WorkflowPropertiesUtil;
import org.opencastproject.assetmanager.util.Workflows;
import org.opencastproject.authorization.xacml.manager.api.AclService;
import org.opencastproject.authorization.xacml.manager.api.AclServiceFactory;
import org.opencastproject.capture.CaptureParameters;
import org.opencastproject.capture.admin.api.CaptureAgentStateService;
import org.opencastproject.event.comment.EventComment;
import org.opencastproject.event.comment.EventCommentException;
import org.opencastproject.event.comment.EventCommentParser;
import org.opencastproject.event.comment.EventCommentService;
import org.opencastproject.index.service.api.IndexService;
import org.opencastproject.index.service.catalog.adapter.DublinCoreMetadataUtil;
import org.opencastproject.index.service.catalog.adapter.MetadataUtils;
import org.opencastproject.index.service.catalog.adapter.events.CommonEventCatalogUIAdapter;
import org.opencastproject.index.service.catalog.adapter.series.CommonSeriesCatalogUIAdapter;
import org.opencastproject.index.service.exception.IndexServiceException;
import org.opencastproject.index.service.exception.UnsupportedAssetException;
import org.opencastproject.index.service.impl.index.AbstractSearchIndex;
import org.opencastproject.index.service.impl.index.event.Event;
import org.opencastproject.index.service.impl.index.event.EventHttpServletRequest;
import org.opencastproject.index.service.impl.index.event.EventSearchQuery;
import org.opencastproject.index.service.impl.index.event.EventUtils;
import org.opencastproject.index.service.impl.index.event.Retraction;
import org.opencastproject.index.service.impl.index.event.RetractionListener;
import org.opencastproject.index.service.impl.index.group.Group;
import org.opencastproject.index.service.impl.index.group.GroupIndexSchema;
import org.opencastproject.index.service.impl.index.group.GroupSearchQuery;
import org.opencastproject.index.service.impl.index.series.Series;
import org.opencastproject.index.service.impl.index.series.SeriesSearchQuery;
import org.opencastproject.index.service.resources.list.query.GroupsListQuery;
import org.opencastproject.index.service.util.JSONUtils;
import org.opencastproject.index.service.util.RequestUtils;
import org.opencastproject.index.service.util.RestUtils;
import org.opencastproject.ingest.api.IngestException;
import org.opencastproject.ingest.api.IngestService;
import org.opencastproject.list.api.ListProvidersService;
import org.opencastproject.matterhorn.search.SearchIndexException;
import org.opencastproject.matterhorn.search.SearchResult;
import org.opencastproject.matterhorn.search.SortCriterion;
import org.opencastproject.mediapackage.Attachment;
import org.opencastproject.mediapackage.Catalog;
import org.opencastproject.mediapackage.EName;
import org.opencastproject.mediapackage.MediaPackage;
import org.opencastproject.mediapackage.MediaPackageElement;
import org.opencastproject.mediapackage.MediaPackageElement.Type;
import org.opencastproject.mediapackage.MediaPackageElementBuilderFactory;
import org.opencastproject.mediapackage.MediaPackageElementFlavor;
import org.opencastproject.mediapackage.MediaPackageElements;
import org.opencastproject.mediapackage.MediaPackageException;
import org.opencastproject.mediapackage.Track;
import org.opencastproject.metadata.dublincore.DCMIPeriod;
import org.opencastproject.metadata.dublincore.DublinCore;
import org.opencastproject.metadata.dublincore.DublinCoreCatalog;
import org.opencastproject.metadata.dublincore.DublinCoreMetadataCollection;
import org.opencastproject.metadata.dublincore.DublinCoreUtil;
import org.opencastproject.metadata.dublincore.DublinCoreValue;
import org.opencastproject.metadata.dublincore.DublinCores;
import org.opencastproject.metadata.dublincore.EncodingSchemeUtils;
import org.opencastproject.metadata.dublincore.EventCatalogUIAdapter;
import org.opencastproject.metadata.dublincore.MetadataField;
import org.opencastproject.metadata.dublincore.MetadataJson;
import org.opencastproject.metadata.dublincore.MetadataList;
import org.opencastproject.metadata.dublincore.Precision;
import org.opencastproject.metadata.dublincore.SeriesCatalogUIAdapter;
import org.opencastproject.scheduler.api.SchedulerException;
import org.opencastproject.scheduler.api.SchedulerService;
import org.opencastproject.security.api.AccessControlList;
import org.opencastproject.security.api.AccessControlParser;
import org.opencastproject.security.api.AclScope;
import org.opencastproject.security.api.AuthorizationService;
import org.opencastproject.security.api.SecurityService;
import org.opencastproject.security.api.UnauthorizedException;
import org.opencastproject.security.api.User;
import org.opencastproject.security.api.UserDirectoryService;
import org.opencastproject.security.util.SecurityContext;
import org.opencastproject.security.util.SecurityUtil;
import org.opencastproject.series.api.SeriesException;
import org.opencastproject.series.api.SeriesService;
import org.opencastproject.userdirectory.ConflictException;
import org.opencastproject.userdirectory.JpaGroupRoleProvider;
import org.opencastproject.util.Checksum;
import org.opencastproject.util.ChecksumType;
import org.opencastproject.util.DateTimeSupport;
import org.opencastproject.util.NotFoundException;
import org.opencastproject.util.XmlNamespaceBinding;
import org.opencastproject.util.XmlNamespaceContext;
import org.opencastproject.util.data.Tuple;
import org.opencastproject.workflow.api.ConfiguredWorkflow;
import org.opencastproject.workflow.api.WorkflowDatabaseException;
import org.opencastproject.workflow.api.WorkflowDefinition;
import org.opencastproject.workflow.api.WorkflowException;
import org.opencastproject.workflow.api.WorkflowInstance;
import org.opencastproject.workflow.api.WorkflowInstance.WorkflowState;
import org.opencastproject.workflow.api.WorkflowQuery;
import org.opencastproject.workflow.api.WorkflowService;
import org.opencastproject.workflow.api.WorkflowSet;
import org.opencastproject.workspace.api.Workspace;

import com.entwinemedia.fn.Fn2;
import com.entwinemedia.fn.Stream;
import com.entwinemedia.fn.data.Opt;
import com.google.common.net.MediaType;

import net.fortuna.ical4j.model.Period;
import net.fortuna.ical4j.model.property.RRule;

import org.apache.commons.fileupload.FileItemIterator;
import org.apache.commons.fileupload.FileItemStream;
import org.apache.commons.fileupload.FileUploadException;
import org.apache.commons.fileupload.servlet.ServletFileUpload;
import org.apache.commons.fileupload.util.Streams;
import org.apache.commons.io.IOUtils;
import org.apache.commons.lang3.StringUtils;
import org.codehaus.jettison.json.JSONException;
import org.joda.time.DateTimeZone;
import org.json.simple.JSONArray;
import org.json.simple.JSONObject;
import org.json.simple.parser.JSONParser;
import org.osgi.service.component.ComponentContext;
import org.slf4j.Logger;
import org.slf4j.LoggerFactory;

import java.io.ByteArrayInputStream;
import java.io.IOException;
import java.io.InputStream;
import java.net.URI;
import java.text.ParseException;
import java.text.SimpleDateFormat;
import java.util.ArrayList;
import java.util.Arrays;
import java.util.Collections;
import java.util.Date;
import java.util.HashMap;
import java.util.HashSet;
import java.util.LinkedList;
import java.util.List;
import java.util.Map;
import java.util.Map.Entry;
import java.util.Properties;
import java.util.Set;
import java.util.TimeZone;
import java.util.UUID;
import java.util.concurrent.ConcurrentHashMap;
import java.util.concurrent.ExecutorService;
import java.util.concurrent.Executors;
import java.util.regex.Pattern;

import javax.servlet.http.HttpServletRequest;

public class IndexServiceImpl implements IndexService {

  private static final String WORKFLOW_CONFIG_PREFIX = "org.opencastproject.workflow.config.";

  public static final String THEME_PROPERTY_NAME = "theme";

  /** The logging facility */
  private static final Logger logger = LoggerFactory.getLogger(IndexServiceImpl.class);

  private final List<EventCatalogUIAdapter> eventCatalogUIAdapters = new ArrayList<>();
  private final List<SeriesCatalogUIAdapter> seriesCatalogUIAdapters = new ArrayList<>();

  /** A parser for handling JSON documents inside the body of a request. **/
  private static final JSONParser parser = new JSONParser();

  private String attachmentRegex = "^attachment.*";
  private String catalogRegex = "^catalog.*";
  private String trackRegex = "^track.*";
  private String numberedAssetRegex = "^\\*$";

  private boolean isOverwriteExistingAsset = true;
  private Pattern patternAttachment = Pattern.compile(attachmentRegex);
  private Pattern patternCatalog = Pattern.compile(catalogRegex);
  private Pattern patternTrack = Pattern.compile(trackRegex);
  private Pattern patternNumberedAsset = Pattern.compile(numberedAssetRegex);

  private EventCatalogUIAdapter eventCatalogUIAdapter;
  private SeriesCatalogUIAdapter seriesCatalogUIAdapter;

  private AclServiceFactory aclServiceFactory;
  private AuthorizationService authorizationService;
  private CaptureAgentStateService captureAgentStateService;
  private EventCommentService eventCommentService;
  private IngestService ingestService;
  private ListProvidersService listProvidersService;
  private AssetManager assetManager;
  private SchedulerService schedulerService;
  private SecurityService securityService;
  private JpaGroupRoleProvider jpaGroupRoleProvider;
  private SeriesService seriesService;
  private UserDirectoryService userDirectoryService;
  private WorkflowService workflowService;
  private Workspace workspace;

  /** The single thread executor service */
  private ExecutorService executorService = Executors.newSingleThreadExecutor();

  private Map<Long, Retraction> retractions = new ConcurrentHashMap<>();

  /**
   * OSGi DI.
   *
   * @param aclServiceFactory
   *          the factory to set
   */
  public void setAclServiceFactory(AclServiceFactory aclServiceFactory) {
    this.aclServiceFactory = aclServiceFactory;
  }

  /**
   * OSGi DI.
   *
   * @param authorizationService
   *          the service to set
   */
  public void setAuthorizationService(AuthorizationService authorizationService) {
    this.authorizationService = authorizationService;
  }

  /**
   * OSGi DI.
   *
   * @param captureAgentStateService
   *          the service to set
   */
  public void setCaptureAgentStateService(CaptureAgentStateService captureAgentStateService) {
    this.captureAgentStateService = captureAgentStateService;
  }

  /**
   * OSGi callback for the event comment service.
   *
   * @param eventCommentService
   *          the service to set
   */
  public void setEventCommentService(EventCommentService eventCommentService) {
    this.eventCommentService = eventCommentService;
  }

  /**
   * OSGi callback to add the event dublincore {@link EventCatalogUIAdapter} instance.
   *
   * @param eventCatalogUIAdapter
   *          the adapter to set
   */
  public void setCommonEventCatalogUIAdapter(CommonEventCatalogUIAdapter eventCatalogUIAdapter) {
    this.eventCatalogUIAdapter = eventCatalogUIAdapter;
  }

  /**
   * OSGi callback to add the series dublincore {@link SeriesCatalogUIAdapter} instance.
   *
   * @param seriesCatalogUIAdapter
   *          the adapter to set
   */
  public void setCommonSeriesCatalogUIAdapter(CommonSeriesCatalogUIAdapter seriesCatalogUIAdapter) {
    this.seriesCatalogUIAdapter = seriesCatalogUIAdapter;
  }

  /**
   * OSGi callback to add {@link EventCatalogUIAdapter} instance.
   *
   * @param catalogUIAdapter
   *          the adapter to add
   */
  public void addCatalogUIAdapter(EventCatalogUIAdapter catalogUIAdapter) {
    eventCatalogUIAdapters.add(catalogUIAdapter);
  }

  /**
   * OSGi callback to remove {@link EventCatalogUIAdapter} instance.
   *
   * @param catalogUIAdapter
   *          the adapter to remove
   */
  public void removeCatalogUIAdapter(EventCatalogUIAdapter catalogUIAdapter) {
    eventCatalogUIAdapters.remove(catalogUIAdapter);
  }

  /**
   * OSGi callback to add {@link SeriesCatalogUIAdapter} instance.
   *
   * @param catalogUIAdapter
   *          the adapter to add
   */
  public void addCatalogUIAdapter(SeriesCatalogUIAdapter catalogUIAdapter) {
    seriesCatalogUIAdapters.add(catalogUIAdapter);
  }

  /**
   * OSGi callback to remove {@link SeriesCatalogUIAdapter} instance.
   *
   * @param catalogUIAdapter
   *          the adapter to remove
   */
  public void removeCatalogUIAdapter(SeriesCatalogUIAdapter catalogUIAdapter) {
    seriesCatalogUIAdapters.remove(catalogUIAdapter);
  }

  /**
   * OSGi DI.
   *
   * @param ingestService
   *          the service to set
   */
  public void setIngestService(IngestService ingestService) {
    this.ingestService = ingestService;
  }

  /**
   * OSGi DI.
   *
   * @param listProvidersService
   *          the service to set
   */
  public void setListProvidersService(ListProvidersService listProvidersService) {
    this.listProvidersService = listProvidersService;
  }

  /**
   * OSGi DI.
   *
   * @param assetManager
   *          the manager to set
   */
  public void setAssetManager(AssetManager assetManager) {
    this.assetManager = assetManager;
  }

  /**
   * OSGi DI.
   *
   * @param schedulerService
   *          the service to set
   */
  public void setSchedulerService(SchedulerService schedulerService) {
    this.schedulerService = schedulerService;
  }

  /**
   * OSGi DI.
   *
   * @param securityService
   *          the service to set
   */
  public void setSecurityService(SecurityService securityService) {
    this.securityService = securityService;
  }

  /**
   * OSGi DI.
   *
   * @param seriesService
   *          the service to set
   */
  public void setSeriesService(SeriesService seriesService) {
    this.seriesService = seriesService;
  }

  /**
   * OSGi DI.
   *
   * @param workflowService
   *          the service to set
   */
  public void setWorkflowService(WorkflowService workflowService) {
    this.workflowService = workflowService;
  }

  /**
   * OSGi DI.
   *
   * @param workspace
   *          the workspace to set
   */
  public void setWorkspace(Workspace workspace) {
    this.workspace = workspace;
  }

  /**
   * OSGi DI.
   *
   * @param userDirectoryService
   *          the service to set
   */
  public void setUserDirectoryService(UserDirectoryService userDirectoryService) {
    this.userDirectoryService = userDirectoryService;
  }

  /**
   * OSGi DI.
   *
   * @param jpaGroupRoleProvider
   *          the provider to set
   */
  public void setGroupRoleProvider(JpaGroupRoleProvider jpaGroupRoleProvider) {
    this.jpaGroupRoleProvider = jpaGroupRoleProvider;
  }

  /**
   *
   * @return the acl service
   */
  public AclService getAclService() {
    return aclServiceFactory.serviceFor(securityService.getOrganization());
  }

  private static final Fn2<EventCatalogUIAdapter, String, Boolean> eventOrganizationFilter = new Fn2<EventCatalogUIAdapter, String, Boolean>() {
    @Override
    public Boolean apply(EventCatalogUIAdapter catalogUIAdapter, String organization) {
      return organization.equals(catalogUIAdapter.getOrganization());
    }
  };

  private static final Fn2<SeriesCatalogUIAdapter, String, Boolean> seriesOrganizationFilter = new Fn2<SeriesCatalogUIAdapter, String, Boolean>() {
    @Override
    public Boolean apply(SeriesCatalogUIAdapter catalogUIAdapter, String organization) {
      return catalogUIAdapter.getOrganization().equals(organization);
    }
  };

  public List<EventCatalogUIAdapter> getEventCatalogUIAdapters(String organization) {
    return Stream.$(eventCatalogUIAdapters).filter(eventOrganizationFilter._2(organization)).toList();
  }

  /**
   * @param organization
   *          The organization to filter the results with.
   * @return A {@link List} of {@link SeriesCatalogUIAdapter} that provide the metadata to the front end.
   */
  public List<SeriesCatalogUIAdapter> getSeriesCatalogUIAdapters(String organization) {
    return Stream.$(seriesCatalogUIAdapters).filter(seriesOrganizationFilter._2(organization)).toList();
  }

  @Override
  public List<EventCatalogUIAdapter> getEventCatalogUIAdapters() {
    return new ArrayList<>(getEventCatalogUIAdapters(securityService.getOrganization().getId()));
  }

  @Override
  public List<SeriesCatalogUIAdapter> getSeriesCatalogUIAdapters() {
    return new LinkedList<>(getSeriesCatalogUIAdapters(securityService.getOrganization().getId()));
  }

  @Override
  public EventCatalogUIAdapter getCommonEventCatalogUIAdapter() {
    return eventCatalogUIAdapter;
  }

  @Override
  public SeriesCatalogUIAdapter getCommonSeriesCatalogUIAdapter() {
    return seriesCatalogUIAdapter;
  }

  public void activate(ComponentContext cc) {
    workflowService.addWorkflowListener(new RetractionListener(this, securityService, retractions));
  }

  public void deactivate(ComponentContext cc) {
    executorService.shutdown();
  }

  @Override
  public String createEvent(HttpServletRequest request) throws IndexServiceException, UnsupportedAssetException {
    JSONObject metadataJson = null;
    MediaPackage mp = null;
    // regex for form field name matching an attachment or a catalog
    // The first sub items identifies if the file is an attachment or catalog
    // The second is the item flavor
    // Example form field names:  "catalog/captions/timedtext" and "attachment/captions/vtt"
    // The prefix of field name for attachment and catalog
    List<String> assetList = new LinkedList<String>();
    try {
      if (ServletFileUpload.isMultipartContent(request)) {
        mp = ingestService.createMediaPackage();

        for (FileItemIterator iter = new ServletFileUpload().getItemIterator(request); iter.hasNext();) {
          FileItemStream item = iter.next();

          String fieldName = item.getFieldName();
          if (item.isFormField()) {
            if ("metadata".equals(fieldName)) {
              String metadata = Streams.asString(item.openStream());
              try {
                metadataJson = (JSONObject) new JSONParser().parse(metadata);
                // in case of scheduling: Check if user has access to the CA
                if (metadataJson.containsKey("source")) {
                  final JSONObject sourceJson = (JSONObject) metadataJson.get("source");
                  if (sourceJson.containsKey("metadata")) {
                    final JSONObject sourceMetadataJson = (JSONObject) sourceJson.get("metadata");
                    if (sourceMetadataJson.containsKey("device")) {
                      SecurityUtil.checkAgentAccess(securityService, (String) sourceMetadataJson.get("device"));
                    }
                  }
                }
              } catch (Exception e) {
                logger.warn("Unable to parse metadata {}", metadata);
                throw new IllegalArgumentException("Unable to parse metadata");
              }
            }
          } else {
            // AngularJS file upload lib appends ".0" to field name, so we cut that off
            fieldName = fieldName.substring(0, fieldName.lastIndexOf("."));
            final MediaType mediaType = MediaType.parse(item.getContentType());
            final boolean accepted = RequestUtils.typeIsAccepted(item.getName(), fieldName, mediaType,
                    listProvidersService);
            if (!accepted) {
              throw new UnsupportedAssetException("Provided file format " + mediaType.toString() + " not allowed.");
            }
            if ("presenter".equals(item.getFieldName())) {
              mp = ingestService.addTrack(item.openStream(), item.getName(), MediaPackageElements.PRESENTER_SOURCE, mp);
            } else if ("presentation".equals(item.getFieldName())) {
              mp = ingestService.addTrack(item.openStream(), item.getName(), MediaPackageElements.PRESENTATION_SOURCE,
                      mp);
            } else if ("audio".equals(item.getFieldName())) {
              mp = ingestService.addTrack(item.openStream(), item.getName(),
                      new MediaPackageElementFlavor("presenter-audio", "source"), mp);
              // For dynamic uploads, cannot get flavor at this point, so saving with temporary flavor
            } else if (item.getFieldName().toLowerCase().matches(attachmentRegex)) {
              assetList.add(item.getFieldName());
              mp =  ingestService.addAttachment(item.openStream(), item.getName(),
                      new MediaPackageElementFlavor(item.getFieldName(), "*"), mp);
            } else if (item.getFieldName().toLowerCase().matches(catalogRegex)) {
              // Cannot get flavor at this point, so saving with temporary flavor
              assetList.add(item.getFieldName());
              mp =  ingestService.addCatalog(item.openStream(), item.getName(),
                      new MediaPackageElementFlavor(item.getFieldName(), "*"), mp);
            } else if (item.getFieldName().toLowerCase().matches(trackRegex)) {
              // Cannot get flavor at this point, so saving with temporary flavor
              assetList.add(item.getFieldName());
              mp = ingestService.addTrack(item.openStream(), item.getName(),
                      new MediaPackageElementFlavor(item.getFieldName(), "*"), mp);
              } else {
              logger.warn("Unknown field name found {}", item.getFieldName());
            }
          }
        }
        // MH-12085 update the flavors of any newly added assets.
        try {
          JSONArray assetMetadata = (JSONArray)((JSONObject) metadataJson.get("assets")).get("options");
          if (assetMetadata != null) {
            mp = updateMpAssetFlavor(assetList, mp, assetMetadata, isOverwriteExistingAsset);
           }
          } catch (Exception e) {
            // Assuming a parse error versus a file error and logging the error type
            logger.warn("Unable to process asset metadata {}", metadataJson.get("assets"), e);
            throw new IllegalArgumentException("Unable to parse metadata", e);
          }

      } else {
        throw new IllegalArgumentException("No multipart content");
      }

      // MH-10834 If there is only an audio track, change the flavor from presenter-audio/source to presenter/source.
      if (mp.getTracks().length == 1
              && mp.getTracks()[0].getFlavor().equals(new MediaPackageElementFlavor("presenter-audio", "source"))) {
        Track audioTrack = mp.getTracks()[0];
        mp.remove(audioTrack);
        audioTrack.setFlavor(MediaPackageElements.PRESENTER_SOURCE);
        mp.add(audioTrack);
      }

      return createEvent(metadataJson, mp);
    } catch (FileUploadException | UnauthorizedException | ParseException | IngestException | SchedulerException
        | MediaPackageException | IOException | NotFoundException e) {
      logger.error("Unable to create event:", e);
      throw new IndexServiceException("Unable to create event", e);
    }
  }

  @Override
  public String updateEventAssets(MediaPackage mp, HttpServletRequest request) throws IndexServiceException, UnsupportedAssetException {
    JSONObject metadataJson = null;
    // regex for form field name matching an attachment or a catalog
    // The first sub items identifies if the file is an attachment or catalog
    // The second is the item flavor
    // Example form field names:  "catalog/captions/timedtext" and "attachment/captions/vtt"
    // The prefix of field name for attachment and catalog
    // The metadata is expected to contain a workflow definition id and
    // asset metadata mapped to the asset field id.
    List<String> assetList = new LinkedList<String>();
    // 1. save assets with temporary flavors
    try {
      if (!ServletFileUpload.isMultipartContent(request)) {
        throw new IllegalArgumentException("No multipart content");
      }
      for (FileItemIterator iter = new ServletFileUpload().getItemIterator(request); iter.hasNext();) {
        FileItemStream item = iter.next();
        String fieldName = item.getFieldName();
        if (item.isFormField()) {
          if ("metadata".equals(fieldName)) {
            String metadata = Streams.asString(item.openStream());
            try {
              metadataJson = (JSONObject) parser.parse(metadata);
            } catch (Exception e) {
              logger.warn("Unable to parse metadata {}", metadata);
              throw new IllegalArgumentException("Unable to parse metadata");
            }
          }
        } else {
          // AngularJS file upload lib appends ".0" to field name, so we cut that off
          fieldName = fieldName.substring(0, fieldName.lastIndexOf("."));
          final MediaType mediaType = MediaType.parse(item.getContentType());
          final boolean accepted = RequestUtils.typeIsAccepted(item.getName(), fieldName, mediaType,
                  listProvidersService);
          if (!accepted) {
            throw new UnsupportedAssetException("Provided file format " + mediaType.toString() + " not allowed.");
          }
          if (item.getFieldName().toLowerCase().matches(attachmentRegex)) {
            assetList.add(item.getFieldName());
            // Add attachment with field name as temporary flavor
            mp =  ingestService.addAttachment(item.openStream(), item.getName(),
                    new MediaPackageElementFlavor(item.getFieldName(), "*"), mp);
          } else if (item.getFieldName().toLowerCase().matches(catalogRegex)) {

            assetList.add(item.getFieldName());
            // Add catalog with field name as temporary flavor
            mp =  ingestService.addCatalog(item.openStream(), item.getName(),
                    new MediaPackageElementFlavor(item.getFieldName(), "*"), mp);
          } else {
            logger.warn("Unknown field name found {}", item.getFieldName());
          }
        }
      }
      // 2. remove existing assets of the new flavor
      // and correct the temporary flavor to the new flavor.
      try {
        JSONArray assetMetadata = (JSONArray)((JSONObject) metadataJson.get("assets")).get("options");
        if (assetMetadata != null) {
          mp = updateMpAssetFlavor(assetList, mp, assetMetadata, isOverwriteExistingAsset);
        } else {
          logger.warn("The asset option mapping parameter was not found");
          throw new IndexServiceException("The asset option mapping parameter was not found");
        }
      } catch (Exception e) {
        // Assuming a parse error versus a file error and logging the error type
        logger.warn("Unable to process asset metadata {}", metadataJson.get("assets"), e);
        throw new IllegalArgumentException("Unable to parse metadata", e);
      }

      return startAddAssetWorkflow(metadataJson, mp);
    } catch (MediaPackageException | FileUploadException | IOException | IngestException e) {
      logger.error("Unable to create event:", e);
      throw new IndexServiceException("Unable to create event", e);
    }
  }

  /**
   * Parses the processing information, including the workflowDefinitionId, from the metadataJson and starts the
   * workflow with the passed mediapackage.
   *
   * TODO NOTE: This checks for running workflows, then takes a snapshot prior to starting a new workflow. This causes a
   * potential race condition:
   *
   * 1. An existing workflow is running, the add asset workflow cannot start.
   *
   * 2. The snapshot(4x) archive(3x) is saved and the new workflow is started.
   *
   * 3. Possible race condition: No running workflow, a snapshot is saved but the workflow cannot start because another
   * workflow has started between the time of checking and starting running.
   *
   * 4. If race condition: the Admin UI shows error that the workflow could not start.
   *
   * 5. If race condition: The interim snapshot(4x) archive(3x) is updated(4x-3x) by the running workflow's snapshots
   * and resolves the inconsistency, eventually.
   *
   * Example of processing json:
   *
   * ...., "processing": { "workflow": "full", "configuration": { "videoPreview": "false", "trimHold": "false",
   * "captionHold": "false", "archiveOp": "true", "publishEngage": "true", "publishHarvesting": "true" } }, ....
   *
   * @param metadataJson
   * @param mediaPackage
   * @return the created workflow instance id
   * @throws IndexServiceException
   */
  private String startAddAssetWorkflow(JSONObject metadataJson, MediaPackage mediaPackage)
          throws IndexServiceException {
    String wfId = null;
    String mpId = mediaPackage.getIdentifier().toString();

    JSONObject processing = (JSONObject) metadataJson.get("processing");
    if (processing == null)
      throw new IllegalArgumentException("No processing field in metadata");

    String workflowDefId = (String) processing.get("workflow");
    if (workflowDefId == null)
      throw new IllegalArgumentException("No workflow definition field in processing metadata");

    JSONObject configJson = (JSONObject) processing.get("configuration");

    try {
      // 1. Check if any active workflows are running for this mediapackage id
      WorkflowSet workflowSet  = workflowService.getWorkflowInstances(new WorkflowQuery().withMediaPackage(mpId));
      for (WorkflowInstance wf : Arrays.asList(workflowSet.getItems())) {
        if (wf.isActive()) {
          logger.warn("Unable to start new workflow '{}' on archived media package '{}', existing workfow {} is running",
                  workflowDefId, mediaPackage, wf.getId());
          throw new IllegalArgumentException("A workflow is already active for mp " + mpId + ", cannot start this workflow.");
        }
      }
      // 2. Save the snapshot
      assetManager.takeSnapshot(mediaPackage);

      // 3. start the new workflow on the snapshot
      // Workflow params are assumed to be String (not mixed with Number)
      Map<String, String> params = new HashMap<String, String>();
      if (configJson != null) {
        for (Object key: configJson.keySet()) {
          params.put((String)key, (String) configJson.get(key));
        }
      }

      Set<String> mpIds = new HashSet<String>();
      mpIds.add(mpId);

      final Workflows workflows = new Workflows(assetManager, workflowService);
      List<WorkflowInstance> wfList = workflows
              .applyWorkflowToLatestVersion(mpIds,
                      ConfiguredWorkflow.workflow(workflowService.getWorkflowDefinitionById(workflowDefId), params))
              .toList();
      wfId = wfList.size() > 0 ? Long.toString(wfList.get(0).getId()) : "Unknown";
      logger.info("Asset update and publish workflow {} scheduled for mp {}",wfId, mpId);

    } catch (AssetManagerException e) {
      logger.warn("Unable to start workflow '{}' on archived media package '{}':",
              workflowDefId, mediaPackage, e);
      throw new IndexServiceException("Unable to start workflow " + workflowDefId + " on " + mpId);
    } catch (WorkflowDatabaseException e) {
      logger.warn("Unable to load workflow '{}' from workflow service:", wfId, e);
    } catch (NotFoundException e) {
      logger.warn("Workflow '{}' not found", wfId);
    }
    return wfId;
  }

  /**
   * Get the type of the source that is creating the event.
   *
   * @param source
   *          The source of the event e.g. upload, single scheduled, multi scheduled
   * @return The type of the source
   * @throws IllegalArgumentException
   *           Thrown if unable to get the source from the json object.
   */
  private SourceType getSourceType(JSONObject source) {
    SourceType type;
    try {
      type = SourceType.valueOf((String) source.get("type"));
    } catch (Exception e) {
      logger.error("Unknown source type '{}'", source.get("type"));
      throw new IllegalArgumentException("Unknown source type");
    }
    return type;
  }

  /**
   * Get the access control list from a JSON representation
   *
   * @param metadataJson
   *          The {@link JSONObject} that has the access json
   * @return An {@link AccessControlList}
   * @throws IllegalArgumentException
   *           Thrown if unable to parse the access control list
   */
  private AccessControlList getAccessControlList(JSONObject metadataJson) {
    AccessControlList acl = new AccessControlList();
    JSONObject accessJson = (JSONObject) metadataJson.get("access");
    if (accessJson != null) {
      try {
        acl = AccessControlParser.parseAcl(accessJson.toJSONString());
      } catch (Exception e) {
        logger.warn("Unable to parse access control list: {}", accessJson.toJSONString());
        throw new IllegalArgumentException("Unable to parse access control list!");
      }
    }
    return acl;
  }

  public String createEvent(JSONObject metadataJson, MediaPackage mp) throws ParseException, IOException,
          MediaPackageException, IngestException, NotFoundException, SchedulerException, UnauthorizedException {
    if (metadataJson == null)
      throw new IllegalArgumentException("No metadata set");

    JSONObject source = (JSONObject) metadataJson.get("source");
    if (source == null)
      throw new IllegalArgumentException("No source field in metadata");

    JSONObject processing = (JSONObject) metadataJson.get("processing");
    if (processing == null)
      throw new IllegalArgumentException("No processing field in metadata");

    JSONArray allEventMetadataJson = (JSONArray) metadataJson.get("metadata");
    if (allEventMetadataJson == null)
      throw new IllegalArgumentException("No metadata field in metadata");

    AccessControlList acl = getAccessControlList(metadataJson);

    MetadataList metadataList = getMetadataListWithAllEventCatalogUIAdapters();
    MetadataJson.fillListFromJson(metadataList, allEventMetadataJson);

    EventHttpServletRequest eventHttpServletRequest = new EventHttpServletRequest();
    eventHttpServletRequest.setAcl(acl);
    eventHttpServletRequest.setMetadataList(metadataList);
    eventHttpServletRequest.setMediaPackage(mp);
    eventHttpServletRequest.setProcessing(processing);
    eventHttpServletRequest.setSource(source);

    return createEvent(eventHttpServletRequest);
  }

  @Override
  public String createEvent(EventHttpServletRequest eventHttpServletRequest) throws ParseException, IOException,
          MediaPackageException, IngestException, NotFoundException, SchedulerException, UnauthorizedException {
    // Preconditions
    if (eventHttpServletRequest.getAcl().isNone()) {
      throw new IllegalArgumentException("No access control list available to create new event.");
    }
    if (eventHttpServletRequest.getMediaPackage().isNone()) {
      throw new IllegalArgumentException("No mediapackage available to create new event.");
    }
    if (eventHttpServletRequest.getMetadataList().isNone()) {
      throw new IllegalArgumentException("No metadata list available to create new event.");
    }
    if (eventHttpServletRequest.getProcessing().isNone()) {
      throw new IllegalArgumentException("No processing metadata available to create new event.");
    }
    if (eventHttpServletRequest.getSource().isNone()) {
      throw new IllegalArgumentException("No source field metadata available to create new event.");
    }

    // Get Workflow
    String workflowTemplate = (String) eventHttpServletRequest.getProcessing().get().get("workflow");
    if (workflowTemplate == null)
      throw new IllegalArgumentException("No workflow template in metadata");

    // Get Type of Source
    SourceType type = getSourceType(eventHttpServletRequest.getSource().get());

    DublinCoreMetadataCollection eventMetadata = eventHttpServletRequest.getMetadataList().get()
            .getMetadataByAdapter(eventCatalogUIAdapter);

    Date currentStartDate = null;
    JSONObject sourceMetadata = (JSONObject) eventHttpServletRequest.getSource().get().get("metadata");
    if (sourceMetadata != null
            && (type.equals(SourceType.SCHEDULE_SINGLE) || type.equals(SourceType.SCHEDULE_MULTIPLE))) {
      try {
        MetadataField current = eventMetadata.getOutputFields().get("location");
        eventMetadata.updateStringField(current, (String) sourceMetadata.get("device"));
      } catch (Exception e) {
        logger.warn("Unable to parse device {}", sourceMetadata.get("device"));
        throw new IllegalArgumentException("Unable to parse device");
      }
      if (StringUtils.isNotEmpty((String) sourceMetadata.get("start"))) {
        currentStartDate = EncodingSchemeUtils.decodeDate((String) sourceMetadata.get("start"));
      }
    }

    MetadataField startDate = eventMetadata.getOutputFields().get("startDate");
    if (startDate != null && startDate.isUpdated() && startDate.getValue() != null) {
      SimpleDateFormat sdf = MetadataField.getSimpleDateFormatter(startDate.getPattern());
      currentStartDate = sdf.parse((String) startDate.getValue());
    } else if (currentStartDate != null) {
      eventMetadata.removeField(startDate);
      MetadataField newStartDate = new MetadataField(startDate);
      newStartDate.setValue(EncodingSchemeUtils.encodeDate(currentStartDate, Precision.Fraction).getValue());
      eventMetadata.addField(newStartDate);
    }

    // This field is null when it is not used in the Admin UI event details metadata tab.
    // If used, set it to the the start Date or a new date.
    // Note, even though this field borrows the DublinCore.PROPERTY_CREATED key,
    // the startDate is used to update the DublinCore catalog PROPERTY_CREATED field,
    // event, and mediapackage start fields.
    MetadataField created = eventMetadata.getOutputFields().get(DublinCore.PROPERTY_CREATED.getLocalName());
    if (created != null && (!created.isUpdated() || created.getValue() == null)) {
      eventMetadata.removeField(created);
      MetadataField newCreated = new MetadataField(created);
      if (currentStartDate != null) {
        newCreated.setValue(EncodingSchemeUtils.encodeDate(currentStartDate, Precision.Second).getValue());
      } else {
        newCreated.setValue(EncodingSchemeUtils.encodeDate(new Date(), Precision.Second).getValue());
      }
      eventMetadata.addField(newCreated);
    }

    // Get presenter usernames for use as technical presenters
    Set<String> presenterUsernames = new HashSet<>();
    Opt<Set<String>> technicalPresenters = updatePresenters(eventMetadata);
    if (technicalPresenters.isSome()) {
      presenterUsernames = technicalPresenters.get();
    }

    eventHttpServletRequest.getMetadataList().get().add(eventCatalogUIAdapter, eventMetadata);
    updateMediaPackageMetadata(eventHttpServletRequest.getMediaPackage().get(),
            eventHttpServletRequest.getMetadataList().get());

    DublinCoreCatalog dc = getDublinCoreCatalog(eventHttpServletRequest);
    String captureAgentId = null;
    TimeZone tz = null;
    org.joda.time.DateTime start = null;
    org.joda.time.DateTime end = null;
    long duration = 0L;
    Properties caProperties = new Properties();
    RRule rRule = null;
    if (sourceMetadata != null
            && (type.equals(SourceType.SCHEDULE_SINGLE) || type.equals(SourceType.SCHEDULE_MULTIPLE))) {
      Properties configuration;
      try {
        captureAgentId = (String) sourceMetadata.get("device");
        configuration = captureAgentStateService.getAgentConfiguration((String) sourceMetadata.get("device"));
      } catch (Exception e) {
        logger.warn("Unable to parse device {}: because:", sourceMetadata.get("device"), e);
        throw new IllegalArgumentException("Unable to parse device");
      }

      String durationString = (String) sourceMetadata.get("duration");
      if (StringUtils.isBlank(durationString))
        throw new IllegalArgumentException("No duration in source metadata");

      // Create timezone based on CA's reported TZ.
      String agentTimeZone = configuration.getProperty("capture.device.timezone");
      if (StringUtils.isNotBlank(agentTimeZone)) {
        tz = TimeZone.getTimeZone(agentTimeZone);
        dc.set(DublinCores.OC_PROPERTY_AGENT_TIMEZONE, tz.getID());
      } else { // No timezone was present, assume the serve's local timezone.
        tz = TimeZone.getDefault();
        logger.debug(
                "The field 'capture.device.timezone' has not been set in the agent configuration. The default server timezone will be used.");
      }

      org.joda.time.DateTime now = new org.joda.time.DateTime(DateTimeZone.UTC);
      start = now.withMillis(DateTimeSupport.fromUTC((String) sourceMetadata.get("start")));
      end = now.withMillis(DateTimeSupport.fromUTC((String) sourceMetadata.get("end")));
      duration = Long.parseLong(durationString);
      DublinCoreValue period = EncodingSchemeUtils
              .encodePeriod(new DCMIPeriod(start.toDate(), start.plus(duration).toDate()), Precision.Second);
      String inputs = (String) sourceMetadata.get("inputs");

      caProperties.putAll(configuration);
      dc.set(DublinCore.PROPERTY_TEMPORAL, period);
      caProperties.put(CaptureParameters.CAPTURE_DEVICE_NAMES, inputs);
    }

    if (type.equals(SourceType.SCHEDULE_MULTIPLE)) {
      rRule = new RRule((String) sourceMetadata.get("rrule"));
    }

    Map<String, String> configuration = new HashMap<>();
    if (eventHttpServletRequest.getProcessing().get().get("configuration") != null) {
      configuration = new HashMap<>((JSONObject) eventHttpServletRequest.getProcessing().get().get("configuration"));

    }
    for (Entry<String, String> entry : configuration.entrySet()) {
      caProperties.put(WORKFLOW_CONFIG_PREFIX.concat(entry.getKey()), entry.getValue());
    }
    caProperties.put(CaptureParameters.INGEST_WORKFLOW_DEFINITION, workflowTemplate);

    eventHttpServletRequest.setMediaPackage(authorizationService.setAcl(eventHttpServletRequest.getMediaPackage().get(),
            AclScope.Episode, eventHttpServletRequest.getAcl().get()).getA());

    MediaPackage mediaPackage;
    switch (type) {
      case UPLOAD:
      case UPLOAD_LATER:
        eventHttpServletRequest
                .setMediaPackage(updateDublincCoreCatalog(eventHttpServletRequest.getMediaPackage().get(), dc));
        configuration.put("workflowDefinitionId", workflowTemplate);
        WorkflowInstance ingest = ingestService.ingest(eventHttpServletRequest.getMediaPackage().get(),
                workflowTemplate, configuration);
        return eventHttpServletRequest.getMediaPackage().get().getIdentifier().toString();
      case SCHEDULE_SINGLE:
        mediaPackage = updateDublincCoreCatalog(eventHttpServletRequest.getMediaPackage().get(), dc);
        eventHttpServletRequest.setMediaPackage(mediaPackage);
        try {
          schedulerService.addEvent(start.toDate(), start.plus(duration).toDate(), captureAgentId, presenterUsernames,
                  mediaPackage, configuration, (Map) caProperties, Opt.<String> none());
        } finally {
          for (MediaPackageElement mediaPackageElement : mediaPackage.getElements()) {
            try {
              workspace.delete(mediaPackage.getIdentifier().toString(), mediaPackageElement.getIdentifier());
            } catch (NotFoundException | IOException e) {
              logger.warn("Failed to delete media package element", e);
            }
          }
        }
        return mediaPackage.getIdentifier().toString();
      case SCHEDULE_MULTIPLE:
        final Map<String, Period> scheduled = schedulerService.addMultipleEvents(rRule, start.toDate(), end.toDate(), duration, tz, captureAgentId,
                presenterUsernames, eventHttpServletRequest.getMediaPackage().get(), configuration, (Map) caProperties, Opt.none());
        return StringUtils.join(scheduled.keySet(), ",");
      default:
        logger.warn("Unknown source type {}", type);
        throw new IllegalArgumentException("Unknown source type");
    }
  }

  /**
   * Get the {@link DublinCoreCatalog} from an {@link EventHttpServletRequest}.
   *
   * @param eventHttpServletRequest
   *          The request to extract the {@link DublinCoreCatalog} from.
   * @return The {@link DublinCoreCatalog}
   */
  private DublinCoreCatalog getDublinCoreCatalog(EventHttpServletRequest eventHttpServletRequest) {
    DublinCoreCatalog dc;
    Opt<DublinCoreCatalog> dcOpt = DublinCoreUtil.loadEpisodeDublinCore(workspace,
            eventHttpServletRequest.getMediaPackage().get());
    if (dcOpt.isSome()) {
      dc = dcOpt.get();
      // make sure to bind the OC_PROPERTY namespace
      dc.addBindings(XmlNamespaceContext
              .mk(XmlNamespaceBinding.mk(DublinCores.OC_PROPERTY_NS_PREFIX, DublinCores.OC_PROPERTY_NS_URI)));
    } else {
      dc = DublinCores.mkOpencastEpisode().getCatalog();
    }
    return dc;
  }

  /**
   * Update the presenters field in the event {@link DublinCoreMetadataCollection} to have friendly names loaded by the
   * {@link UserDirectoryService} and return the usernames of the presenters.
   *
   * @param eventMetadata
   *          The {@link DublinCoreMetadataCollection} to update the presenters (creator field) with full names.
   * @return If the presenters (creator) field has been updated, the set of user names, if any, of the presenters. None
   *         if it wasn't updated.
   */
  private Opt<Set<String>> updatePresenters(DublinCoreMetadataCollection eventMetadata) {
    MetadataField presentersMetadataField = eventMetadata.getOutputFields()
            .get(DublinCore.PROPERTY_CREATOR.getLocalName());
    if (presentersMetadataField.isUpdated()) {
      Set<String> presenterUsernames = new HashSet<>();
      Tuple<List<String>, Set<String>> updatedPresenters = getTechnicalPresenters(eventMetadata);
      presenterUsernames = updatedPresenters.getB();
      eventMetadata.removeField(presentersMetadataField);
      MetadataField newPresentersMetadataField = new MetadataField(presentersMetadataField);
      newPresentersMetadataField.setValue(updatedPresenters.getA());
      eventMetadata.addField(newPresentersMetadataField);
      return Opt.some(presenterUsernames);
    } else {
      return Opt.none();
    }
  }

  /**
   *
   * @param mp
   *          the mediapackage to update
   * @param dc
   *          the dublincore metadata to use to update the mediapackage
   * @return the updated mediapackage
   * @throws IOException
   *           Thrown if an IO error occurred adding the dc catalog file
   * @throws MediaPackageException
   *           Thrown if an error occurred updating the mediapackage
   * @throws IngestException
   *           Thrown if an error occurred attaching the catalog to the mediapackage
   */
  private MediaPackage updateDublincCoreCatalog(MediaPackage mp, DublinCoreCatalog dc)
          throws IOException, MediaPackageException, IngestException {
    try (InputStream inputStream = IOUtils.toInputStream(dc.toXmlString(), "UTF-8")) {
      // Update dublincore catalog
      Catalog[] catalogs = mp.getCatalogs(MediaPackageElements.EPISODE);
      if (catalogs.length > 0) {
        Catalog catalog = catalogs[0];
        URI uri = workspace.put(mp.getIdentifier().toString(), catalog.getIdentifier(), "dublincore.xml", inputStream);
        catalog.setURI(uri);
        // setting the URI to a new source so the checksum will most like be invalid
        catalog.setChecksum(null);
      } else {
        mp = ingestService.addCatalog(inputStream, "dublincore.xml", MediaPackageElements.EPISODE, mp);
      }
    }
    return mp;
  }

  /**
   * Update the flavor of newly added asset with the passed metadata
   *
   * @param assetList
   *          the list of assets to update
   * @param mp
   *          the mediapackage to update
   * @param assetMetadata
   *          a set of mapping metadata for the asset list
   * @param overwriteExisting
   *          true if the existing asset of the same flavor should be overwritten
   * @return mediapackage updated with assets
   */
  @SuppressWarnings("unchecked")
  protected MediaPackage updateMpAssetFlavor(List<String> assetList, MediaPackage mp, JSONArray assetMetadata, Boolean overwriteExisting) {
    // Create JSONObject data map
    JSONObject assetDataMap = new JSONObject();
    for (int i = 0; i < assetMetadata.size(); i++) {
      try {
        assetDataMap.put(((JSONObject) assetMetadata.get(i)).get("id"), assetMetadata.get(i));
      } catch (Exception e) {
        throw new IllegalArgumentException("Unable to parse metadata", e);
      }
    }
    // Find the correct flavor for each asset.
    for (String assetOrig: assetList) {
      // expecting file assets to contain postfix "track_trackpart.0"
      String asset = assetOrig;
      String assetNumber = null;
      String[] assetNameParts = asset.split(Pattern.quote("."));
      if (assetNameParts.length > 1) {
        asset = assetNameParts[0];
        assetNumber = assetNameParts[1];
      }
      try {
        if ((assetMetadata != null) && (assetDataMap.get(asset) != null)) {
          String type = (String)((JSONObject) assetDataMap.get(asset)).get("type");
          String flavorType = (String)((JSONObject) assetDataMap.get(asset)).get("flavorType");
          String flavorSubType = (String)((JSONObject) assetDataMap.get(asset)).get("flavorSubType");
          if (patternNumberedAsset.matcher(flavorSubType).matches() && (assetNumber != null)) {
            flavorSubType = assetNumber;
          }
          MediaPackageElementFlavor newElemflavor = new MediaPackageElementFlavor(flavorType, flavorSubType);
          if (patternAttachment.matcher(type).matches()) {
            if (overwriteExisting) {
              // remove existing attachments of the new flavor
              Attachment[] existing = mp.getAttachments(newElemflavor);
              for (int i = 0; i < existing.length; i++) {
                mp.remove(existing[i]);
                logger.info("Overwriting existing asset {} {}", type, newElemflavor);
              }
            }
            // correct the flavor of the new attachment
            Attachment[] elArray = mp.getAttachments(new MediaPackageElementFlavor(assetOrig, "*"));
            elArray[0].setFlavor(newElemflavor);
            logger.info("Updated asset {} {}", type, newElemflavor);
          } else if (patternCatalog.matcher(type).matches()) {
            if (overwriteExisting) {
              // remove existing catalogs of the new flavor
              Catalog[] existing = mp.getCatalogs(newElemflavor);
              for (int i = 0; i < existing.length; i++) {
                mp.remove(existing[i]);
                logger.info("Overwriting existing asset {} {}", type, newElemflavor);
              }
            }
            Catalog[] catArray = mp.getCatalogs(new MediaPackageElementFlavor(assetOrig, "*"));
            if (catArray.length > 1) {
              throw new IllegalArgumentException("More than one " + asset + " found, only one expected.");
            }
            catArray[0].setFlavor(newElemflavor);
            logger.info("Update asset {} {}", type, newElemflavor);
          } else if (patternTrack.matcher(type).matches()) {
            // Overwriting of existing tracks of same flavor is currently not allowed.
            // TODO: allow overwriting of existing tracks of same flavor
            Track[]  trackArray = mp.getTracks(new MediaPackageElementFlavor(assetOrig, "*"));
            if (trackArray.length > 1) {
              throw new IllegalArgumentException("More than one " + asset + " found, only one expected.");
            }
            trackArray[0].setFlavor(newElemflavor);
            logger.info("Update asset {} {}", type, newElemflavor);
          } else {
            logger.warn("Unknown asset type {} {} for field {}", type, newElemflavor, asset);
          }
        }
      } catch (Exception e) {
        // Assuming a parse error versus a file error and logging the error type
        logger.warn("Unable to process asset metadata {}", assetMetadata.toJSONString(), e);
        throw new IllegalArgumentException("Unable to parse metadata", e);
      }
    }
    return mp;
  }

  @Override
<<<<<<< HEAD
  public MetadataList updateAllEventMetadata(String id, String metadataJSON, AbstractSearchIndex index)
=======
  public MetadataList updateAllEventMetadata(
          final String id, final String metadataJSON, final AbstractSearchIndex index)
>>>>>>> ca0975f3
          throws IllegalArgumentException, IndexServiceException, NotFoundException, SearchIndexException,
          UnauthorizedException {
    final MetadataList metadataList;
    try {
      metadataList = getMetadataListWithAllEventCatalogUIAdapters();
<<<<<<< HEAD
      metadataList.fromJSON(metadataJSON);
    } catch (Exception e) {
=======
      MetadataJson.fillListFromJson(metadataList, (JSONArray) new JSONParser().parse(metadataJSON));
    } catch (final org.json.simple.parser.ParseException e) {
>>>>>>> ca0975f3
      logger.warn("Not able to parse the event metadata {}:", metadataJSON, e);
      throw new IllegalArgumentException("Not able to parse the event metadata " + metadataJSON, e);
    }
    return updateEventMetadata(id, metadataList, index);
  }

  @Override
  public void removeCatalogByFlavor(Event event, MediaPackageElementFlavor flavor)
          throws IndexServiceException, NotFoundException, UnauthorizedException {
    MediaPackage mediaPackage = getEventMediapackage(event);
    Catalog[] catalogs = mediaPackage.getCatalogs(flavor);
    if (catalogs.length == 0) {
      throw new NotFoundException(String.format("Cannot find a catalog with flavor '%s' for event with id '%s'.",
              flavor.toString(), event.getIdentifier()));
    }
    for (Catalog catalog : catalogs) {
      mediaPackage.remove(catalog);
    }
    switch (getEventSource(event)) {
      case WORKFLOW:
        Opt<WorkflowInstance> workflowInstance = getCurrentWorkflowInstance(event.getIdentifier());
        if (workflowInstance.isNone()) {
          logger.error("No workflow instance for event {} found!", event.getIdentifier());
          throw new IndexServiceException("No workflow instance found for event " + event.getIdentifier());
        }
        try {
          WorkflowInstance instance = workflowInstance.get();
          instance.setMediaPackage(mediaPackage);
          updateWorkflowInstance(instance);
        } catch (WorkflowException e) {
          logger.error("Unable to remove catalog with flavor {} by updating workflow event {} because",
                  flavor, event.getIdentifier(), e);
          throw new IndexServiceException("Unable to update workflow event " + event.getIdentifier());
        }
        break;
      case ARCHIVE:
        assetManager.takeSnapshot(mediaPackage);
        break;
      case SCHEDULE:
        try {
          schedulerService.updateEvent(event.getIdentifier(), Opt.<Date> none(), Opt.<Date> none(), Opt.<String> none(),
                  Opt.<Set<String>> none(), Opt.some(mediaPackage), Opt.<Map<String, String>> none(),
                  Opt.<Map<String, String>> none());
        } catch (SchedulerException e) {
          logger.error("Unable to remove catalog with flavor {} by updating scheduled event {} because",
                  flavor, event.getIdentifier(), e);
          throw new IndexServiceException("Unable to update scheduled event " + event.getIdentifier());
        }
        break;
      default:
        throw new IndexServiceException(
                String.format("Unable to handle event source type '%s'", getEventSource(event)));
    }
  }

  @Override
  public void removeCatalogByFlavor(Series series, MediaPackageElementFlavor flavor)
          throws NotFoundException, IndexServiceException {
    if (series == null) {
      throw new IllegalArgumentException("The series cannot be null.");
    }
    if (flavor == null) {
      throw new IllegalArgumentException("The flavor cannot be null.");
    }
    boolean found = false;
    try {
      found = seriesService.deleteSeriesElement(series.getIdentifier(), flavor.getType());
    } catch (SeriesException e) {
      throw new IndexServiceException(String.format("Unable to delete catalog from series '%s' with type '%s'",
              series.getIdentifier(), flavor.getType()), e);
    }

    if (!found) {
      throw new NotFoundException(String.format("Unable to find a catalog for series '%s' with flavor '%s'",
              series.getIdentifier(), flavor));
    }
  }

  @Override
  public MetadataList updateEventMetadata(String id, MetadataList metadataList, AbstractSearchIndex index)
          throws IndexServiceException, SearchIndexException, NotFoundException, UnauthorizedException {
    Opt<Event> optEvent = getEvent(id, index);
    if (optEvent.isNone())
      throw new NotFoundException("Cannot find an event with id " + id);

    Event event = optEvent.get();
    MediaPackage mediaPackage = getEventMediapackage(event);
    Opt<Set<String>> presenters = Opt.none();
    DublinCoreMetadataCollection eventCatalog = metadataList.getMetadataByAdapter(getCommonEventCatalogUIAdapter());
    if (eventCatalog != null) {
      presenters = updatePresenters(eventCatalog);
    }
    updateMediaPackageMetadata(mediaPackage, metadataList);
    switch (getEventSource(event)) {
      case WORKFLOW:
        Opt<WorkflowInstance> workflowInstance = getCurrentWorkflowInstance(event.getIdentifier());
        if (workflowInstance.isNone()) {
          logger.error("No workflow instance for event {} found!", event.getIdentifier());
          throw new IndexServiceException("No workflow instance found for event " + event.getIdentifier());
        }
        try {
          WorkflowInstance instance = workflowInstance.get();
          instance.setMediaPackage(mediaPackage);
          updateWorkflowInstance(instance);
        } catch (WorkflowException e) {
          logger.error("Unable to update workflow event {} with metadata {} because",
<<<<<<< HEAD
                  id, RestUtils.getJsonStringSilent(metadataList.toJSON()), e);
=======
                  id, RestUtils.getJsonStringSilent(MetadataJson.listToJson(metadataList, true)), e);
>>>>>>> ca0975f3
          throw new IndexServiceException("Unable to update workflow event " + id);
        }
        break;
      case ARCHIVE:
        assetManager.takeSnapshot(mediaPackage);
        break;
      case SCHEDULE:
        try {
          schedulerService.updateEvent(id, Opt.<Date> none(), Opt.<Date> none(), Opt.<String> none(), presenters,
                  Opt.some(mediaPackage), Opt.<Map<String, String>> none(), Opt.<Map<String, String>> none());
        } catch (SchedulerException e) {
          logger.error("Unable to update scheduled event {} with metadata {} because",
<<<<<<< HEAD
                  id, RestUtils.getJsonStringSilent(metadataList.toJSON()), e);
=======
                  id, RestUtils.getJsonStringSilent(MetadataJson.listToJson(metadataList, true)), e);
>>>>>>> ca0975f3
          throw new IndexServiceException("Unable to update scheduled event " + id);
        }
        break;
      default:
        logger.error("Unkown event source!");
    }
    return metadataList;
  }

  /**
   * Processes the combined usernames and free text entries of the presenters (creator) field into a list of presenters
   * using the full names of the users if available and adds the usernames to a set of technical presenters.
   *
   * @param eventMetadata
   *          The metadata list that has the presenter (creator) field to pull the list of presenters from.
   * @return A {@link Tuple} with a list of friendly presenter names and a set of user names if available for the
   *         presenters.
   */
  protected Tuple<List<String>, Set<String>> getTechnicalPresenters(DublinCoreMetadataCollection eventMetadata) {
    MetadataField presentersMetadataField = eventMetadata.getOutputFields()
            .get(DublinCore.PROPERTY_CREATOR.getLocalName());
    List<String> presenters = new ArrayList<>();
    Set<String> technicalPresenters = new HashSet<>();
    for (String presenter : MetadataUtils.getIterableStringMetadata(presentersMetadataField)) {
      User user = userDirectoryService.loadUser(presenter);
      if (user == null) {
        presenters.add(presenter);
      } else {
        String fullname = StringUtils.isNotBlank(user.getName()) ? user.getName() : user.getUsername();
        presenters.add(fullname);
        technicalPresenters.add(user.getUsername());
      }
    }
    return Tuple.tuple(presenters, technicalPresenters);
  }

  @Override
  public AccessControlList updateEventAcl(String id, AccessControlList acl, AbstractSearchIndex index)
          throws IllegalArgumentException, IndexServiceException, SearchIndexException, NotFoundException,
          UnauthorizedException {
    Opt<Event> optEvent = getEvent(id, index);
    if (optEvent.isNone())
      throw new NotFoundException("Cannot find an event with id " + id);

    Event event = optEvent.get();
    MediaPackage mediaPackage = getEventMediapackage(event);
    switch (getEventSource(event)) {
      case WORKFLOW:
        // Not updating the acl as the workflow might have already passed the point of distribution.
        throw new IllegalArgumentException("Unable to update the ACL of this event as it is currently processing.");
      case ARCHIVE:
        try {
          mediaPackage = authorizationService.setAcl(mediaPackage, AclScope.Episode, acl).getA();
        } catch (MediaPackageException e) {
          throw new IndexServiceException("Unable to update  acl", e);
        }
        assetManager.takeSnapshot(mediaPackage);
        return acl;
      case SCHEDULE:
        try {
          mediaPackage = authorizationService.setAcl(mediaPackage, AclScope.Episode, acl).getA();
          schedulerService.updateEvent(id, Opt.none(), Opt.none(), Opt.none(), Opt.none(), Opt.some(mediaPackage),
                  Opt.none(), Opt.none());
        } catch (SchedulerException | MediaPackageException e) {
          throw new IndexServiceException("Unable to update the acl for the scheduled event", e);
        }
        return acl;
      default:
        logger.error("Unknown event source '{}' unable to update ACL!", getEventSource(event));
        throw new IndexServiceException(
                String.format("Unable to update the ACL as '%s' is an unknown event source.", getEventSource(event)));
    }
  }

  private boolean hasSnapshots(String eventId) {
    AQueryBuilder q = assetManager.createQuery();
    return !enrich(q.select(q.snapshot()).where(q.mediaPackageId(eventId).and(q.version().isLatest())).run()).getSnapshots().isEmpty();
  }

  @Override
  public Map<String, Map<String, String>> getEventWorkflowProperties(final List<String> eventIds) {
    return WorkflowPropertiesUtil.getLatestWorkflowPropertiesForEvents(assetManager, eventIds);
  }

  @Override
  public SearchResult<Group> getGroups(String filter, Opt<Integer> optLimit, Opt<Integer> optOffset,
          Opt<String> optSort, AbstractSearchIndex index) throws SearchIndexException, IllegalArgumentException {
    GroupSearchQuery query = new GroupSearchQuery(securityService.getOrganization().getId(), securityService.getUser());

    // Parse the filters
    if (StringUtils.isNotBlank(filter)) {
      for (String f : filter.split(",")) {
        String[] filterTuple = f.split(":");
        if (filterTuple.length < 2) {
          logger.info("No value for filter {} in filters list: {}", filterTuple[0], filter);
          continue;
        }

        String name = filterTuple[0];
        String value = filterTuple[1];

        if (GroupsListQuery.FILTER_NAME_NAME.equals(name))
          query.withName(value);
      }
    }

    if (optSort.isSome()) {
      Set<SortCriterion> sortCriteria = RestUtils.parseSortQueryParameter(optSort.get());
      for (SortCriterion criterion : sortCriteria) {
        switch (criterion.getFieldName()) {
          case GroupIndexSchema.NAME:
            query.sortByName(criterion.getOrder());
            break;
          case GroupIndexSchema.DESCRIPTION:
            query.sortByDescription(criterion.getOrder());
            break;
          case GroupIndexSchema.ROLE:
            query.sortByRole(criterion.getOrder());
            break;
          case GroupIndexSchema.MEMBERS:
            query.sortByMembers(criterion.getOrder());
            break;
          case GroupIndexSchema.ROLES:
            query.sortByRoles(criterion.getOrder());
            break;
          default:
            throw new IllegalArgumentException("Unknown group index " + criterion.getFieldName());
        }
      }
    }

    if (optLimit.isSome())
      query.withLimit(optLimit.get());
    if (optOffset.isSome())
      query.withOffset(optOffset.get());

    return index.getByQuery(query);
  }

  @Override
  public Opt<Group> getGroup(String id, AbstractSearchIndex index) throws SearchIndexException {
    SearchResult<Group> result = index
            .getByQuery(new GroupSearchQuery(securityService.getOrganization().getId(), securityService.getUser())
                    .withIdentifier(id));

    // If the results list if empty, we return already a response.
    if (result.getPageSize() == 0) {
      logger.debug("Didn't find event with id {}", id);
      return Opt.none();
    }
    return Opt.some(result.getItems()[0].getSource());
  }

  @Override
  public void removeGroup(String id) throws NotFoundException, UnauthorizedException, Exception {
    jpaGroupRoleProvider.removeGroup(id);
  }

  @Override
  public void updateGroup(String id, String name, String description, String roles, String members)
          throws NotFoundException, UnauthorizedException {
    jpaGroupRoleProvider.updateGroup(id, name, description, roles, members);
  }

  @Override
  public void createGroup(String name, String description, String roles, String members)
          throws IllegalArgumentException, UnauthorizedException, ConflictException {
    if (StringUtils.isEmpty(roles))
      roles = "";
    if (StringUtils.isEmpty(members))
      members = "";
    jpaGroupRoleProvider.createGroup(name, description, roles, members);
  }

  @Override
  public Opt<Event> getEvent(String id, AbstractSearchIndex index) throws SearchIndexException {
    SearchResult<Event> result = index
            .getByQuery(new EventSearchQuery(securityService.getOrganization().getId(), securityService.getUser())
                    .withIdentifier(id));
    // If the results list if empty, we return already a response.
    if (result.getPageSize() == 0) {
      logger.debug("Didn't find event with id {}", id);
      return Opt.none();
    }
    return Opt.some(result.getItems()[0].getSource());
  }

  @Override
  public EventRemovalResult removeEvent(Event event, Runnable doOnNotFound, String retractWorkflowId)
      throws UnauthorizedException, WorkflowDatabaseException, NotFoundException {
    final boolean hasOnlyEngageLive = event.getPublications().size() == 1
        && EventUtils.ENGAGE_LIVE_CHANNEL_ID.equals(event.getPublications().get(0).getChannel());
    final boolean retract = event.hasPreview()
        || (!event.getPublications().isEmpty()  && !hasOnlyEngageLive && this.hasSnapshots(event.getIdentifier()));
    if (retract) {
      retractAndRemoveEvent(event.getIdentifier(), doOnNotFound, retractWorkflowId);
      return EventRemovalResult.RETRACTING;
    } else {
      try {
        final boolean success = removeEvent(event.getIdentifier());
        return success ? EventRemovalResult.SUCCESS : EventRemovalResult.GENERAL_FAILURE;
      } catch (NotFoundException e) {
        return EventRemovalResult.NOT_FOUND;
      }
    }
  }

  private void retractAndRemoveEvent(String id, Runnable doOnNotFound, String retractWorkflowId)
      throws WorkflowDatabaseException, NotFoundException {
    final WorkflowDefinition wfd = workflowService.getWorkflowDefinitionById(retractWorkflowId);
    final Workflows workflows = new Workflows(assetManager, workflowService);
    final ConfiguredWorkflow workflow = workflow(wfd);
    final List<WorkflowInstance> result = workflows.applyWorkflowToLatestVersion(Collections.singleton(id), workflow).toList();
    if (result.size() != 1) {
        throw new IllegalStateException("Couldn't start workflow to retract media package" + id);
    }
    this.retractions.put(
        result.get(0).getId(),
        new Retraction(securityService.getUser(), securityService.getOrganization(), doOnNotFound)
    );
  }

  @Override
  public boolean removeEvent(String id) throws NotFoundException, UnauthorizedException {
    boolean unauthorizedScheduler = false;
    boolean notFoundScheduler = false;
    boolean removedScheduler = true;
    try {
      schedulerService.removeEvent(id);
    } catch (NotFoundException e) {
      notFoundScheduler = true;
    } catch (UnauthorizedException e) {
      unauthorizedScheduler = true;
    } catch (SchedulerException e) {
      removedScheduler = false;
      logger.error("Unable to remove the event '{}' from scheduler service:", id, e);
    }

    boolean unauthorizedWorkflow = false;
    boolean notFoundWorkflow = false;
    boolean removedWorkflow = true;
    try {
      WorkflowQuery workflowQuery = new WorkflowQuery().withMediaPackage(id);
      WorkflowSet workflowSet = workflowService.getWorkflowInstances(workflowQuery);
      if (workflowSet.size() == 0)
        notFoundWorkflow = true;
      for (WorkflowInstance instance : workflowSet.getItems()) {
        workflowService.stop(instance.getId());
        workflowService.remove(instance.getId());
      }
    } catch (NotFoundException e) {
      notFoundWorkflow = true;
    } catch (UnauthorizedException e) {
      unauthorizedWorkflow = true;
    } catch (WorkflowDatabaseException e) {
      removedWorkflow = false;
      logger.error("Unable to remove the event '{}' because removing workflow failed:", id, e);
    } catch (WorkflowException e) {
      removedWorkflow = false;
      logger.error("Unable to remove the event '{}' because removing workflow failed:", id, e);
    }

    boolean unauthorizedArchive = false;
    boolean notFoundArchive = false;
    boolean removedArchive = true;
    try {
      final AQueryBuilder q = assetManager.createQuery();
      final Predicate p = q.organizationId().eq(securityService.getOrganization().getId()).and(q.mediaPackageId(id));
      final AResult r = q.select(q.nothing()).where(p).run();
      if (r.getSize() > 0)
        q.delete(DEFAULT_OWNER, q.snapshot()).where(p).run();
    } catch (AssetManagerException e) {
      if (e.getCause() instanceof UnauthorizedException) {
        unauthorizedArchive = true;
      } else if (e.getCause() instanceof NotFoundException) {
        notFoundArchive = true;
      } else {
        removedArchive = false;
        logger.error("Unable to remove the event '{}' from the archive:", id, e);
      }
    }

    if (notFoundScheduler && notFoundWorkflow && notFoundArchive)
      throw new NotFoundException("Event id " + id + " not found.");

    if (unauthorizedScheduler || unauthorizedWorkflow || unauthorizedArchive)
      throw new UnauthorizedException("Not authorized to remove event id " + id);

    try {
      eventCommentService.deleteComments(id);
    } catch (EventCommentException e) {
      logger.error("Unable to remove comments for event '{}':", id, e);
    }

    return removedScheduler && removedWorkflow && removedArchive;
  }

  private void updateWorkflowInstance(WorkflowInstance workflowInstance)
          throws WorkflowException, UnauthorizedException {
    // Only update the workflow if the instance is in a working state
    if (WorkflowInstance.WorkflowState.FAILED.equals(workflowInstance.getState())
            || WorkflowInstance.WorkflowState.FAILING.equals(workflowInstance.getState())
            || WorkflowInstance.WorkflowState.STOPPED.equals(workflowInstance.getState())
            || WorkflowInstance.WorkflowState.SUCCEEDED.equals(workflowInstance.getState())) {
      logger.info("Skip updating {} workflow mediapackage {} with updated comments catalog",
              workflowInstance.getState(), workflowInstance.getMediaPackage().getIdentifier().toString());
      return;
    }
    workflowService.update(workflowInstance);
  }

  @Override
  public MediaPackage getEventMediapackage(Event event) throws IndexServiceException {
    switch (getEventSource(event)) {
      case WORKFLOW:
        Opt<WorkflowInstance> currentWorkflowInstance = getCurrentWorkflowInstance(event.getIdentifier());
        if (currentWorkflowInstance.isNone()) {
          throw new IndexServiceException("No workflow instance found for event " + event.getIdentifier());
        }
        return currentWorkflowInstance.get().getMediaPackage();
      case ARCHIVE:
        Opt<MediaPackage> mpOpt = assetManager.getMediaPackage(event.getIdentifier());
        if (mpOpt.isSome()) {
          logger.debug("Found event in archive with id {}", event.getIdentifier());
          return mpOpt.get();
        }
        throw new IndexServiceException("No archived event found with id " + event.getIdentifier());
      case SCHEDULE:
        try {
          MediaPackage mediaPackage = schedulerService.getMediaPackage(event.getIdentifier());
          logger.debug("Found event in scheduler with id {}", event.getIdentifier());
          return mediaPackage;
        } catch (NotFoundException e) {
          throw new IndexServiceException("No scheduled event with id " + event.getIdentifier(), e);
        } catch (UnauthorizedException e) {
          throw new IndexServiceException("Unauthorized to get event " + event.getIdentifier() + " from scheduler", e);
        } catch (SchedulerException e) {
          throw new IndexServiceException("Unable to get event " + event.getIdentifier() + " from scheduler", e);
        }
      default:
        throw new IllegalStateException("Unknown event type!");
    }
  }

  /**
   * Determines in a very basic way what kind of source the event is
   *
   * @param event
   *          the event
   * @return the source type
   */
  @Override
  public Source getEventSource(Event event) {
    if (event.getWorkflowId() != null && isWorkflowActive(event.getWorkflowState())) {
      return Source.WORKFLOW;
    } else if (event.isScheduledEvent() && !event.hasRecordingStarted()) {
      return Source.SCHEDULE;
    } else if (event.getArchiveVersion() != null) {
      return Source.ARCHIVE;
    } else if (event.getWorkflowId() != null) {
      return Source.WORKFLOW;
    } else {
      return Source.SCHEDULE;
    }
  }

  private Opt<WorkflowInstance> getCurrentWorkflowInstance(String mpId) throws IndexServiceException {
    WorkflowQuery query = new WorkflowQuery().withMediaPackage(mpId);
    WorkflowSet workflowInstances;
    try {
      workflowInstances = workflowService.getWorkflowInstances(query);
      if (workflowInstances.size() == 0) {
        logger.info("No workflow instance found for mediapackage {}.", mpId);
        return Opt.none();
      }
    } catch (WorkflowDatabaseException e) {
      logger.error("Unable to get workflows for event {} because", mpId, e);
      throw new IndexServiceException("Unable to get current workflow for event " + mpId);
    }
    // Get the newest workflow instance
    // TODO This presuppose knowledge of the Database implementation and should be fixed sooner or later!
    WorkflowInstance workflowInstance = workflowInstances.getItems()[0];
    for (WorkflowInstance instance : workflowInstances.getItems()) {
      if (instance.getId() > workflowInstance.getId())
        workflowInstance = instance;
    }
    return Opt.some(workflowInstance);
  }

  private void updateMediaPackageMetadata(MediaPackage mp, MetadataList metadataList) {
    String oldSeriesId = mp.getSeries();
    for (EventCatalogUIAdapter catalogUIAdapter : getEventCatalogUIAdapters()) {
      final DublinCoreMetadataCollection metadata = metadataList.getMetadataByAdapter(catalogUIAdapter);
      if (metadata != null && metadata.isUpdated()) {
        catalogUIAdapter.storeFields(mp, metadata);
      }
    }

    // update series catalogs
    if (!StringUtils.equals(oldSeriesId, mp.getSeries())) {
      List<String> seriesDcTags = new ArrayList<>();
      List<String> seriesAclTags = new ArrayList<>();
      Map<String, List<String>> seriesExtDcTags = new HashMap<>();
      if (StringUtils.isNotBlank(oldSeriesId)) {
        // remove series dublincore from the media package
        for (MediaPackageElement mpe : mp.getElementsByFlavor(MediaPackageElements.SERIES)) {
          mp.remove(mpe);
          for (String tag : mpe.getTags()) {
            seriesDcTags.add(tag);
          }
        }
        // remove series ACL from the media package
        for (MediaPackageElement mpe : mp.getElementsByFlavor(MediaPackageElements.XACML_POLICY_SERIES)) {
          mp.remove(mpe);
          for (String tag : mpe.getTags()) {
            seriesAclTags.add(tag);
          }
        }
        // remove series extended metadata from the media package
        try {
          Opt<Map<String, byte[]>> oldSeriesElementsOpt = seriesService.getSeriesElements(oldSeriesId);
          for (Map<String, byte[]> oldSeriesElements : oldSeriesElementsOpt) {
            for (String oldSeriesElementType : oldSeriesElements.keySet()) {
              for (MediaPackageElement mpe : mp
                      .getElementsByFlavor(MediaPackageElementFlavor.flavor(oldSeriesElementType, "series"))) {
                mp.remove(mpe);
                String elementType = mpe.getFlavor().getType();
                if (StringUtils.isNotBlank(elementType)) {
                  // remember the tags for this type of element
                  if (!seriesExtDcTags.containsKey(elementType)) {
                    // initialize the tags list on the first occurrence of this element type
                    seriesExtDcTags.put(elementType, new ArrayList<>());
                  }
                  for (String tag : mpe.getTags()) {
                    seriesExtDcTags.get(elementType).add(tag);
                  }
                }
              }
            }
          }
        } catch (SeriesException e) {
          logger.info("Unable to retrieve series element types from series service for the series {}", oldSeriesId, e);
        }
      }

      if (StringUtils.isNotBlank(mp.getSeries())) {
        // add updated series dublincore to the media package
        try {
          DublinCoreCatalog seriesDC = seriesService.getSeries(mp.getSeries());
          if (seriesDC != null) {
            mp.setSeriesTitle(seriesDC.getFirst(DublinCore.PROPERTY_TITLE));
            try (InputStream in = IOUtils.toInputStream(seriesDC.toXmlString(), "UTF-8")) {
              String elementId = UUID.randomUUID().toString();
              URI catalogUrl = workspace.put(mp.getIdentifier().toString(), elementId, "dublincore.xml", in);
              MediaPackageElement mpe = mp.add(catalogUrl, MediaPackageElement.Type.Catalog, MediaPackageElements.SERIES);
              mpe.setIdentifier(elementId);
              mpe.setChecksum(Checksum.create(ChecksumType.DEFAULT_TYPE, workspace.read(catalogUrl)));
              if (StringUtils.isNotBlank(oldSeriesId)) {
                for (String tag : seriesDcTags) {
                  mpe.addTag(tag);
                }
              } else {
                // add archive tag to the element if the media package had no series set before
                mpe.addTag("archive");
              }
            } catch (IOException e) {
              throw new IllegalStateException("Unable to add the series dublincore to the media package " + mp.getIdentifier(), e);
            }
          }
        } catch (SeriesException e) {
          throw new IllegalStateException("Unable to retrieve series dublincore catalog for the series " + mp.getSeries(), e);
        } catch (NotFoundException | UnauthorizedException e) {
          throw new IllegalArgumentException("Unable to retrieve series dublincore catalog for the series " + mp.getSeries(), e);
        }
        // add updated series ACL to the media package
        try {
          AccessControlList seriesAccessControl = seriesService.getSeriesAccessControl(mp.getSeries());
          if (seriesAccessControl != null) {
            mp = authorizationService.setAcl(mp, AclScope.Series, seriesAccessControl).getA();
            for (MediaPackageElement seriesAclMpe : mp.getElementsByFlavor(MediaPackageElements.XACML_POLICY_SERIES)) {
              if (StringUtils.isNotBlank(oldSeriesId)) {
                for (String tag : seriesAclTags) {
                  seriesAclMpe.addTag(tag);
                }
              } else {
                // add archive tag to the element if the media package had no series set before
                seriesAclMpe.addTag("archive");
              }
            }
          }
        } catch (SeriesException | MediaPackageException e) {
          throw new IllegalStateException("Unable to retrieve series ACL for series " + oldSeriesId, e);
        } catch (NotFoundException e) {
          logger.debug("There is no ACL set for the series {}", mp.getSeries());
        }
        // add updated series extended metadata to the media package
        try {
          Opt<Map<String, byte[]>> seriesElementsOpt = seriesService.getSeriesElements(mp.getSeries());
          for (Map<String, byte[]> seriesElements : seriesElementsOpt) {
            for (String seriesElementType : seriesElements.keySet()) {
              try (InputStream in = new ByteArrayInputStream(seriesElements.get(seriesElementType))) {
                String elementId = UUID.randomUUID().toString();
                URI catalogUrl = workspace.put(mp.getIdentifier().toString(), elementId, "dublincore.xml", in);
                MediaPackageElement mpe = mp.add(catalogUrl, MediaPackageElement.Type.Catalog,
                        MediaPackageElementFlavor.flavor(seriesElementType, "series"));
                mpe.setIdentifier(elementId);
                mpe.setChecksum(Checksum.create(ChecksumType.DEFAULT_TYPE, workspace.read(catalogUrl)));
                if (StringUtils.isNotBlank(oldSeriesId)) {
                  if (seriesExtDcTags.containsKey(seriesElementType)) {
                    for (String tag : seriesExtDcTags.get(seriesElementType)) {
                      mpe.addTag(tag);
                    }
                  }
                } else {
                  // add archive tag to the element if the media package had no series set before
                  mpe.addTag("archive");
                }
              } catch (IOException e) {
                throw new IllegalStateException(String.format("Unable to serialize series element %s for the series %s",
                        seriesElementType, mp.getSeries()), e);
              } catch (NotFoundException e) {
                throw new IllegalArgumentException("Unable to retrieve series element dublincore catalog for the series "
                        + mp.getSeries(), e);
              }
            }
          }
        } catch (SeriesException e) {
          throw new IllegalStateException("Unable to retrieve series elements for the series " + mp.getSeries(), e);
        }
      }
    }
  }

  @Override
  public String createSeries(MetadataList metadataList, Map<String, String> options, Opt<AccessControlList> optAcl,
          Opt<Long> optThemeId) throws IndexServiceException {
    DublinCoreCatalog dc = DublinCores.mkOpencastSeries().getCatalog();
    dc.set(PROPERTY_IDENTIFIER, UUID.randomUUID().toString());
    dc.set(DublinCore.PROPERTY_CREATED, EncodingSchemeUtils.encodeDate(new Date(), Precision.Second));
    for (Entry<String, String> entry : options.entrySet()) {
      dc.set(new EName(DublinCores.OC_PROPERTY_NS_URI, entry.getKey()), entry.getValue());
    }

    DublinCoreMetadataCollection seriesMetadata = metadataList.getMetadataByFlavor(MediaPackageElements.SERIES.toString());
    if (seriesMetadata != null) {
      DublinCoreMetadataUtil.updateDublincoreCatalog(dc, seriesMetadata);
    }

    AccessControlList acl;
    if (optAcl.isSome()) {
      acl = optAcl.get();
    } else {
      acl = new AccessControlList();
    }

    String seriesId;
    try {
      DublinCoreCatalog createdSeries = seriesService.updateSeries(dc);
      seriesId = createdSeries.getFirst(PROPERTY_IDENTIFIER);
      seriesService.updateAccessControl(seriesId, acl);
      for (Long id : optThemeId)
        seriesService.updateSeriesProperty(seriesId, THEME_PROPERTY_NAME, Long.toString(id));
    } catch (Exception e) {
      logger.error("Unable to create new series:", e);
      throw new IndexServiceException("Unable to create new series");
    }

    updateSeriesMetadata(seriesId, metadataList);

    return seriesId;
  }

  @Override
  public String createSeries(String metadata)
          throws IllegalArgumentException, IndexServiceException, UnauthorizedException {
    JSONObject metadataJson = null;
    try {
      metadataJson = (JSONObject) new JSONParser().parse(metadata);
    } catch (Exception e) {
      logger.warn("Unable to parse metadata {}", metadata);
      throw new IllegalArgumentException("Unable to parse metadata" + metadata);
    }

    if (metadataJson == null)
      throw new IllegalArgumentException("No metadata set to create series");

    JSONArray seriesMetadataJson = (JSONArray) metadataJson.get("metadata");
    if (seriesMetadataJson == null)
      throw new IllegalArgumentException("No metadata field in metadata");

    JSONObject options = (JSONObject) metadataJson.get("options");
    if (options == null)
      throw new IllegalArgumentException("No options field in metadata");

    Opt<Long> themeId = Opt.none();
    Long theme = (Long) metadataJson.get("theme");
    if (theme != null) {
      themeId = Opt.some(theme);
    }

    Map<String, String> optionsMap;
    try {
      optionsMap = JSONUtils.toMap(new org.codehaus.jettison.json.JSONObject(options.toJSONString()));
    } catch (JSONException e) {
      logger.warn("Unable to parse options to map:", e);
      throw new IllegalArgumentException("Unable to parse options to map");
    }

    DublinCoreCatalog dc = DublinCores.mkOpencastSeries().getCatalog();
    dc.set(PROPERTY_IDENTIFIER, UUID.randomUUID().toString());
    dc.set(DublinCore.PROPERTY_CREATED, EncodingSchemeUtils.encodeDate(new Date(), Precision.Second));
    for (Entry<String, String> entry : optionsMap.entrySet()) {
      dc.set(new EName(DublinCores.OC_PROPERTY_NS_URI, entry.getKey()), entry.getValue());
    }

<<<<<<< HEAD
    MetadataList metadataList;
    try {
      metadataList = getMetadataListWithAllSeriesCatalogUIAdapters();
      metadataList.fromJSON(seriesMetadataJson.toJSONString());
    } catch (Exception e) {
      logger.warn("Not able to parse the series metadata {}:", seriesMetadataJson, e);
      throw new IllegalArgumentException("Not able to parse the series metadata");
    }
=======
    final MetadataList metadataList = getMetadataListWithAllSeriesCatalogUIAdapters();
    MetadataJson.fillListFromJson(metadataList, seriesMetadataJson);
>>>>>>> ca0975f3

    DublinCoreMetadataCollection seriesMetadata = metadataList.getMetadataByFlavor(MediaPackageElements.SERIES.toString());
    if (seriesMetadata != null) {
      DublinCoreMetadataUtil.updateDublincoreCatalog(dc, seriesMetadata);
    }

    AccessControlList acl = getAccessControlList(metadataJson);

    String seriesId;
    try {
      DublinCoreCatalog createdSeries = seriesService.updateSeries(dc);
      seriesId = createdSeries.getFirst(PROPERTY_IDENTIFIER);
      seriesService.updateAccessControl(seriesId, acl);
      for (Long id : themeId)
        seriesService.updateSeriesProperty(seriesId, THEME_PROPERTY_NAME, Long.toString(id));
    } catch (Exception e) {
      logger.error("Unable to create new series:", e);
      throw new IndexServiceException("Unable to create new series");
    }

    updateSeriesMetadata(seriesId, metadataList);

    return seriesId;
  }

  @Override
  public Opt<Series> getSeries(String seriesId, AbstractSearchIndex searchIndex) throws SearchIndexException {
    SearchResult<Series> result = searchIndex
            .getByQuery(new SeriesSearchQuery(securityService.getOrganization().getId(), securityService.getUser())
                    .withIdentifier(seriesId));
    // If the results list if empty, we return already a response.
    if (result.getPageSize() == 0) {
      logger.debug("Didn't find series with id {}", seriesId);
      return Opt.none();
    }
    return Opt.some(result.getItems()[0].getSource());
  }

  @Override
  public void removeSeries(String id) throws NotFoundException, SeriesException, UnauthorizedException {
    seriesService.deleteSeries(id);
  }

  @Override
  public MetadataList updateAllSeriesMetadata(String id, String metadataJSON, AbstractSearchIndex index)
          throws IllegalArgumentException, IndexServiceException, NotFoundException, UnauthorizedException {
    MetadataList metadataList = getMetadataListWithAllSeriesCatalogUIAdapters();
    return updateSeriesMetadata(id, metadataJSON, index, metadataList);
  }

  @Override
  public MetadataList updateAllSeriesMetadata(String id, MetadataList metadataList, AbstractSearchIndex index)
          throws IndexServiceException, NotFoundException, UnauthorizedException {
    checkSeriesExists(id, index);
    updateSeriesMetadata(id, metadataList);
    return metadataList;
  }

  @Override
  public void updateCommentCatalog(final Event event, final List<EventComment> comments) throws Exception {
    final SecurityContext securityContext = new SecurityContext(securityService, securityService.getOrganization(),
            securityService.getUser());
    executorService.execute(() -> securityContext.runInContext(() -> {
      try {
        MediaPackage mediaPackage = getEventMediapackage(event);
        updateMediaPackageCommentCatalog(mediaPackage, comments);
        switch (getEventSource(event)) {
          case WORKFLOW:
            logger.info("Update workflow mediapacakge {} with updated comments catalog.", event.getIdentifier());
            Opt<WorkflowInstance> workflowInstance = getCurrentWorkflowInstance(event.getIdentifier());
            if (workflowInstance.isNone()) {
              logger.error("No workflow instance for event {} found!", event.getIdentifier());
              throw new IndexServiceException("No workflow instance found for event " + event.getIdentifier());
            }
            WorkflowInstance instance = workflowInstance.get();
            instance.setMediaPackage(mediaPackage);
            updateWorkflowInstance(instance);
            break;
          case ARCHIVE:
            logger.info("Update archive mediapacakge {} with updated comments catalog.", event.getIdentifier());
            assetManager.takeSnapshot(mediaPackage);
            break;
          case SCHEDULE:
            logger.info("Update scheduled mediapacakge {} with updated comments catalog.", event.getIdentifier());
            schedulerService.updateEvent(event.getIdentifier(), Opt.none(), Opt.none(), Opt.none(), Opt.none(),
                    Opt.some(mediaPackage), Opt.none(), Opt.none());
            break;
          default:
            logger.error("Unkown event source {}!", event.getSource());
        }
      } catch (Exception e) {
        logger.error("Unable to update event {} comment catalog", event.getIdentifier(), e);
      }
    }));
  }

  private void updateMediaPackageCommentCatalog(MediaPackage mediaPackage, List<EventComment> comments)
          throws EventCommentException, IOException {
    // Get the comments catalog
    Catalog[] commentCatalogs = mediaPackage.getCatalogs(MediaPackageElements.COMMENTS);
    Catalog c = null;
    if (commentCatalogs.length == 1)
      c = commentCatalogs[0];

    if (comments.size() > 0) {
      // If no comments catalog found, create a new one
      if (c == null) {
        c = (Catalog) MediaPackageElementBuilderFactory.newInstance().newElementBuilder().newElement(Type.Catalog,
                MediaPackageElements.COMMENTS);
        c.setIdentifier(UUID.randomUUID().toString());
        mediaPackage.add(c);
      }

      // Update comments catalog
      InputStream in = null;
      try {
        String commentCatalog = EventCommentParser.getAsXml(comments);
        in = IOUtils.toInputStream(commentCatalog, "UTF-8");
        URI uri = workspace.put(mediaPackage.getIdentifier().toString(), c.getIdentifier(), "comments.xml", in);
        c.setURI(uri);
        // setting the URI to a new source so the checksum will most like be invalid
        c.setChecksum(null);
      } finally {
        IOUtils.closeQuietly(in);
      }
    } else {
      // Remove comments catalog
      if (c != null) {
        mediaPackage.remove(c);
        try {
          workspace.delete(c.getURI());
        } catch (NotFoundException e) {
          logger.warn("Comments catalog {} not found to delete!", c.getURI());
        }
      }
    }
  }

  /**
   * Checks to see if a given series exists.
   *
   * @param seriesID
   *          The id of the series.
   * @param index
   *          The index to check for the particular series.
   * @throws NotFoundException
   *           Thrown if unable to find the series.
   * @throws IndexServiceException
   *           Thrown if unable to access the index to get the series.
   */
  private void checkSeriesExists(String seriesID, AbstractSearchIndex index)
          throws NotFoundException, IndexServiceException {
    try {
      Opt<Series> optSeries = getSeries(seriesID, index);
      if (optSeries.isNone())
        throw new NotFoundException("Cannot find a series with id " + seriesID);
    } catch (SearchIndexException e) {
      logger.error("Unable to get a series with id {} because:", seriesID, e);
      throw new IndexServiceException("Cannot use search service to find Series");
    }
  }

  private MetadataList updateSeriesMetadata(
          final String seriesID,
          final String metadataJSON,
          final AbstractSearchIndex index,
          final MetadataList metadataList)
          throws IllegalArgumentException, IndexServiceException, NotFoundException {
    checkSeriesExists(seriesID, index);
    try {
<<<<<<< HEAD
      metadataList.fromJSON(metadataJSON);
    } catch (Exception e) {
=======
      MetadataJson.fillListFromJson(metadataList, (JSONArray) new JSONParser().parse(metadataJSON));
    } catch (final org.json.simple.parser.ParseException e) {
>>>>>>> ca0975f3
      logger.warn("Not able to parse the event metadata {}:", metadataJSON, e);
      throw new IllegalArgumentException("Not able to parse the event metadata");
    }

    updateSeriesMetadata(seriesID, metadataList);
    return metadataList;
  }

  /**
   * @return A {@link MetadataList} with only the common SeriesCatalogUIAdapter's empty {@link DublinCoreMetadataCollection}
   *         available
   */
  private MetadataList getMetadataListWithCommonSeriesCatalogUIAdapters() {
    MetadataList metadataList = new MetadataList();
    metadataList.add(seriesCatalogUIAdapter.getFlavor().toString(), seriesCatalogUIAdapter.getUITitle(),
            seriesCatalogUIAdapter.getRawFields());
    return metadataList;
  }

  /**
   * @return A {@link MetadataList} with all of the available CatalogUIAdapters empty {@link DublinCoreMetadataCollection}
   *         available
   */
  @Override
  public MetadataList getMetadataListWithAllSeriesCatalogUIAdapters() {
    MetadataList metadataList = new MetadataList();
    for (SeriesCatalogUIAdapter adapter : getSeriesCatalogUIAdapters()) {
      metadataList.add(adapter.getFlavor().toString(), adapter.getUITitle(), adapter.getRawFields());
    }
    return metadataList;
  }

  private MetadataList getMetadataListWithCommonEventCatalogUIAdapter() {
    MetadataList metadataList = new MetadataList();
    metadataList.add(eventCatalogUIAdapter, eventCatalogUIAdapter.getRawFields());
    return metadataList;
  }

  @Override
  public MetadataList getMetadataListWithAllEventCatalogUIAdapters() {
    MetadataList metadataList = new MetadataList();
    for (EventCatalogUIAdapter catalogUIAdapter : getEventCatalogUIAdapters()) {
      metadataList.add(catalogUIAdapter, catalogUIAdapter.getRawFields());
    }
    return metadataList;
  }

  /**
   * Checks the list of metadata for updated fields and stores/updates them in the respective metadata catalog.
   *
   * @param seriesId
   *          The series identifier
   * @param metadataList
   *          The metadata list
   */
  private void updateSeriesMetadata(String seriesId, MetadataList metadataList) {
    for (SeriesCatalogUIAdapter adapter : seriesCatalogUIAdapters) {
      final DublinCoreMetadataCollection metadata = metadataList.getMetadataByFlavor(adapter.getFlavor().toString());
      if (metadata != null && metadata.isUpdated()) {
        adapter.storeFields(seriesId, metadata);
      }
    }
  }

  public boolean isWorkflowActive(String workflowState) {
    return WorkflowState.INSTANTIATED.toString().equals(workflowState)
            || WorkflowState.RUNNING.toString().equals(workflowState)
            || WorkflowState.PAUSED.toString().equals(workflowState);
  }

}<|MERGE_RESOLUTION|>--- conflicted
+++ resolved
@@ -1201,24 +1201,15 @@
   }
 
   @Override
-<<<<<<< HEAD
-  public MetadataList updateAllEventMetadata(String id, String metadataJSON, AbstractSearchIndex index)
-=======
   public MetadataList updateAllEventMetadata(
           final String id, final String metadataJSON, final AbstractSearchIndex index)
->>>>>>> ca0975f3
           throws IllegalArgumentException, IndexServiceException, NotFoundException, SearchIndexException,
           UnauthorizedException {
     final MetadataList metadataList;
     try {
       metadataList = getMetadataListWithAllEventCatalogUIAdapters();
-<<<<<<< HEAD
-      metadataList.fromJSON(metadataJSON);
-    } catch (Exception e) {
-=======
       MetadataJson.fillListFromJson(metadataList, (JSONArray) new JSONParser().parse(metadataJSON));
     } catch (final org.json.simple.parser.ParseException e) {
->>>>>>> ca0975f3
       logger.warn("Not able to parse the event metadata {}:", metadataJSON, e);
       throw new IllegalArgumentException("Not able to parse the event metadata " + metadataJSON, e);
     }
@@ -1325,11 +1316,7 @@
           updateWorkflowInstance(instance);
         } catch (WorkflowException e) {
           logger.error("Unable to update workflow event {} with metadata {} because",
-<<<<<<< HEAD
-                  id, RestUtils.getJsonStringSilent(metadataList.toJSON()), e);
-=======
                   id, RestUtils.getJsonStringSilent(MetadataJson.listToJson(metadataList, true)), e);
->>>>>>> ca0975f3
           throw new IndexServiceException("Unable to update workflow event " + id);
         }
         break;
@@ -1342,11 +1329,7 @@
                   Opt.some(mediaPackage), Opt.<Map<String, String>> none(), Opt.<Map<String, String>> none());
         } catch (SchedulerException e) {
           logger.error("Unable to update scheduled event {} with metadata {} because",
-<<<<<<< HEAD
-                  id, RestUtils.getJsonStringSilent(metadataList.toJSON()), e);
-=======
                   id, RestUtils.getJsonStringSilent(MetadataJson.listToJson(metadataList, true)), e);
->>>>>>> ca0975f3
           throw new IndexServiceException("Unable to update scheduled event " + id);
         }
         break;
@@ -1962,19 +1945,8 @@
       dc.set(new EName(DublinCores.OC_PROPERTY_NS_URI, entry.getKey()), entry.getValue());
     }
 
-<<<<<<< HEAD
-    MetadataList metadataList;
-    try {
-      metadataList = getMetadataListWithAllSeriesCatalogUIAdapters();
-      metadataList.fromJSON(seriesMetadataJson.toJSONString());
-    } catch (Exception e) {
-      logger.warn("Not able to parse the series metadata {}:", seriesMetadataJson, e);
-      throw new IllegalArgumentException("Not able to parse the series metadata");
-    }
-=======
     final MetadataList metadataList = getMetadataListWithAllSeriesCatalogUIAdapters();
     MetadataJson.fillListFromJson(metadataList, seriesMetadataJson);
->>>>>>> ca0975f3
 
     DublinCoreMetadataCollection seriesMetadata = metadataList.getMetadataByFlavor(MediaPackageElements.SERIES.toString());
     if (seriesMetadata != null) {
@@ -2145,13 +2117,8 @@
           throws IllegalArgumentException, IndexServiceException, NotFoundException {
     checkSeriesExists(seriesID, index);
     try {
-<<<<<<< HEAD
-      metadataList.fromJSON(metadataJSON);
-    } catch (Exception e) {
-=======
       MetadataJson.fillListFromJson(metadataList, (JSONArray) new JSONParser().parse(metadataJSON));
     } catch (final org.json.simple.parser.ParseException e) {
->>>>>>> ca0975f3
       logger.warn("Not able to parse the event metadata {}:", metadataJSON, e);
       throw new IllegalArgumentException("Not able to parse the event metadata");
     }
