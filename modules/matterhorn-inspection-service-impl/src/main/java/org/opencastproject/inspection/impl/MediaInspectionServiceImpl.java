--- conflicted
+++ resolved
@@ -29,39 +29,13 @@
 import org.opencastproject.security.api.UserDirectoryService;
 import org.opencastproject.serviceregistry.api.ServiceRegistry;
 import org.opencastproject.serviceregistry.api.ServiceRegistryException;
-<<<<<<< HEAD
-import org.opencastproject.util.Checksum;
-import org.opencastproject.util.ChecksumType;
-import org.opencastproject.util.IoSupport;
-import org.opencastproject.util.MimeType;
-import org.opencastproject.util.MimeTypes;
-import org.opencastproject.util.NotFoundException;
-import org.opencastproject.util.UnknownFileTypeException;
 import org.opencastproject.workspace.api.Workspace;
-
-import org.apache.commons.io.FilenameUtils;
-import org.apache.commons.lang.StringUtils;
-import org.apache.tika.metadata.HttpHeaders;
-import org.apache.tika.metadata.Metadata;
-import org.apache.tika.parser.ParseContext;
-import org.apache.tika.parser.Parser;
-import org.apache.tika.sax.BodyContentHandler;
-=======
-import org.opencastproject.workspace.api.Workspace;
->>>>>>> f9626ee3
 import org.osgi.service.cm.ConfigurationException;
 import org.osgi.service.cm.ManagedService;
 import org.osgi.service.component.ComponentContext;
 import org.slf4j.Logger;
 import org.slf4j.LoggerFactory;
 
-<<<<<<< HEAD
-import java.io.File;
-import java.io.FileInputStream;
-import java.io.IOException;
-import java.io.InputStream;
-=======
->>>>>>> f9626ee3
 import java.net.URI;
 import java.util.Arrays;
 import java.util.Dictionary;
@@ -85,18 +59,6 @@
 
   private volatile MediaInspector inspector;
 
-  /** The Apache Tika parser */
-  private Parser tikaParser;
-
-  /**
-   * Sets the Apache Tika parser.
-   * 
-   * @param tikaParser
-   */
-  public void setTikaParser(Parser tikaParser) {
-    this.tikaParser = tikaParser;
-  }
-
   /**
    * Sets the Apache Tika parser.
    *
@@ -117,13 +79,8 @@
     final String mediaInfoBinary;
     if (path == null) {
       logger.debug("DEFAULT " + MediaInfoAnalyzer.MEDIAINFO_BINARY_CONFIG + ": "
-<<<<<<< HEAD
-              + MediaInfoAnalyzer.MEDIAINFO_BINARY_DEFAULT);
-      analyzerConfig.put(MediaInfoAnalyzer.MEDIAINFO_BINARY_CONFIG, MediaInfoAnalyzer.MEDIAINFO_BINARY_DEFAULT);
-=======
                            + MediaInfoAnalyzer.MEDIAINFO_BINARY_DEFAULT);
       mediaInfoBinary = MediaInfoAnalyzer.MEDIAINFO_BINARY_DEFAULT;
->>>>>>> f9626ee3
     } else {
       logger.debug("Mediainfo config binary: {}", path);
       mediaInfoBinary = path;
@@ -164,11 +121,7 @@
       switch (op) {
         case Inspect:
           URI uri = URI.create(arguments.get(0));
-<<<<<<< HEAD
-          inspectedElement = inspectTrack(job, uri);
-=======
           inspectedElement = inspector.inspectTrack(uri);
->>>>>>> f9626ee3
           break;
         case Enrich:
           MediaPackageElement element = MediaPackageElementParser.getFromXml(arguments.get(0));
@@ -219,430 +172,6 @@
     }
   }
 
-<<<<<<< HEAD
-  /**
-   * Inspects the element that is passed in as uri.
-   * 
-   * @param job
-   *          the associated job
-   * @param trackURI
-   *          the elemtn uri
-   * @return the inspected track
-   * @throws MediaInspectionException
-   *           if inspection fails
-   */
-  protected Track inspectTrack(Job job, URI trackURI) throws MediaInspectionException {
-    logger.debug("inspect(" + trackURI + ") called, using workspace " + workspace);
-
-    try {
-      // Get the file from the URL (runtime exception if invalid)
-      File file = null;
-      try {
-        file = workspace.get(trackURI);
-      } catch (NotFoundException notFound) {
-        throw new MediaInspectionException("Unable to find resource " + trackURI, notFound);
-      } catch (IOException ioe) {
-        throw new MediaInspectionException("Error reading " + trackURI + " from workspace", ioe);
-      }
-
-      // Make sure the file has an extension. Otherwise, tools like ffmpeg will not work.
-      // TODO: Try to guess the extension from the container's metadata
-      if ("".equals(FilenameUtils.getExtension(file.getName()))) {
-        throw new MediaInspectionException("Can not inspect files without a filename extension");
-      }
-
-      MediaContainerMetadata metadata = getFileMetadata(file);
-      if (metadata == null) {
-        throw new MediaInspectionException("Media analyzer returned no metadata from " + file);
-      } else if (metadata.getAudioStreamMetadata().size() == 0 && metadata.getVideoStreamMetadata().size() == 0) {
-        throw new MediaInspectionException("File at " + trackURI + " does not seem to be a/v media");
-      } else {
-        MediaPackageElementBuilder elementBuilder = MediaPackageElementBuilderFactory.newInstance().newElementBuilder();
-        TrackImpl track;
-        MediaPackageElement element;
-        try {
-          element = elementBuilder.elementFromURI(trackURI, Type.Track, null);
-        } catch (UnsupportedElementException e) {
-          throw new MediaInspectionException("Unable to create track element from " + file, e);
-        }
-        track = (TrackImpl) element;
-
-        // Duration
-        if (metadata.getDuration() != null && metadata.getDuration() > 0)
-          track.setDuration(metadata.getDuration());
-
-        // Checksum
-        try {
-          track.setChecksum(Checksum.create(ChecksumType.DEFAULT_TYPE, file));
-        } catch (IOException e) {
-          throw new MediaInspectionException("Unable to read " + file, e);
-        }
-
-        // Mimetype
-        InputStream is = null;
-        try {
-          // Try to get the Mimetype from Apache Tika
-          is = new FileInputStream(file);
-          MimeType mimeType = extractContentType(is);
-
-          // If Mimetype could not be extracted try to get it from opencast
-          if (mimeType == null) {
-            mimeType = MimeTypes.fromURL(file.toURI().toURL());
-
-            // The mimetype library doesn't know about audio/video metadata, so the type might be wrong.
-            if ("audio".equals(mimeType.getType()) && metadata.hasVideoStreamMetadata()) {
-              mimeType = MimeTypes.parseMimeType("video/" + mimeType.getSubtype());
-            } else if ("video".equals(mimeType.getType()) && !metadata.hasVideoStreamMetadata()) {
-              mimeType = MimeTypes.parseMimeType("audio/" + mimeType.getSubtype());
-            }
-          }
-          track.setMimeType(mimeType);
-        } catch (Exception e) {
-          logger.error("Unable to find mimetype for {}", file.getAbsolutePath());
-        } finally {
-          IoSupport.closeQuietly(is);
-        }
-
-        // Audio metadata
-        try {
-          addAudioStreamMetadata(track, metadata);
-        } catch (Exception e) {
-          throw new MediaInspectionException("Unable to extract audio metadata from " + file, e);
-        }
-
-        // Videometadata
-        try {
-          addVideoStreamMetadata(track, metadata);
-        } catch (Exception e) {
-          throw new MediaInspectionException("Unable to extract video metadata from " + file, e);
-        }
-
-        return track;
-      }
-    } catch (Exception e) {
-      logger.warn("Error inspecting " + trackURI, e);
-      if (e instanceof MediaInspectionException) {
-        throw (MediaInspectionException) e;
-      } else {
-        throw new MediaInspectionException(e);
-      }
-    }
-  }
-
-  /**
-   * Determines the content type of an input stream. This method reads part of the stream, so it is typically best to
-   * close the stream immediately after calling this method.
-   * 
-   * @param in
-   *          the input stream
-   * @return the content type
-   */
-  private MimeType extractContentType(InputStream in) {
-    try {
-      // Find the content type, based on the stream content
-      BodyContentHandler contenthandler = new BodyContentHandler();
-      Metadata metadata = new Metadata();
-      ParseContext context = new ParseContext();
-      tikaParser.parse(in, contenthandler, metadata, context);
-      String mimeType = metadata.get(HttpHeaders.CONTENT_TYPE);
-      if (mimeType == null)
-        return null;
-      return MimeTypes.parseMimeType(mimeType);
-    } catch (Exception e) {
-      logger.warn("Unable to extract mimetype from input stream, ", e);
-      return null;
-    }
-  }
-
-  /**
-   * Enriches the given element's mediapackage.
-   * 
-   * @param job
-   *          the associated job
-   * @param element
-   *          the element to enrich
-   * @param override
-   *          <code>true</code> to override existing metadata
-   * @return the enriched element
-   * @throws MediaInspectionException
-   *           if enriching fails
-   */
-  protected MediaPackageElement enrich(Job job, MediaPackageElement element, boolean override)
-          throws MediaInspectionException {
-    if (element instanceof Track) {
-      final Track originalTrack = (Track) element;
-      return enrichTrack(originalTrack, override, job);
-    } else {
-      return enrichElement(element, override, job);
-    }
-  }
-
-  /**
-   * Enriches the track's metadata and can be executed in an asynchronous way.
-   * 
-   * @param originalTrack
-   *          the original track
-   * @param override
-   *          <code>true</code> to override existing metadata
-   * @param job
-   *          the job
-   * @return the media package element
-   * @throws MediaInspectionException
-   */
-  protected MediaPackageElement enrichTrack(final Track originalTrack, final boolean override, final Job job)
-          throws MediaInspectionException {
-
-    try {
-      URI originalTrackUrl = originalTrack.getURI();
-      MediaPackageElementFlavor flavor = originalTrack.getFlavor();
-      logger.debug("enrich(" + originalTrackUrl + ") called");
-
-      // Get the file from the URL
-      File file = null;
-      try {
-        file = workspace.get(originalTrackUrl);
-      } catch (NotFoundException e) {
-        throw new MediaInspectionException("File " + file + " was not found and can therefore not be inspected", e);
-      } catch (IOException e) {
-        throw new MediaInspectionException("Error accessing " + file, e);
-      }
-
-      // Make sure the file has an extension. Otherwise, tools like ffmpeg will not work.
-      // TODO: Try to guess the extension from the container's metadata
-      if (StringUtils.trimToNull(FilenameUtils.getExtension(file.getName())) == null) {
-        throw new MediaInspectionException("Element " + file + " has no file extension");
-      }
-
-      MediaContainerMetadata metadata = getFileMetadata(file);
-      if (metadata == null) {
-        throw new MediaInspectionException("Unable to acquire media metadata for " + originalTrackUrl);
-      } else if (metadata.getAudioStreamMetadata().size() == 0 && metadata.getVideoStreamMetadata().size() == 0) {
-        throw new MediaInspectionException("File at " + originalTrackUrl + " does not seem to be a/v media");
-      } else {
-        TrackImpl track = null;
-        try {
-          track = (TrackImpl) MediaPackageElementBuilderFactory.newInstance().newElementBuilder()
-                  .elementFromURI(originalTrackUrl, Type.Track, flavor);
-        } catch (UnsupportedElementException e) {
-          throw new MediaInspectionException("Unable to create track element from " + file, e);
-        }
-
-        // init the new track with old
-        track.setChecksum(originalTrack.getChecksum());
-        track.setDuration(originalTrack.getDuration());
-        track.setElementDescription(originalTrack.getElementDescription());
-        track.setFlavor(flavor);
-        track.setIdentifier(originalTrack.getIdentifier());
-        track.setMimeType(originalTrack.getMimeType());
-        track.setReference(originalTrack.getReference());
-        track.setSize(originalTrack.getSize());
-        track.setURI(originalTrackUrl);
-        for (String tag : originalTrack.getTags()) {
-          track.addTag(tag);
-        }
-
-        // enrich the new track with basic info
-        if (track.getDuration() == null || override)
-          track.setDuration(metadata.getDuration());
-        if (track.getChecksum() == null || override) {
-          try {
-            track.setChecksum(Checksum.create(ChecksumType.DEFAULT_TYPE, file));
-          } catch (IOException e) {
-            throw new MediaInspectionException("Unable to read " + file, e);
-          }
-        }
-
-        // Add the mime type if it's not already present
-        if (track.getMimeType() == null || override) {
-          try {
-            MimeType mimeType = MimeTypes.fromURI(track.getURI());
-
-            // The mimetype library doesn't know about audio/video metadata, so the type might be wrong.
-            if ("audio".equals(mimeType.getType()) && metadata.hasVideoStreamMetadata()) {
-              mimeType = MimeTypes.parseMimeType("video/" + mimeType.getSubtype());
-            } else if ("video".equals(mimeType.getType()) && !metadata.hasVideoStreamMetadata()) {
-              mimeType = MimeTypes.parseMimeType("audio/" + mimeType.getSubtype());
-            }
-            track.setMimeType(mimeType);
-          } catch (UnknownFileTypeException e) {
-            logger.info("Unable to detect the mimetype for track {} at {}", track.getIdentifier(), track.getURI());
-          }
-        }
-
-        // find all streams
-        Dictionary<String, Stream> streamsId2Stream = new Hashtable<String, Stream>();
-        for (Stream stream : originalTrack.getStreams()) {
-          streamsId2Stream.put(stream.getIdentifier(), stream);
-        }
-
-        // audio list
-        try {
-          addAudioStreamMetadata(track, metadata);
-        } catch (Exception e) {
-          throw new MediaInspectionException("Unable to extract audio metadata from " + file, e);
-        }
-
-        // video list
-        try {
-          addVideoStreamMetadata(track, metadata);
-        } catch (Exception e) {
-          throw new MediaInspectionException("Unable to extract video metadata from " + file, e);
-        }
-
-        logger.info("Successfully inspected track {}", track);
-        return track;
-      }
-    } catch (Exception e) {
-      logger.warn("Error enriching track " + originalTrack, e);
-      if (e instanceof MediaInspectionException) {
-        throw (MediaInspectionException) e;
-      } else {
-        throw new MediaInspectionException(e);
-      }
-    }
-  }
-
-  /**
-   * Enriches the media package element metadata such as the mimetype, the file size etc.
-   * 
-   * @param element
-   *          the media package element
-   * @param override
-   *          <code>true</code> to overwrite existing metadata
-   * @param job
-   *          the associated job
-   * @return the callable
-   * @throws MediaInspectionException
-   *           if enriching fails
-   */
-  protected MediaPackageElement enrichElement(final MediaPackageElement element, final boolean override, final Job job)
-          throws MediaInspectionException {
-    try {
-      File file;
-      try {
-        file = workspace.get(element.getURI());
-      } catch (NotFoundException e) {
-        throw new MediaInspectionException("Unable to find " + element.getURI() + " in the workspace", e);
-      } catch (IOException e) {
-        throw new MediaInspectionException("Error accessing " + element.getURI() + " in the workspace", e);
-      }
-
-      // Checksum
-      if (element.getChecksum() == null || override) {
-        try {
-          element.setChecksum(Checksum.create(ChecksumType.DEFAULT_TYPE, file));
-        } catch (IOException e) {
-          throw new MediaInspectionException("Error generating checksum for " + element.getURI(), e);
-        }
-      }
-
-      // Mimetype
-      if (element.getMimeType() == null || override) {
-        try {
-          element.setMimeType(MimeTypes.fromURI(file.toURI()));
-        } catch (UnknownFileTypeException e) {
-          logger.info("unable to determine the mime type for {}", file.getName());
-        }
-      }
-
-      logger.info("Successfully inspected element {}", element);
-
-      return element;
-    } catch (Exception e) {
-      logger.warn("Error enriching element " + element, e);
-      if (e instanceof MediaInspectionException) {
-        throw (MediaInspectionException) e;
-      } else {
-        throw new MediaInspectionException(e);
-      }
-    }
-  }
-
-  /**
-   * Adds the video related metadata to the track.
-   * 
-   * @param track
-   *          the track
-   * @param metadata
-   *          the container metadata
-   * @throws Exception
-   *           Media analysis is fragile, and may throw any kind of runtime exceptions due to inconsistencies in the
-   *           media's metadata
-   */
-  protected Track addVideoStreamMetadata(TrackImpl track, MediaContainerMetadata metadata) throws Exception {
-    List<VideoStreamMetadata> videoList = metadata.getVideoStreamMetadata();
-    if (videoList != null && !videoList.isEmpty()) {
-      for (int i = 0; i < videoList.size(); i++) {
-        VideoStreamImpl video = new VideoStreamImpl("video-" + (i + 1));
-        VideoStreamMetadata v = videoList.get(i);
-        video.setBitRate(v.getBitRate());
-        video.setFormat(v.getFormat());
-        video.setFormatVersion(v.getFormatVersion());
-        video.setFrameHeight(v.getFrameHeight());
-        video.setFrameRate(v.getFrameRate());
-        video.setFrameWidth(v.getFrameWidth());
-        video.setScanOrder(v.getScanOrder());
-        video.setScanType(v.getScanType());
-        // TODO: retain the original video metadata
-        track.addStream(video);
-      }
-    }
-    return track;
-  }
-
-  /**
-   * Adds the audio related metadata to the track.
-   * 
-   * @param track
-   *          the track
-   * @param metadata
-   *          the container metadata
-   * @throws Exception
-   *           Media analysis is fragile, and may throw any kind of runtime exceptions due to inconsistencies in the
-   *           media's metadata
-   */
-  protected Track addAudioStreamMetadata(TrackImpl track, MediaContainerMetadata metadata) throws Exception {
-    List<AudioStreamMetadata> audioList = metadata.getAudioStreamMetadata();
-    if (audioList != null && !audioList.isEmpty()) {
-      for (int i = 0; i < audioList.size(); i++) {
-        AudioStreamImpl audio = new AudioStreamImpl("audio-" + (i + 1));
-        AudioStreamMetadata a = audioList.get(i);
-        audio.setBitRate(a.getBitRate());
-        audio.setChannels(a.getChannels());
-        audio.setFormat(a.getFormat());
-        audio.setFormatVersion(a.getFormatVersion());
-        audio.setBitDepth(a.getResolution());
-        audio.setSamplingRate(a.getSamplingRate());
-        // TODO: retain the original audio metadata
-        track.addStream(audio);
-      }
-    }
-    return track;
-  }
-
-  /**
-   * Asks the media analyzer to extract the file's metadata.
-   * 
-   * @param file
-   *          the file
-   * @return the file container metadata
-   * @throws MediaInspectionException
-   *           if metadata extraction fails
-   */
-  protected MediaContainerMetadata getFileMetadata(File file) throws MediaInspectionException {
-    if (file == null)
-      throw new IllegalArgumentException("file to analyze cannot be null");
-    try {
-      MediaAnalyzer analyzer = new MediaInfoAnalyzer();
-      analyzer.setConfig(analyzerConfig);
-      return analyzer.analyze(file);
-    } catch (MediaAnalyzerException e) {
-      throw new MediaInspectionException(e);
-    }
-  }
-
-=======
->>>>>>> f9626ee3
   protected void setWorkspace(Workspace workspace) {
     logger.debug("setting " + workspace);
     this.workspace = workspace;
