--- conflicted
+++ resolved
@@ -15,19 +15,11 @@
  */
 package org.opencastproject.inspection.impl;
 
-<<<<<<< HEAD
-import static org.opencastproject.util.MimeType.mimeType;
-
-import org.opencastproject.job.api.Job;
-import org.opencastproject.job.api.JobBarrier;
-import org.opencastproject.mediapackage.MediaPackageElementParser;
-=======
 import org.apache.tika.parser.audio.AudioParser;
 import org.easymock.EasyMock;
 import org.junit.BeforeClass;
 import org.junit.Ignore;
 import org.junit.Test;
->>>>>>> f9626ee3
 import org.opencastproject.mediapackage.Track;
 import org.opencastproject.util.Checksum;
 import org.opencastproject.util.ChecksumType;
@@ -36,18 +28,6 @@
 import org.opencastproject.util.StreamHelper;
 import org.opencastproject.util.data.Option;
 import org.opencastproject.workspace.api.Workspace;
-<<<<<<< HEAD
-
-import junit.framework.Assert;
-
-import org.apache.tika.parser.audio.AudioParser;
-import org.easymock.EasyMock;
-import org.junit.After;
-import org.junit.Before;
-import org.junit.BeforeClass;
-import org.junit.Test;
-=======
->>>>>>> f9626ee3
 import org.slf4j.Logger;
 import org.slf4j.LoggerFactory;
 
@@ -99,46 +79,6 @@
     }
   }
 
-<<<<<<< HEAD
-  @Before
-  public void setUp() throws Exception {
-    uriTrack = MediaInspectionServiceImpl.class.getResource("/av.mov").toURI();
-    File f = new File(uriTrack);
-    // set up services and mock objects
-    service = new MediaInspectionServiceImpl();
-
-    User anonymous = new User("anonymous", DefaultOrganization.DEFAULT_ORGANIZATION_ID,
-            new String[] { DefaultOrganization.DEFAULT_ORGANIZATION_ANONYMOUS });
-    UserDirectoryService userDirectoryService = EasyMock.createMock(UserDirectoryService.class);
-    EasyMock.expect(userDirectoryService.loadUser((String) EasyMock.anyObject())).andReturn(anonymous).anyTimes();
-    EasyMock.replay(userDirectoryService);
-    service.setUserDirectoryService(userDirectoryService);
-    service.setTikaParser(new AudioParser());
-
-    Organization organization = new DefaultOrganization();
-    OrganizationDirectoryService organizationDirectoryService = EasyMock.createMock(OrganizationDirectoryService.class);
-    EasyMock.expect(organizationDirectoryService.getOrganization((String) EasyMock.anyObject()))
-            .andReturn(organization).anyTimes();
-    EasyMock.replay(organizationDirectoryService);
-    service.setOrganizationDirectoryService(organizationDirectoryService);
-
-    SecurityService securityService = EasyMock.createNiceMock(SecurityService.class);
-    EasyMock.expect(securityService.getUser()).andReturn(anonymous).anyTimes();
-    EasyMock.expect(securityService.getOrganization()).andReturn(organization).anyTimes();
-    EasyMock.replay(securityService);
-    service.setSecurityService(securityService);
-
-    serviceRegistry = new ServiceRegistryInMemoryImpl(service, securityService, userDirectoryService,
-            organizationDirectoryService);
-    service.setServiceRegistry(serviceRegistry);
-
-    workspace = EasyMock.createNiceMock(Workspace.class);
-    EasyMock.expect(workspace.get(uriTrack)).andReturn(f);
-    EasyMock.expect(workspace.get(uriTrack)).andReturn(f);
-    EasyMock.expect(workspace.get(uriTrack)).andReturn(f);
-    EasyMock.replay(workspace);
-    service.setWorkspace(workspace);
-=======
   /** Setup test. */
   @Ignore
   private Option<MediaInspector> init(URI resource) throws Exception {
@@ -152,7 +92,6 @@
       return some(new MediaInspector(workspace, new AudioParser(), binary));
     }
     return none();
->>>>>>> f9626ee3
   }
 
   private URI getResource(String resource) {
@@ -165,28 +104,6 @@
 
   @Test
   public void testInspection() throws Exception {
-<<<<<<< HEAD
-    if (!mediainfoInstalled)
-      return;
-
-    try {
-      Job job = service.inspect(uriTrack);
-      JobBarrier barrier = new JobBarrier(serviceRegistry, 1000, job);
-      barrier.waitForJobs();
-
-      Assert.assertEquals(Job.Status.FINISHED, job.getStatus());
-      Assert.assertNotNull(job.getPayload());
-      Track track = (Track) MediaPackageElementParser.getFromXml(job.getPayload());
-      // test the returned values
-      Checksum cs = Checksum.create(ChecksumType.fromString("md5"), "9d3523e464f18ad51f59564acde4b95a");
-      Assert.assertEquals(cs, track.getChecksum());
-      Assert.assertEquals("video", track.getMimeType().getType());
-      Assert.assertEquals("quicktime", track.getMimeType().getSubtype());
-      Assert.assertNotNull(track.getDuration());
-      Assert.assertTrue(track.getDuration() > 0);
-    } catch (IllegalStateException e) {
-      System.err.println("Skipped MediaInspectionServiceImplTest#testInspection");
-=======
     final URI trackUri = getResource("/av.mov");
     for (MediaInspector mi : init(trackUri)) {
       Track track = mi.inspectTrack(trackUri);
@@ -197,7 +114,6 @@
       assertEquals("quicktime", track.getMimeType().getSubtype());
       assertNotNull(track.getDuration());
       assertTrue(track.getDuration() > 0);
->>>>>>> f9626ee3
     }
   }
 
@@ -212,45 +128,17 @@
     }
   }
 
-<<<<<<< HEAD
-      Assert.assertEquals(Job.Status.FINISHED, job.getStatus());
-      Assert.assertNotNull(job.getPayload());
-      Track track = (Track) MediaPackageElementParser.getFromXml(job.getPayload());
-=======
   @Test
   public void testEnrichment() throws Exception {
     final URI trackUri = getResource("/av.mov");
     for (MediaInspector mi : init(trackUri)) {
       Track track = mi.inspectTrack(trackUri);
->>>>>>> f9626ee3
       // make changes to metadata
       Checksum cs = track.getChecksum();
       track.setChecksum(null);
       MimeType mt = mimeType("video", "flash");
       track.setMimeType(mt);
       // test the enrich scenario
-<<<<<<< HEAD
-      Job newJob = service.enrich(track, false);
-      barrier = new JobBarrier(serviceRegistry, newJob);
-      barrier.waitForJobs();
-
-      Track newTrack = (Track) MediaPackageElementParser.getFromXml(newJob.getPayload());
-      Assert.assertEquals(newTrack.getChecksum(), cs);
-      Assert.assertEquals(newTrack.getMimeType(), mt);
-      Assert.assertNotNull(newTrack.getDuration());
-      Assert.assertTrue(newTrack.getDuration() > 0);
-      // test the override scenario
-      newJob = service.enrich(track, true);
-      barrier = new JobBarrier(serviceRegistry, newJob);
-      barrier.waitForJobs();
-
-      newTrack = (Track) MediaPackageElementParser.getFromXml(newJob.getPayload());
-      Assert.assertEquals(newTrack.getChecksum(), cs);
-      Assert.assertNotSame(newTrack.getMimeType(), mt);
-      Assert.assertTrue(newTrack.getDuration() > 0);
-    } catch (IllegalStateException e) {
-      System.err.println("Skipped MediaInspectionServiceImplTest#testInspection");
-=======
       Track newTrack = (Track) mi.enrich(track, false);
       assertEquals(newTrack.getChecksum(), cs);
       assertEquals(newTrack.getMimeType(), mt);
@@ -261,7 +149,6 @@
       assertEquals(newTrack.getChecksum(), cs);
       assertNotSame(newTrack.getMimeType(), mt);
       assertTrue(newTrack.getDuration() > 0);
->>>>>>> f9626ee3
     }
   }
 
